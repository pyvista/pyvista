"""Downloadable datasets collected from various sources.

Once downloaded, these datasets are stored locally allowing for the
rapid reuse of these datasets.

Files are all hosted in https://github.com/pyvista/vtk-data/ and are downloaded
using the ``download_file`` function. If you add a file to the example data
repository, you should add a ``download-<dataset>`` method here which will
rendered on this page.

See the :ref:`dataset_gallery` for detailed information about the datasets,
including file and dataset metadata.

Examples
--------
>>> from pyvista import examples
>>> mesh = examples.download_saddle_surface()
>>> mesh.plot()

"""

from __future__ import annotations

import functools
import logging
import os
from pathlib import Path, PureWindowsPath
import shutil
from typing import Union
import warnings

import numpy as np
import pooch
from pooch import Unzip
from pooch.utils import get_logger

import pyvista
from pyvista.core import _vtk_core as _vtk
from pyvista.core.errors import VTKVersionError
from pyvista.core.utilities.fileio import get_ext, read, read_texture
from pyvista.examples._dataset_loader import (
    _download_dataset,
    _DownloadableFile,
    _load_and_merge,
    _load_as_cubemap,
    _load_as_multiblock,
    _MultiFileDownloadableDatasetLoader,
    _SingleFileDownloadableDatasetLoader,
)

# disable pooch verbose logging
POOCH_LOGGER = get_logger()
POOCH_LOGGER.setLevel(logging.CRITICAL)


CACHE_VERSION = 3


# If available, a local vtk-data instance will be used for examples
if 'PYVISTA_VTK_DATA' in os.environ:  # pragma: no cover
    _path = os.environ['PYVISTA_VTK_DATA']

    if Path(_path).name != 'Data':
        # append 'Data' if user does not provide it
        _path = str(Path(_path) / 'Data')

    # pooch assumes this is a URL so we have to take care of this
    if not _path.endswith('/'):
        _path = _path + '/'
    SOURCE = _path
    _FILE_CACHE = True

else:
    SOURCE = "https://github.com/pyvista/vtk-data/raw/master/Data/"
    _FILE_CACHE = False

# allow user to override the local path
default_user_data_path = str(pooch.os_cache(f'pyvista_{CACHE_VERSION}'))
if 'PYVISTA_USERDATA_PATH' in os.environ:  # pragma: no cover
    if not Path(os.environ['PYVISTA_USERDATA_PATH']).is_dir():
        warnings.warn('Ignoring invalid {PYVISTA_USERDATA_PATH')
        USER_DATA_PATH = default_user_data_path
    else:
        USER_DATA_PATH = os.environ['PYVISTA_USERDATA_PATH']
else:
    # use default pooch path
    USER_DATA_PATH = default_user_data_path

    # provide helpful message if pooch path is inaccessible
    if not Path(USER_DATA_PATH).is_dir():  # pragma: no cover
        try:
            Path(USER_DATA_PATH, exist_ok=True).mkdir()
            if not os.access(USER_DATA_PATH, os.W_OK):
                raise OSError
        except (PermissionError, OSError):
            # Warn, don't raise just in case there's an environment issue.
            warnings.warn(
                f'Unable to access {USER_DATA_PATH}. Manually specify the PyVista'
                'examples cache with the PYVISTA_USERDATA_PATH environment variable.',
            )

# Note that our fetcher doesn't have a registry (or we have an empty registry)
# with hashes because we don't want to have to add in all of them individually
# to the registry since we're not (at the moment) concerned about hashes.
FETCHER = pooch.create(
    path=USER_DATA_PATH,
    base_url=SOURCE,
    registry={},
    retry_if_failed=3,
)


def file_from_files(target_path, fnames):
    """Return the full path of a single file within a list of files.

    Parameters
    ----------
    target_path : str
        Path of the file to match the end of. If you need to match a file
        relative to the root directory of the archive, start the path with
        ``"unzip"``. Path must be a posix-like path.

    fnames : list
        List of filenames.

    Returns
    -------
    str
        Entry in ``fnames`` matching ``filename``.

    """
    found_fnames = []
    for fname in fnames:
        # always convert windows paths
        if os.name == 'nt':  # pragma: no cover
            fname = PureWindowsPath(fname).as_posix()
        # ignore mac hidden directories
        if '/__MACOSX/' in fname:
            continue
        if fname.endswith(target_path):
            found_fnames.append(fname)

    if len(found_fnames) == 1:
        return found_fnames[0]

    if len(found_fnames) > 1:
        files_str = '\n'.join(found_fnames)
        raise RuntimeError(f'Ambiguous "{target_path}". Multiple matches found:\n{files_str}')

    files_str = '\n'.join(fnames)
    raise FileNotFoundError(f'Missing "{target_path}" from archive. Archive contains:\n{files_str}')


def _file_copier(input_file, output_file, *args, **kwargs):
    """Copy a file from a local directory to the output path."""
    if not Path(input_file).is_file():
        raise FileNotFoundError(f"'{input_file}' not found within PYVISTA_VTK_DATA '{SOURCE}'")
    shutil.copy(input_file, output_file)


def download_file(filename):
    """Download a single file from the PyVista vtk-data repository.

    You can add an example file at `pyvista/vtk_data
    <https://github.com/pyvista/vtk-data>`_.

    Parameters
    ----------
    filename : str
        Filename relative to the ``Data`` directory.

    Returns
    -------
    str | list
        A single path if the file is not an archive. A ``list`` of paths if the
        file is an archive.

    Examples
    --------
    Download the ``'puppy.jpg'`` image.

    >>> from pyvista import examples
    >>> path = examples.download_file('puppy.jpg')  # doctest:+SKIP
    >>> path  # doctest:+SKIP
    '/home/user/.cache/pyvista_3/puppy.jpg'

    """
    try:  # should the file already exist within fetcher's registry
        return _download_file(filename)
    except ValueError:  # otherwise simply add the file to the registry
        FETCHER.registry[filename] = None
        return _download_file(filename)


def _download_file(filename):
    """Download a file using pooch."""
    return FETCHER.fetch(
        filename,
        processor=Unzip() if filename.endswith('.zip') else None,
        downloader=_file_copier if _FILE_CACHE else None,
    )


def _download_archive(filename, target_file=None):  # pragma: no cover
    """Download an archive.

    Return the path to a single file when set.

    Parameters
    ----------
    filename : str
        Relative path to the archive file. The entire archive will be
        downloaded and unarchived.

    target_file : str, optional
        Target file to return within the archive.

    Returns
    -------
    list | str
        List of files when ``target_file`` is ``None``. Otherwise, a single path.

    """
    fnames = download_file(filename)
    if target_file is not None:
        return file_from_files(target_file, fnames)
    return fnames


def _download_archive_file_or_folder(filename, target_file=None):
    """Download an archive.

    This function is similar to _download_archive, but also allows
    setting `target_file` as a folder. The target folder path must be
    fully specified relative to the root path of the archive.

    Set ``target_file=''`` (empty string) to download the entire
    archive and return the directory path to the entire extracted
    archive.

    """
    try:
        # Return file(s)
        return _download_archive(filename, target_file=target_file)
    except (FileNotFoundError, RuntimeError):
        pass
    # Return folder, or re-raise error by calling function again
    folder = str(Path(USER_DATA_PATH) / (filename + '.unzip') / target_file)
    return folder if Path(folder).is_dir() else _download_archive(filename, target_file=target_file)


def delete_downloads():
    """Delete all downloaded examples to free space or update the files.

    Examples
    --------
    Delete all local downloads.

    >>> from pyvista import examples
    >>> examples.delete_downloads()  # doctest:+SKIP

    """
    if Path(USER_DATA_PATH).is_dir():
        shutil.rmtree(USER_DATA_PATH)
    Path(USER_DATA_PATH).mkdir()


def _download_and_read(filename, texture=False, file_format=None, load=True):
    """Download and read a file.

    Parameters
    ----------
    filename : str
        Path to the filename. This cannot be a zip file.

    texture : bool, default: False
        ``True`` when file being read is a texture.

    file_format : str, optional
        Override the file format with a different extension.

    load : bool, default: True
        Read the file. When ``False``, return the path to the
        file.

    Returns
    -------
    pyvista.DataSet | str
        Dataset or path to the file depending on the ``load`` parameter.

    """
    if get_ext(filename) == '.zip':  # pragma: no cover
        raise ValueError('Cannot download and read an archive file')

    saved_file = download_file(filename)
    if not load:
        return saved_file
    if texture:
        return read_texture(saved_file)
    return read(saved_file, file_format=file_format)


def download_masonry_texture(load=True):  # pragma: no cover
    """Download masonry texture.

    Parameters
    ----------
    load : bool, default: True
        Load the dataset after downloading it when ``True``.  Set this
        to ``False`` and only the filename will be returned.

    Returns
    -------
    pyvista.DataSet | str
        DataSet or filename depending on ``load``.

    Examples
    --------
    Create plot the masonry testure on a surface.

    >>> import pyvista as pv
    >>> from pyvista import examples
    >>> texture = examples.download_masonry_texture()
    >>> surf = pv.Cylinder()
    >>> surf.plot(texture=texture)

    .. seealso::

        :ref:`Masonry Texture Dataset <masonry_texture_dataset>`
            See this dataset in the Dataset Gallery for more info.

        :ref:`texture_example`
            Example using this dataset.

    """
    return _download_dataset(_dataset_masonry_texture, load=load)


_dataset_masonry_texture = _SingleFileDownloadableDatasetLoader(
    'masonry.bmp',
    read_func=read_texture,
)


def download_usa_texture(load=True):  # pragma: no cover
    """Download USA texture.

    Parameters
    ----------
    load : bool, default: True
        Load the dataset after downloading it when ``True``.  Set this
        to ``False`` and only the filename will be returned.

    Returns
    -------
    pyvista.DataSet | str
        DataSet or filename depending on ``load``.

    Examples
    --------
    >>> import pyvista as pv
    >>> from pyvista import examples
    >>> dataset = examples.download_usa_texture()
    >>> dataset.plot(cpos="xy")

    .. seealso::

        :ref:`Usa Texture Dataset <usa_texture_dataset>`
            See this dataset in the Dataset Gallery for more info.

        :ref:`Usa Dataset <usa_dataset>`

    """
    return _download_dataset(_dataset_usa_texture, load=load)


_dataset_usa_texture = _SingleFileDownloadableDatasetLoader('usa_image.jpg', read_func=read_texture)


def download_puppy_texture(load=True):  # pragma: no cover
    """Download puppy texture.

    Parameters
    ----------
    load : bool, default: True
        Load the dataset after downloading it when ``True``.  Set this
        to ``False`` and only the filename will be returned.

    Returns
    -------
    pyvista.DataSet | str
        DataSet or filename depending on ``load``.

    Examples
    --------
    >>> from pyvista import examples
    >>> dataset = examples.download_puppy_texture()
    >>> dataset.plot(cpos="xy")

    .. seealso::

        :ref:`Puppy Texture Dataset <puppy_texture_dataset>`
            See this dataset in the Dataset Gallery for more info.

        :ref:`Puppy Dataset <puppy_dataset>`

        :ref:`texture_example`
            Example which uses this dataset.

    """
    return _download_dataset(_dataset_puppy_texture, load=load)


_dataset_puppy_texture = _SingleFileDownloadableDatasetLoader('puppy.jpg', read_func=read_texture)


def download_puppy(load=True):  # pragma: no cover
    """Download puppy dataset.

    Parameters
    ----------
    load : bool, default: True
        Load the dataset after downloading it when ``True``.  Set this
        to ``False`` and only the filename will be returned.

    Returns
    -------
    pyvista.ImageData | str
        DataSet or filename depending on ``load``.

    Examples
    --------
    >>> from pyvista import examples
    >>> dataset = examples.download_puppy()
    >>> dataset.plot(cpos='xy', rgba=True)

    .. seealso::

        :ref:`Puppy Dataset <puppy_dataset>`
            See this dataset in the Dataset Gallery for more info.

        :ref:`Puppy Texture Dataset <puppy_texture_dataset>`

    """
    return _download_dataset(_dataset_puppy, load=load)


_dataset_puppy = _SingleFileDownloadableDatasetLoader('puppy.jpg')


def download_usa(load=True):  # pragma: no cover
    """Download usa dataset.

    Parameters
    ----------
    load : bool, default: True
        Load the dataset after downloading it when ``True``.  Set this
        to ``False`` and only the filename will be returned.

    Returns
    -------
    pyvista.DataSet | str
        DataSet or filename depending on ``load``.

    Examples
    --------
    >>> from pyvista import examples
    >>> dataset = examples.download_usa()
    >>> dataset.plot(style="wireframe", cpos="xy")

    .. seealso::

        :ref:`Usa Dataset <usa_dataset>`
            See this dataset in the Dataset Gallery for more info.

        :ref:`Usa Texture Dataset <usa_texture_dataset>`

    """
    return _download_dataset(_dataset_usa, load=load)


_dataset_usa = _SingleFileDownloadableDatasetLoader('usa.vtk')


def download_st_helens(load=True):  # pragma: no cover
    """Download Saint Helens dataset.

    Parameters
    ----------
    load : bool, default: True
        Load the dataset after downloading it when ``True``.  Set this
        to ``False`` and only the filename will be returned.

    Returns
    -------
    pyvista.ImageData | str
        DataSet or filename depending on ``load``.

    Examples
    --------
    >>> from pyvista import examples
    >>> dataset = examples.download_st_helens()
    >>> dataset.plot(cmap="gist_earth")

    .. seealso::

        :ref:`St Helens Dataset <st_helens_dataset>`
            See this dataset in the Dataset Gallery for more info.

        This dataset is used in the following examples:

        * :ref:`colormap_example`
        * :ref:`lighting_properties_example`
        * :ref:`plot_opacity_example`
        * :ref:`orbiting_example`
        * :ref:`plot_over_line_example`
        * :ref:`plotter_lighting_example`
        * :ref:`themes_example`

    """
    return _download_dataset(_dataset_st_helens, load=load)


_dataset_st_helens = _SingleFileDownloadableDatasetLoader('SainteHelens.dem')


def download_bunny(load=True):  # pragma: no cover
    """Download bunny dataset.

    Parameters
    ----------
    load : bool, default: True
        Load the dataset after downloading it when ``True``.  Set this
        to ``False`` and only the filename will be returned.

    Returns
    -------
    pyvista.PolyData | str
        DataSet or filename depending on ``load``.

    Examples
    --------
    >>> from pyvista import examples
    >>> dataset = examples.download_bunny()
    >>> dataset.plot(cpos="xy")

    .. seealso::

        :ref:`Bunny Dataset <bunny_dataset>`
            See this dataset in the Dataset Gallery for more info.

        :ref:`Bunny Coarse Dataset <bunny_coarse_dataset>`

        This dataset is used in the following examples:

        * :ref:`read_file_example`
        * :ref:`clip_with_surface_example`
        * :ref:`extract_edges_example`
        * :ref:`subdivide_example`
        * :ref:`silhouette_example`
        * :ref:`light_types_example`

    """
    return _download_dataset(_dataset_bunny, load=load)


_dataset_bunny = _SingleFileDownloadableDatasetLoader('bunny.ply')


def download_bunny_coarse(load=True):  # pragma: no cover
    """Download coarse bunny dataset.

    Parameters
    ----------
    load : bool, default: True
        Load the dataset after downloading it when ``True``.  Set this
        to ``False`` and only the filename will be returned.

    Returns
    -------
    pyvista.PolyData | str
        DataSet or filename depending on ``load``.

    Examples
    --------
    >>> from pyvista import examples
    >>> dataset = examples.download_bunny_coarse()
    >>> dataset.plot(cpos="xy")

    .. seealso::

        :ref:`Bunny Coarse Dataset <bunny_coarse_dataset>`
            See this dataset in the Dataset Gallery for more info.

        :ref:`Bunny Dataset <bunny_dataset>`

        This dataset is used in the following examples:

        * :ref:`read_file_example`
        * :ref:`clip_with_surface_example`
        * :ref:`subdivide_example`

    """
    return _download_dataset(_dataset_bunny_coarse, load=load)


def _bunny_coarse_load_func(mesh):
    mesh.verts = np.array([], dtype=np.int32)
    return mesh


_dataset_bunny_coarse = _SingleFileDownloadableDatasetLoader(
    'Bunny.vtp',
    load_func=_bunny_coarse_load_func,
)


def download_cow(load=True):  # pragma: no cover
    """Download cow dataset.

    Parameters
    ----------
    load : bool, default: True
        Load the dataset after downloading it when ``True``.  Set this
        to ``False`` and only the filename will be returned.

    Returns
    -------
    pyvista.PolyData | str
        DataSet or filename depending on ``load``.

    Examples
    --------
    >>> from pyvista import examples
    >>> dataset = examples.download_cow()
    >>> dataset.plot(cpos="xy")

    .. seealso::

        :ref:`Cow Dataset <cow_dataset>`
            See this dataset in the Dataset Gallery for more info.

        :ref:`Cow Head Dataset <cow_head_dataset>`

        This dataset is used in the following examples:

        * :ref:`extract_edges_example`
        * :ref:`mesh_quality_example`
        * :ref:`rotate_example`
        * :ref:`linked_views_example`
        * :ref:`light_actors_example`

    """
    return _download_dataset(_dataset_cow, load=load)


_dataset_cow = _SingleFileDownloadableDatasetLoader('cow.vtp')


def download_cow_head(load=True):  # pragma: no cover
    """Download cow head dataset.

    Parameters
    ----------
    load : bool, default: True
        Load the dataset after downloading it when ``True``.  Set this
        to ``False`` and only the filename will be returned.

    Returns
    -------
    pyvista.PolyData | str
        DataSet or filename depending on ``load``.

    Examples
    --------
    >>> from pyvista import examples
    >>> dataset = examples.download_cow_head()
    >>> dataset.plot(cpos="xy")

    .. seealso::

        :ref:`Cow Head Dataset <cow_head_dataset>`
            See this dataset in the Dataset Gallery for more info.

        :ref:`Cow Dataset <cow_dataset>`

    """
    return _download_dataset(_dataset_cow_head, load=load)


_dataset_cow_head = _SingleFileDownloadableDatasetLoader('cowHead.vtp')


def download_faults(load=True):  # pragma: no cover
    """Download faults dataset.

    Parameters
    ----------
    load : bool, default: True
        Load the dataset after downloading it when ``True``.  Set this
        to ``False`` and only the filename will be returned.

    Returns
    -------
    pyvista.PolyData | str
        DataSet or filename depending on ``load``.

    Examples
    --------
    >>> from pyvista import examples
    >>> dataset = examples.download_faults()
    >>> dataset.plot(line_width=4)

    .. seealso::

        :ref:`Faults Dataset <faults_dataset>`
            See this dataset in the Dataset Gallery for more info.

    """
    return _download_dataset(_dataset_faults, load=load)


_dataset_faults = _SingleFileDownloadableDatasetLoader('faults.vtk')


def download_tensors(load=True):  # pragma: no cover
    """Download tensors dataset.

    Parameters
    ----------
    load : bool, default: True
        Load the dataset after downloading it when ``True``.  Set this
        to ``False`` and only the filename will be returned.

    Returns
    -------
    pyvista.UnstructuredGrid | str
        DataSet or filename depending on ``load``.

    Examples
    --------
    >>> from pyvista import examples
    >>> dataset = examples.download_tensors()
    >>> dataset.plot()

    .. seealso::

        :ref:`Tensors Dataset <tensors_dataset>`
            See this dataset in the Dataset Gallery for more info.

    """
    return _download_dataset(_dataset_tensors, load=load)


_dataset_tensors = _SingleFileDownloadableDatasetLoader('tensors.vtk')


def download_head(load=True):  # pragma: no cover
    """Download head dataset.

    Parameters
    ----------
    load : bool, default: True
        Load the dataset after downloading it when ``True``.  Set this
        to ``False`` and only the filename will be returned.

    Returns
    -------
    pyvista.ImageData | str
        DataSet or filename depending on ``load``.

    Examples
    --------
    >>> import pyvista as pv
    >>> from pyvista import examples
    >>> dataset = examples.download_head()
    >>> pl = pv.Plotter()
    >>> _ = pl.add_volume(dataset, cmap="cool", opacity="sigmoid_6")
    >>> pl.camera_position = [
    ...     (-228.0, -418.0, -158.0),
    ...     (94.0, 122.0, 82.0),
    ...     (-0.2, -0.3, 0.9),
    ... ]
    >>> pl.show()

    .. seealso::

        :ref:`Head Dataset <head_dataset>`
            See this dataset in the Dataset Gallery for more info.

        :ref:`Head 2 Dataset <head_2_dataset>`

        :ref:`medical_dataset_gallery`
            Browse other medical datasets.

        :ref:`volume_rendering_example`
            Example using this dataset.

    """
    return _download_dataset(_dataset_head, load=load)


def _head_files_func():
    # Multiple files needed for read, but only one gets loaded
    head_raw = _DownloadableFile('HeadMRVolume.raw')
    head_mhd = _SingleFileDownloadableDatasetLoader('HeadMRVolume.mhd')
    return head_mhd, head_raw


_dataset_head = _MultiFileDownloadableDatasetLoader(_head_files_func)


def download_head_2(load=True):  # pragma: no cover
    """Download head dataset.

    Parameters
    ----------
    load : bool, default: True
        Load the dataset after downloading it when ``True``.  Set this
        to ``False`` and only the filename will be returned.

    Returns
    -------
    pyvista.ImageData | str
        DataSet or filename depending on ``load``.

    Examples
    --------
    >>> import pyvista as pv
    >>> from pyvista import examples
    >>> dataset = examples.download_head_2()
    >>> pl = pv.Plotter()
    >>> _ = pl.add_volume(dataset, cmap="cool", opacity="sigmoid_6")
    >>> pl.show()

    .. seealso::

        :ref:`Head 2 Dataset <head_2_dataset>`
            See this dataset in the Dataset Gallery for more info.

        :ref:`Head Dataset <head_dataset>`

        :ref:`medical_dataset_gallery`
            Browse other medical datasets.

    """
    return _download_dataset(_dataset_head_2, load=load)


_dataset_head_2 = _SingleFileDownloadableDatasetLoader('head.vti')


def download_bolt_nut(load=True):  # pragma: no cover
    """Download bolt nut dataset.

    Parameters
    ----------
    load : bool, default: True
        Load the dataset after downloading it when ``True``.  Set this
        to ``False`` and only the filename will be returned.

    Returns
    -------
    pyvista.MultiBlock or tuple
        DataSet or tuple of filenames depending on ``load``.

    Examples
    --------
    >>> import pyvista as pv
    >>> from pyvista import examples
    >>> dataset = examples.download_bolt_nut()
    >>> pl = pv.Plotter()
    >>> _ = pl.add_volume(
    ...     dataset,
    ...     cmap="coolwarm",
    ...     opacity="sigmoid_5",
    ...     show_scalar_bar=False,
    ... )
    >>> pl.camera_position = [
    ...     (194.6, -141.8, 182.0),
    ...     (34.5, 61.0, 32.5),
    ...     (-0.229, 0.45, 0.86),
    ... ]
    >>> pl.show()

    .. seealso::

        :ref:`Bolt Nut Dataset <bolt_nut_dataset>`
            See this dataset in the Dataset Gallery for more info.

        :ref:`volume_rendering_example`
            Example which uses this dataset.

    """
    return _download_dataset(_dataset_bolt_nut, load=load)


def _bolt_nut_files_func():  # pragma: no cover
    # Multiple mesh files are loaded for this example
    bolt = _SingleFileDownloadableDatasetLoader('bolt.slc')
    nut = _SingleFileDownloadableDatasetLoader('nut.slc')
    return bolt, nut


_dataset_bolt_nut = _MultiFileDownloadableDatasetLoader(
    _bolt_nut_files_func,
    load_func=_load_as_multiblock,
)


def download_clown(load=True):  # pragma: no cover
    """Download clown dataset.

    Parameters
    ----------
    load : bool, default: True
        Load the dataset after downloading it when ``True``.  Set this
        to ``False`` and only the filename will be returned.

    Returns
    -------
    pyvista.PolyData | str
        DataSet or filename depending on ``load``.

    Examples
    --------
    >>> from pyvista import examples
    >>> dataset = examples.download_clown()
    >>> dataset.plot()

    .. seealso::

        :ref:`Clown Dataset <clown_dataset>`
            See this dataset in the Dataset Gallery for more info.

    """
    return _download_dataset(_dataset_clown, load=load)


_dataset_clown = _SingleFileDownloadableDatasetLoader('clown.facet')


def download_topo_global(load=True):  # pragma: no cover
    """Download topo dataset.

    Parameters
    ----------
    load : bool, default: True
        Load the dataset after downloading it when ``True``.  Set this
        to ``False`` and only the filename will be returned.

    Returns
    -------
    pyvista.PolyData | str
        DataSet or filename depending on ``load``.

    Examples
    --------
    >>> from pyvista import examples
    >>> dataset = examples.download_topo_global()
    >>> dataset.plot(cmap="gist_earth")

    .. seealso::

        :ref:`Topo Global Dataset <topo_global_dataset>`
            See this dataset in the Dataset Gallery for more info.

        This dataset is used in the following examples:

        * :ref:`surface_normal_example`
        * :ref:`background_image_example`

    """
    return _download_dataset(_dataset_topo_global, load=load)


_dataset_topo_global = _SingleFileDownloadableDatasetLoader('EarthModels/ETOPO_10min_Ice.vtp')


def download_topo_land(load=True):  # pragma: no cover
    """Download topo land dataset.

    Parameters
    ----------
    load : bool, default: True
        Load the dataset after downloading it when ``True``.  Set this
        to ``False`` and only the filename will be returned.

    Returns
    -------
    pyvista.PolyData | str
        DataSet or filename depending on ``load``.

    Examples
    --------
    >>> from pyvista import examples
    >>> dataset = examples.download_topo_land()
    >>> dataset.plot(
    ...     clim=[-2000, 3000], cmap="gist_earth", show_scalar_bar=False
    ... )

    .. seealso::

        :ref:`Topo Land Dataset <topo_land_dataset>`
            See this dataset in the Dataset Gallery for more info.

        This dataset is used in the following examples:

        * :ref:`geodesic_example`
        * :ref:`background_image_example`

    """
    return _download_dataset(_dataset_topo_land, load=load)


_dataset_topo_land = _SingleFileDownloadableDatasetLoader(
    'EarthModels/ETOPO_10min_Ice_only-land.vtp',
)


def download_coastlines(load=True):  # pragma: no cover
    """Download coastlines dataset.

    Parameters
    ----------
    load : bool, default: True
        Load the dataset after downloading it when ``True``.  Set this
        to ``False`` and only the filename will be returned.

    Returns
    -------
    pyvista.PolyData | str
        DataSet or filename depending on ``load``.

    Examples
    --------
    >>> from pyvista import examples
    >>> dataset = examples.download_coastlines()
    >>> dataset.plot()

    .. seealso::

        :ref:`Coastlines Dataset <coastlines_dataset>`
            See this dataset in the Dataset Gallery for more info.

    """
    return _download_dataset(_dataset_coastlines, load=load)


_dataset_coastlines = _SingleFileDownloadableDatasetLoader('EarthModels/Coastlines_Los_Alamos.vtp')


def download_knee(load=True):  # pragma: no cover
    """Download knee dataset.

    Parameters
    ----------
    load : bool, default: True
        Load the dataset after downloading it when ``True``.  Set this
        to ``False`` and only the filename will be returned.

    Returns
    -------
    pyvista.ImageData | str
        DataSet or filename depending on ``load``.

    Examples
    --------
    >>> from pyvista import examples
    >>> dataset = examples.download_knee()
    >>> dataset.plot(cpos="xy", show_scalar_bar=False)

    .. seealso::

        :ref:`Knee Dataset <knee_dataset>`
            See this dataset in the Dataset Gallery for more info.

        :ref:`Knee Full Dataset <knee_full_dataset>`

        :ref:`medical_dataset_gallery`
            Browse other medical datasets.

        This dataset is used in the following examples:

        * :ref:`plot_opacity_example`
        * :ref:`volume_rendering_example`
        * :ref:`slider_bar_widget_example`

    """
    return _download_dataset(_dataset_knee, load=load)


_dataset_knee = _SingleFileDownloadableDatasetLoader('DICOM_KNEE.dcm')


def download_knee_full(load=True):  # pragma: no cover
    """Download full knee dataset.

    Parameters
    ----------
    load : bool, default: True
        Load the dataset after downloading it when ``True``.  Set this
        to ``False`` and only the filename will be returned.

    Returns
    -------
    pyvista.ImageData | str
        DataSet or filename depending on ``load``.

    Examples
    --------
    >>> from pyvista import examples
    >>> dataset = examples.download_knee_full()
    >>> cpos = [
    ...     (-381.74, -46.02, 216.54),
    ...     (74.8305, 89.2905, 100.0),
    ...     (0.23, 0.072, 0.97),
    ... ]
    >>> dataset.plot(
    ...     volume=True, cmap="bone", cpos=cpos, show_scalar_bar=False
    ... )

    .. seealso::

        :ref:`Knee Full Dataset <knee_full_dataset>`
            See this dataset in the Dataset Gallery for more info.

        :ref:`Knee Dataset <knee_dataset>`

        :ref:`medical_dataset_gallery`
            Browse other medical datasets.

        This dataset is used in the following examples:

        * :ref:`volume_rendering_example`
        * :ref:`slider_bar_widget_example`

    """
    return _download_dataset(_dataset_knee_full, load=load)


_dataset_knee_full = _SingleFileDownloadableDatasetLoader('vw_knee.slc')


def download_lidar(load=True):  # pragma: no cover
    """Download lidar dataset.

    Parameters
    ----------
    load : bool, default: True
        Load the dataset after downloading it when ``True``.  Set this
        to ``False`` and only the filename will be returned.

    Returns
    -------
    pyvista.PolyData | str
        DataSet or filename depending on ``load``.

    Examples
    --------
    >>> from pyvista import examples
    >>> dataset = examples.download_lidar()
    >>> dataset.plot(cmap="gist_earth")

    .. seealso::

        :ref:`Lidar Dataset <lidar_dataset>`
            See this dataset in the Dataset Gallery for more info.

        This dataset is used in the following examples:

        * :ref:`create_point_cloud`
        * :ref:`edl`

    """
    return _download_dataset(_dataset_lidar, load=load)


_dataset_lidar = _SingleFileDownloadableDatasetLoader('kafadar-lidar-interp.vtp')


def download_exodus(load=True):  # pragma: no cover
    """Sample ExodusII data file.

    Parameters
    ----------
    load : bool, default: True
        Load the dataset after downloading it when ``True``.  Set this
        to ``False`` and only the filename will be returned.

    Returns
    -------
    pyvista.MultiBlock | str
        DataSet or filename depending on ``load``.

    Examples
    --------
    >>> from pyvista import examples
    >>> dataset = examples.download_exodus()
    >>> dataset.plot()

    .. seealso::

        :ref:`Exodus Dataset <exodus_dataset>`
            See this dataset in the Dataset Gallery for more info.

    """
    return _download_dataset(_dataset_exodus, load=load)


_dataset_exodus = _SingleFileDownloadableDatasetLoader('mesh_fs8.exo')


def download_nefertiti(load=True):  # pragma: no cover
    """Download mesh of Queen Nefertiti.

    Parameters
    ----------
    load : bool, default: True
        Load the dataset after downloading it when ``True``.  Set this
        to ``False`` and only the filename will be returned.

    Returns
    -------
    pyvista.PolyData | str
        DataSet or filename depending on ``load``.

    Examples
    --------
    >>> from pyvista import examples
    >>> dataset = examples.download_nefertiti()
    >>> dataset.plot(cpos="xz")

    .. seealso::

        :ref:`Nefertiti Dataset <nefertiti_dataset>`
            See this dataset in the Dataset Gallery for more info.

        This dataset is used in the following examples:

        * :ref:`surface_normal_example`
        * :ref:`extract_edges_example`
        * :ref:`show_edges_example`
        * :ref:`edl`
        * :ref:`pbr_example`
        * :ref:`box_widget_example`

    """
    return _download_dataset(_dataset_nefertiti, load=load)


_dataset_nefertiti = _SingleFileDownloadableDatasetLoader(
    'nefertiti.ply.zip',
    target_file='nefertiti.ply',
)


def download_blood_vessels(load=True):  # pragma: no cover
    """Download data representing the bifurcation of blood vessels.

    Parameters
    ----------
    load : bool, default: True
        Load the dataset after downloading it when ``True``.  Set this
        to ``False`` and only the filename will be returned.

    Returns
    -------
    pyvista.UnstructuredGrid | str
        DataSet or filename depending on ``load``.

    Examples
    --------
    >>> from pyvista import examples
    >>> dataset = examples.download_blood_vessels()
    >>> dataset.plot()

    .. seealso::

        :ref:`Blood Vessels Dataset <blood_vessels_dataset>`
            See this dataset in the Dataset Gallery for more info.

        This dataset is used in the following examples:

        * :ref:`read_parallel_example`
        * :ref:`streamlines_example`
        * :ref:`integrate_example`

    """
    return _download_dataset(_dataset_blood_vessels, load=load)


def _blood_vessels_load_func(obj):  # pragma: no cover
    obj.set_active_vectors('velocity')
    return obj


_dataset_blood_vessels = _SingleFileDownloadableDatasetLoader(
    'pvtu_blood_vessels/blood_vessels.zip',
    target_file='T0000000500.pvtu',
    load_func=_blood_vessels_load_func,
)


def download_iron_protein(load=True):  # pragma: no cover
    """Download iron protein dataset.

    Parameters
    ----------
    load : bool, default: True
        Load the dataset after downloading it when ``True``.  Set this
        to ``False`` and only the filename will be returned.

    Returns
    -------
    pyvista.ImageData | str
        DataSet or filename depending on ``load``.

    Examples
    --------
    >>> from pyvista import examples
    >>> dataset = examples.download_iron_protein()
    >>> dataset.plot(volume=True, cmap='blues')

    .. seealso::

        :ref:`Iron Protein Dataset <iron_protein_dataset>`
            See this dataset in the Dataset Gallery for more info.

    """
    return _download_dataset(_dataset_iron_protein, load=load)


_dataset_iron_protein = _SingleFileDownloadableDatasetLoader('ironProt.vtk')


def download_tetrahedron(load=True):  # pragma: no cover
    """Download tetrahedron dataset.

    Parameters
    ----------
    load : bool, default: True
        Load the dataset after downloading it when ``True``.  Set this
        to ``False`` and only the filename will be returned.

    Returns
    -------
    pyvista.UnstructuredGrid | str
        DataSet or filename depending on ``load``.

    Examples
    --------
    Shrink and plot the dataset to show it is composed of several
    tetrahedrons.

    >>> from pyvista import examples
    >>> dataset = examples.download_tetrahedron()
    >>> dataset.shrink(0.85).plot()

    .. seealso::

        :ref:`Tetrahedron Dataset <tetrahedron_dataset>`
            See this dataset in the Dataset Gallery for more info.

    """
    return _download_dataset(_dataset_tetrahedron, load=load)


_dataset_tetrahedron = _SingleFileDownloadableDatasetLoader('Tetrahedron.vtu')


def download_saddle_surface(load=True):  # pragma: no cover
    """Download saddle surface dataset.

    Parameters
    ----------
    load : bool, default: True
        Load the dataset after downloading it when ``True``.  Set this
        to ``False`` and only the filename will be returned.

    Returns
    -------
    pyvista.PolyData | str
        DataSet or filename depending on ``load``.

    Examples
    --------
    >>> from pyvista import examples
    >>> dataset = examples.download_saddle_surface()
    >>> dataset.plot()

    .. seealso::

        :ref:`Saddle Surface Dataset <saddle_surface_dataset>`
            See this dataset in the Dataset Gallery for more info.

        :ref:`interpolate_example`
            Example using this dataset.

    """
    return _download_dataset(_dataset_saddle_surface, load=load)


_dataset_saddle_surface = _SingleFileDownloadableDatasetLoader('InterpolatingOnSTL_final.stl')


def download_sparse_points(load=True):  # pragma: no cover
    """Download sparse points data.

    Used with :func:`download_saddle_surface`.

    Parameters
    ----------
    load : bool, default: True
        Load the dataset after downloading it when ``True``.  Set this
        to ``False`` and only the filename will be returned.

    Returns
    -------
    pyvista.PolyData | str
        DataSet or filename depending on ``load``.

    Examples
    --------
    >>> from pyvista import examples
    >>> dataset = examples.download_sparse_points()
    >>> dataset.plot(
    ...     scalars="val", render_points_as_spheres=True, point_size=50
    ... )

    .. seealso::

        :ref:`Sparse Points Dataset <sparse_points_dataset>`
            See this dataset in the Dataset Gallery for more info.

        :ref:`interpolate_example`
            Example using this dataset.

    """
    return _download_dataset(_dataset_sparse_points, load=load)


def _sparse_points_reader(saved_file):  # pragma: no cover
    points_reader = _vtk.vtkDelimitedTextReader()
    points_reader.SetFileName(saved_file)
    points_reader.DetectNumericColumnsOn()
    points_reader.SetFieldDelimiterCharacters('\t')
    points_reader.SetHaveHeaders(True)
    table_points = _vtk.vtkTableToPolyData()
    table_points.SetInputConnection(points_reader.GetOutputPort())
    table_points.SetXColumn('x')
    table_points.SetYColumn('y')
    table_points.SetZColumn('z')
    table_points.Update()
    return pyvista.wrap(table_points.GetOutput())


_dataset_sparse_points = _SingleFileDownloadableDatasetLoader(
    'sparsePoints.txt',
    read_func=_sparse_points_reader,
)


def download_foot_bones(load=True):  # pragma: no cover
    """Download foot bones dataset.

    Parameters
    ----------
    load : bool, default: True
        Load the dataset after downloading it when ``True``.  Set this
        to ``False`` and only the filename will be returned.

    Returns
    -------
    pyvista.PolyData | str
        DataSet or filename depending on ``load``.

    Examples
    --------
    >>> from pyvista import examples
    >>> dataset = examples.download_foot_bones()
    >>> dataset.plot()

    .. seealso::

        :ref:`Foot Bones Dataset <foot_bones_dataset>`
            See this dataset in the Dataset Gallery for more info.

        :ref:`voxelize_surface_mesh_example`
            Example using this dataset.

    """
    return _download_dataset(_dataset_foot_bones, load=load)


_dataset_foot_bones = _SingleFileDownloadableDatasetLoader('fsu/footbones.ply')


def download_guitar(load=True):  # pragma: no cover
    """Download guitar dataset.

    Parameters
    ----------
    load : bool, default: True
        Load the dataset after downloading it when ``True``.  Set this
        to ``False`` and only the filename will be returned.

    Returns
    -------
    pyvista.PolyData | str
        DataSet or filename depending on ``load``.

    Examples
    --------
    >>> from pyvista import examples
    >>> dataset = examples.download_guitar()
    >>> dataset.plot()

    .. seealso::

        :ref:`Guitar Dataset <guitar_dataset>`
            See this dataset in the Dataset Gallery for more info.

        :ref:`Trumpet Dataset <trumpet_dataset>`

    """
    return _download_dataset(_dataset_guitar, load=load)


_dataset_guitar = _SingleFileDownloadableDatasetLoader('fsu/stratocaster.ply')


def download_quadratic_pyramid(load=True):  # pragma: no cover
    """Download quadratic pyramid dataset.

    Parameters
    ----------
    load : bool, default: True
        Load the dataset after downloading it when ``True``.  Set this
        to ``False`` and only the filename will be returned.

    Returns
    -------
    pyvista.UnstructuredGrid | str
        DataSet or filename depending on ``load``.

    Examples
    --------
    Shrink and plot the dataset to show it is composed of several
    pyramids.

    >>> from pyvista import examples
    >>> dataset = examples.download_quadratic_pyramid()
    >>> dataset.shrink(0.4).plot()

    .. seealso::

        :ref:`Quadratic Pyramid Dataset <quadratic_pyramid_dataset>`
            See this dataset in the Dataset Gallery for more info.

    """
    return _download_dataset(_dataset_quadratic_pyramid, load=load)


_dataset_quadratic_pyramid = _SingleFileDownloadableDatasetLoader('QuadraticPyramid.vtu')


def download_bird(load=True):  # pragma: no cover
    """Download bird dataset.

    Parameters
    ----------
    load : bool, default: True
        Load the dataset after downloading it when ``True``.  Set this
        to ``False`` and only the filename will be returned.

    Returns
    -------
    pyvista.ImageData | str
        DataSet or filename depending on ``load``.

    Examples
    --------
    >>> from pyvista import examples
    >>> dataset = examples.download_bird()
    >>> dataset.plot(rgba=True, cpos="xy")

    .. seealso::

        :ref:`Bird Dataset <bird_dataset>`
            See this dataset in the Dataset Gallery for more info.

        :ref:`Bird Texture Dataset <bird_texture_dataset>`

    """
    return _download_dataset(_dataset_bird, load=load)


_dataset_bird = _SingleFileDownloadableDatasetLoader('Pileated.jpg')


def download_bird_texture(load=True):  # pragma: no cover
    """Download bird texture.

    Parameters
    ----------
    load : bool, default: True
        Load the dataset after downloading it when ``True``.  Set this
        to ``False`` and only the filename will be returned.

    Returns
    -------
    pyvista.Texture | str
        DataSet or filename depending on ``load``.

    Examples
    --------
    >>> from pyvista import examples
    >>> dataset = examples.download_bird_texture()
    >>> dataset.plot(cpos="xy")

    .. seealso::

        :ref:`Bird Texture Dataset <bird_texture_dataset>`
            See this dataset in the Dataset Gallery for more info.

        :ref:`Bird Dataset <bird_dataset>`

    """
    return _download_dataset(_dataset_bird_texture, load=load)


_dataset_bird_texture = _SingleFileDownloadableDatasetLoader('Pileated.jpg', read_func=read_texture)


def download_office(load=True):  # pragma: no cover
    """Download office dataset.

    Parameters
    ----------
    load : bool, default: True
        Load the dataset after downloading it when ``True``.  Set this
        to ``False`` and only the filename will be returned.

    Returns
    -------
    pyvista.StructuredGrid | str
        DataSet or filename depending on ``load``.

    Examples
    --------
    >>> from pyvista import examples
    >>> dataset = examples.download_office()
    >>> dataset.contour().plot()

    .. seealso::

        :ref:`Office Dataset <office_dataset>`
            See this dataset in the Dataset Gallery for more info.

        :ref:`clip_with_plane_box_example`
            Example using this dataset.

    """
    return _download_dataset(_dataset_office, load=load)


_dataset_office = _SingleFileDownloadableDatasetLoader('office.binary.vtk')


def download_horse_points(load=True):  # pragma: no cover
    """Download horse points dataset.

    Parameters
    ----------
    load : bool, default: True
        Load the dataset after downloading it when ``True``.  Set this
        to ``False`` and only the filename will be returned.

    Returns
    -------
    pyvista.PolyData | str
        DataSet or filename depending on ``load``.

    Examples
    --------
    >>> from pyvista import examples
    >>> dataset = examples.download_horse_points()
    >>> dataset.plot(point_size=1)

    .. seealso::

        :ref:`Horse Points Dataset <horse_points_dataset>`
            See this dataset in the Dataset Gallery for more info.

        :ref:`Horse Dataset <horse_dataset>`

    """
    return _download_dataset(_dataset_horse_points, load=load)


_dataset_horse_points = _SingleFileDownloadableDatasetLoader('horsePoints.vtp')


def download_horse(load=True):  # pragma: no cover
    """Download horse dataset.

    Parameters
    ----------
    load : bool, default: True
        Load the dataset after downloading it when ``True``.  Set this
        to ``False`` and only the filename will be returned.

    Returns
    -------
    pyvista.DataSet | str
        DataSet or filename depending on ``load``.

    Examples
    --------
    >>> from pyvista import examples
    >>> dataset = examples.download_horse()
    >>> dataset.plot(smooth_shading=True)

    .. seealso::

        :ref:`Horse Dataset <horse_dataset>`
            See this dataset in the Dataset Gallery for more info.

        :ref:`Horse Points Dataset <horse_points_dataset>`

        :ref:`disabling_mesh_lighting_example`
            Example using this dataset.

    """
    return _download_dataset(_dataset_horse, load=load)


_dataset_horse = _SingleFileDownloadableDatasetLoader('horse.vtp')


def download_cake_easy(load=True):  # pragma: no cover
    """Download cake dataset.

    Parameters
    ----------
    load : bool, default: True
        Load the dataset after downloading it when ``True``.  Set this
        to ``False`` and only the filename will be returned.

    Returns
    -------
    pyvista.ImageData | str
        DataSet or filename depending on ``load``.

    Examples
    --------
    >>> from pyvista import examples
    >>> dataset = examples.download_cake_easy()
    >>> dataset.plot(rgba=True, cpos="xy")

    .. seealso::

        :ref:`Cake Easy Dataset <cake_easy_dataset>`
            See this dataset in the Dataset Gallery for more info.

        :ref:`Cake Easy Texture Dataset <cake_easy_texture_dataset>`

    """
    return _download_dataset(_dataset_cake_easy, load=load)


_dataset_cake_easy = _SingleFileDownloadableDatasetLoader('cake_easy.jpg')


def download_cake_easy_texture(load=True):  # pragma: no cover
    """Download cake texture.

    Parameters
    ----------
    load : bool, default: True
        Load the dataset after downloading it when ``True``.  Set this
        to ``False`` and only the filename will be returned.

    Returns
    -------
    pyvista.Texture | str
        DataSet or filename depending on ``load``.

    Examples
    --------
    >>> from pyvista import examples
    >>> dataset = examples.download_cake_easy_texture()
    >>> dataset.plot(cpos="xy")

    .. seealso::

        :ref:`Cake Easy Texture Dataset <cake_easy_texture_dataset>`
            See this dataset in the Dataset Gallery for more info.

        :ref:`Cake Easy Dataset <cake_easy_dataset>`

    """
    return _download_dataset(_dataset_cake_easy_texture, load=load)


_dataset_cake_easy_texture = _SingleFileDownloadableDatasetLoader(
    'cake_easy.jpg',
    read_func=read_texture,
)


def download_rectilinear_grid(load=True):  # pragma: no cover
    """Download rectilinear grid dataset.

    Parameters
    ----------
    load : bool, default: True
        Load the dataset after downloading it when ``True``.  Set this
        to ``False`` and only the filename will be returned.

    Returns
    -------
    pyvista.RectilinearGrid | str
        DataSet or filename depending on ``load``.

    Examples
    --------
    Compute the threshold of this dataset.

    >>> from pyvista import examples
    >>> dataset = examples.download_rectilinear_grid()
    >>> dataset.threshold(0.0001).plot()

    .. seealso::

        :ref:`Rectilinear Grid Dataset <rectilinear_grid_dataset>`
            See this dataset in the Dataset Gallery for more info.

    """
    return _download_dataset(_dataset_rectilinear_grid, load=load)


_dataset_rectilinear_grid = _SingleFileDownloadableDatasetLoader('RectilinearGrid.vtr')


def download_gourds(zoom=False, load=True):  # pragma: no cover
    """Download gourds dataset.

    Parameters
    ----------
    zoom : bool, default: False
        When ``True``, return the zoomed picture of the gourds.

    load : bool, default: True
        Load the dataset after downloading it when ``True``.  Set this
        to ``False`` and only the filename will be returned.

    Returns
    -------
    pyvista.ImageData | str
        DataSet or filename depending on ``load``.

    Examples
    --------
    >>> from pyvista import examples
    >>> dataset = examples.download_gourds()
    >>> dataset.plot(rgba=True, cpos="xy")

    .. seealso::

        :ref:`Gourds Dataset <gourds_dataset>`
            See this dataset in the Dataset Gallery for more info.

        :ref:`Gourds Pnm Dataset <gourds_pnm_dataset>`

        :ref:`Gourds Texture Dataset <gourds_texture_dataset>`

        :ref:`gaussian_smoothing_example`
            Example using this dataset.

    """
    example = __gourds2 if zoom else _dataset_gourds
    return _download_dataset(example, load=load)


# Two loadable files, but only one example
# Name variables such that non-zoomed version is the 'representative' example
# Use '__' on the zoomed version to label it as private
_dataset_gourds = _SingleFileDownloadableDatasetLoader('Gourds.png')
__gourds2 = _SingleFileDownloadableDatasetLoader('Gourds2.jpg')


def download_gourds_texture(zoom=False, load=True):  # pragma: no cover
    """Download gourds texture.

    Parameters
    ----------
    zoom : bool, default: False
        When ``True``, return the zoomed picture of the gourds.

    load : bool, default: True
        Load the dataset after downloading it when ``True``.  Set this
        to ``False`` and only the filename will be returned.

    Returns
    -------
    pyvista.DataSet | str
        DataSet or filename depending on ``load``.

    Examples
    --------
    >>> from pyvista import examples
    >>> dataset = examples.download_gourds_texture()
    >>> dataset.plot(cpos="xy")

    .. seealso::

        :ref:`Gourds Texture Dataset <gourds_texture_dataset>`
            See this dataset in the Dataset Gallery for more info.

        :ref:`Gourds Dataset <gourds_dataset>`

        :ref:`Gourds Pnm Dataset <gourds_pnm_dataset>`

    """
    example = __gourds2_texture if zoom else _dataset_gourds_texture
    return _download_dataset(example, load=load)


# Two loadable files, but only one example
# Name variables such that non-zoomed version is the 'representative' example
# Use '__' on the zoomed version to label it as private
_dataset_gourds_texture = _SingleFileDownloadableDatasetLoader('Gourds.png', read_func=read_texture)
__gourds2_texture = _SingleFileDownloadableDatasetLoader('Gourds2.jpg', read_func=read_texture)


def download_gourds_pnm(load=True):  # pragma: no cover
    """Download gourds dataset from pnm file.

    Parameters
    ----------
    load : bool, default: True
        Load the dataset after downloading it when ``True``.  Set this
        to ``False`` and only the filename will be returned.

    Returns
    -------
    pyvista.ImageData | str
        DataSet or filename depending on ``load``.

    Examples
    --------
    >>> from pyvista import examples
    >>> dataset = examples.download_gourds_pnm()
    >>> dataset.plot(rgba=True, cpos="xy")

    .. seealso::

        :ref:`Gourds Pnm Dataset <gourds_pnm_dataset>`
            See this dataset in the Dataset Gallery for more info.

        :ref:`Gourds Dataset <gourds_dataset>`

        :ref:`Gourds Texture Dataset <gourds_texture_dataset>`

    """
    return _download_dataset(_dataset_gourds_pnm, load=load)


_dataset_gourds_pnm = _SingleFileDownloadableDatasetLoader('Gourds.pnm')


def download_unstructured_grid(load=True):  # pragma: no cover
    """Download unstructured grid dataset.

    Parameters
    ----------
    load : bool, default: True
        Load the dataset after downloading it when ``True``.  Set this
        to ``False`` and only the filename will be returned.

    Returns
    -------
    pyvista.UnstructuredGrid | str
        DataSet or filename depending on ``load``.

    Examples
    --------
    >>> from pyvista import examples
    >>> dataset = examples.download_unstructured_grid()
    >>> dataset.plot(show_edges=True)

    .. seealso::

        :ref:`Unstructured Grid Dataset <unstructured_grid_dataset>`
            See this dataset in the Dataset Gallery for more info.

    """
    return _download_dataset(_dataset_unstructured_grid, load=load)


_dataset_unstructured_grid = _SingleFileDownloadableDatasetLoader('uGridEx.vtk')


def download_letter_k(load=True):  # pragma: no cover
    """Download letter k dataset.

    Parameters
    ----------
    load : bool, default: True
        Load the dataset after downloading it when ``True``.  Set this
        to ``False`` and only the filename will be returned.

    Returns
    -------
    pyvista.PolyData | str
        DataSet or filename depending on ``load``.

    Examples
    --------
    >>> from pyvista import examples
    >>> dataset = examples.download_letter_k()
    >>> dataset.plot(cpos="xy")

    .. seealso::

        :ref:`Letter K Dataset <letter_k_dataset>`
            See this dataset in the Dataset Gallery for more info.

        :ref:`Letter A Dataset <letter_a_dataset>`

    """
    return _download_dataset(_dataset_letter_k, load=load)


_dataset_letter_k = _SingleFileDownloadableDatasetLoader('k.vtk')


def download_letter_a(load=True):  # pragma: no cover
    """Download letter a dataset.

    Parameters
    ----------
    load : bool, default: True
        Load the dataset after downloading it when ``True``.  Set this
        to ``False`` and only the filename will be returned.

    Returns
    -------
    pyvista.UnstructuredGrid | str
        DataSet or filename depending on ``load``.

    Examples
    --------
    >>> from pyvista import examples
    >>> dataset = examples.download_letter_a()
    >>> dataset.plot(cpos="xy", show_edges=True)

    .. seealso::

        :ref:`Letter A Dataset <letter_a_dataset>`
            See this dataset in the Dataset Gallery for more info.

        :ref:`Letter K Dataset <letter_k_dataset>`

        :ref:`cell_centers_example`
            Example using this dataset.

    """
    return _download_dataset(_dataset_letter_a, load=load)


_dataset_letter_a = _SingleFileDownloadableDatasetLoader('a_grid.vtk')


def download_poly_line(load=True):  # pragma: no cover
    """Download polyline dataset.

    Parameters
    ----------
    load : bool, default: True
        Load the dataset after downloading it when ``True``.  Set this
        to ``False`` and only the filename will be returned.

    Returns
    -------
    pyvista.PolyData | str
        DataSet or filename depending on ``load``.

    Examples
    --------
    >>> from pyvista import examples
    >>> dataset = examples.download_poly_line()
    >>> dataset.plot(line_width=5)

    .. seealso::

        :ref:`Poly Line Dataset <poly_line_dataset>`
            See this dataset in the Dataset Gallery for more info.

    """
    return _download_dataset(_dataset_poly_line, load=load)


_dataset_poly_line = _SingleFileDownloadableDatasetLoader('polyline.vtk')


def download_cad_model(load=True):  # pragma: no cover
    """Download cad dataset.

    Parameters
    ----------
    load : bool, default: True
        Load the dataset after downloading it when ``True``.  Set this
        to ``False`` and only the filename will be returned.

    Returns
    -------
    pyvista.PolyData | str
        DataSet or filename depending on ``load``.

    Examples
    --------
    >>> from pyvista import examples
    >>> dataset = examples.download_cad_model()
    >>> dataset.plot()

    .. seealso::

        :ref:`Cad Model Dataset <cad_model_dataset>`
            See this dataset in the Dataset Gallery for more info.

        :ref:`read_file_example`
            Example using this dataset.

    """
    return _download_dataset(_dataset_cad_model, load=load)


_dataset_cad_model = _SingleFileDownloadableDatasetLoader('42400-IDGH.stl')


def download_frog(load=True):  # pragma: no cover
    """Download frog dataset.

    Parameters
    ----------
    load : bool, default: True
        Load the dataset after downloading it when ``True``.  Set this
        to ``False`` and only the filename will be returned.

    Returns
    -------
    pyvista.ImageData | str
        DataSet or filename depending on ``load``.

    Examples
    --------
    >>> from pyvista import examples
    >>> cpos = [
    ...     [8.4287e02, -5.7418e02, -4.4085e02],
    ...     [2.4950e02, 2.3450e02, 1.0125e02],
    ...     [-3.2000e-01, 3.5000e-01, -8.8000e-01],
    ... ]
    >>> dataset = examples.download_frog()
    >>> dataset.plot(volume=True, cpos=cpos)

    .. seealso::

        :ref:`Frog Dataset <frog_dataset>`
            See this dataset in the Dataset Gallery for more info.

        :ref:`Frog Tissue Dataset <frog_tissue_dataset>`
            Segmentation labels associated with this dataset.

        :ref:`medical_dataset_gallery`
            Browse other medical datasets.

        :ref:`volume_rendering_example`
            Example using this dataset.

    """
    return _download_dataset(_dataset_frog, load=load)


def _frog_files_func():  # pragma: no cover
    # Multiple files needed for read, but only one gets loaded
    frog_zraw = _DownloadableFile('froggy/frog.zraw')
    frog_mhd = _SingleFileDownloadableDatasetLoader('froggy/frog.mhd')
    return frog_mhd, frog_zraw


_dataset_frog = _MultiFileDownloadableDatasetLoader(_frog_files_func)


def download_frog_tissue(load=True):  # pragma: no cover
    """Download frog tissue dataset.

    This dataset contains tissue segmentation labels for the frog dataset.

    Parameters
    ----------
    load : bool, default: True
        Load the dataset after downloading it when ``True``.  Set this
        to ``False`` and only the filename will be returned.

    Returns
    -------
    pyvista.ImageData | str
        DataSet or filename depending on ``load``.

    Examples
    --------
    Load data

    >>> import numpy as np
    >>> import pyvista as pv
    >>> from pyvista import examples
    >>> data = examples.download_frog_tissue()

    Plot tissue labels as a volume

    First, define plotting parameters

    >>> # Configure colors / color bar
    >>> clim = data.get_data_range()  # Set color bar limits to match data
    >>> cmap = 'glasbey'  # Use a categorical colormap
    >>> categories = True  # Ensure n_colors matches number of labels
    >>> opacity = (
    ...     'foreground'  # Make foreground opaque, background transparent
    ... )
    >>> opacity_unit_distance = 1

    Set plotting resolution to half the image's spacing

    >>> res = np.array(data.spacing) / 2

    Define rendering parameters

    >>> mapper = 'gpu'
    >>> shade = True
    >>> ambient = 0.3
    >>> diffuse = 0.6
    >>> specular = 0.5
    >>> specular_power = 40

    Make and show plot

    >>> p = pv.Plotter()
    >>> _ = p.add_volume(
    ...     data,
    ...     clim=clim,
    ...     ambient=ambient,
    ...     shade=shade,
    ...     diffuse=diffuse,
    ...     specular=specular,
    ...     specular_power=specular_power,
    ...     mapper=mapper,
    ...     opacity=opacity,
    ...     opacity_unit_distance=opacity_unit_distance,
    ...     categories=categories,
    ...     cmap=cmap,
    ...     resolution=res,
    ... )
    >>> p.camera_position = 'yx'  # Set camera to provide a dorsal view
    >>> p.show()

    .. seealso::

        :ref:`Frog Tissue Dataset <frog_tissue_dataset>`
            See this dataset in the Dataset Gallery for more info.

        :ref:`Frog Dataset <frog_dataset>`

        :ref:`medical_dataset_gallery`
            Browse other medical datasets.

    """
    return _download_dataset(_dataset_frog_tissue, load=load)


def _frog_tissue_files_func():
    # Multiple files needed for read, but only one gets loaded
    frog_tissue_zraw = _DownloadableFile('froggy/frogtissue.zraw')
    frog_tissue_mhd = _SingleFileDownloadableDatasetLoader('froggy/frogtissue.mhd')
    return frog_tissue_mhd, frog_tissue_zraw


_dataset_frog_tissue = _MultiFileDownloadableDatasetLoader(_frog_tissue_files_func)


def download_chest(load=True):  # pragma: no cover
    """Download chest dataset.

    Parameters
    ----------
    load : bool, default: True
        Load the dataset after downloading it when ``True``.  Set this
        to ``False`` and only the filename will be returned.

    Returns
    -------
    pyvista.ImageData | str
        DataSet or filename depending on ``load``.

    Examples
    --------
    >>> from pyvista import examples
    >>> dataset = examples.download_chest()
    >>> dataset.plot(cpos="xy")

    .. seealso::

        :ref:`Chest Dataset <chest_dataset>`
            See this dataset in the Dataset Gallery for more info.

        :ref:`medical_dataset_gallery`
            Browse other medical datasets.

        :ref:`volume_rendering_example`
            Example using this dataset.

    """
    return _download_dataset(_dataset_chest, load=load)


_dataset_chest = _SingleFileDownloadableDatasetLoader('MetaIO/ChestCT-SHORT.mha')


def download_brain_atlas_with_sides(load=True):  # pragma: no cover
    """Download an image of an averaged brain with a right-left label.

    Parameters
    ----------
    load : bool, default: True
        Load the dataset after downloading it when ``True``.  Set this
        to ``False`` and only the filename will be returned.

    Returns
    -------
    pyvista.ImageData | str
        DataSet or filename depending on ``load``.

    Examples
    --------
    >>> from pyvista import examples
    >>> dataset = examples.download_brain_atlas_with_sides()
    >>> dataset.slice(normal='z').plot(cpos='xy')

    .. seealso::

        :ref:`Brain Atlas With Sides Dataset <brain_atlas_with_sides_dataset>`
            See this dataset in the Dataset Gallery for more info.

        :ref:`Brain Dataset <brain_dataset>`

        :ref:`medical_dataset_gallery`
            Browse other medical datasets.

    """
    return _download_dataset(_dataset_brain_atlas_with_sides, load=load)


_dataset_brain_atlas_with_sides = _SingleFileDownloadableDatasetLoader('avg152T1_RL_nifti.nii.gz')


def download_prostate(load=True):  # pragma: no cover
    """Download prostate dataset.

    Parameters
    ----------
    load : bool, default: True
        Load the dataset after downloading it when ``True``.  Set this
        to ``False`` and only the filename will be returned.

    Returns
    -------
    pyvista.ImageData | str
        DataSet or filename depending on ``load``.

    Examples
    --------
    >>> from pyvista import examples
    >>> dataset = examples.download_prostate()
    >>> dataset.plot(cpos="xy")

    .. seealso::

        :ref:`Prostate Dataset <prostate_dataset>`
            See this dataset in the Dataset Gallery for more info.

        :ref:`medical_dataset_gallery`
            Browse other medical datasets.

    """
    return _download_dataset(_dataset_prostate, load=load)


_dataset_prostate = _SingleFileDownloadableDatasetLoader('prostate.img')


def download_filled_contours(load=True):  # pragma: no cover
    """Download filled contours dataset.

    Parameters
    ----------
    load : bool, default: True
        Load the dataset after downloading it when ``True``.  Set this
        to ``False`` and only the filename will be returned.

    Returns
    -------
    pyvista.PolyData | str
        DataSet or filename depending on ``load``.

    Examples
    --------
    >>> from pyvista import examples
    >>> dataset = examples.download_filled_contours()
    >>> dataset.plot(cpos="xy")

    .. seealso::

        :ref:`Filled Contours Dataset <filled_contours_dataset>`
            See this dataset in the Dataset Gallery for more info.

    """
    return _download_dataset(_dataset_filled_contours, load=load)


_dataset_filled_contours = _SingleFileDownloadableDatasetLoader('filledContours.vtp')


def download_doorman(load=True):  # pragma: no cover
    """Download doorman dataset.

    Parameters
    ----------
    load : bool, default: True
        Load the dataset after downloading it when ``True``.  Set this
        to ``False`` and only the filename will be returned.

    Returns
    -------
    pyvista.PolyData | str
        DataSet or filename depending on ``load``.

    Examples
    --------
    >>> from pyvista import examples
    >>> dataset = examples.download_doorman()
    >>> dataset.plot(cpos="xy")

    .. seealso::

        :ref:`Doorman Dataset <doorman_dataset>`
            See this dataset in the Dataset Gallery for more info.

        :ref:`read_file_example`
            Example using this dataset.

    """
    # TODO: download textures as well
    return _download_dataset(_dataset_doorman, load=load)


_dataset_doorman = _SingleFileDownloadableDatasetLoader('doorman/doorman.obj')


def download_mug(load=True):  # pragma: no cover
    """Download mug dataset.

    Parameters
    ----------
    load : bool, default: True
        Load the dataset after downloading it when ``True``.  Set this
        to ``False`` and only the filename will be returned.

    Returns
    -------
    pyvista.MultiBlock | str
        DataSet or filename depending on ``load``.

    Examples
    --------
    >>> from pyvista import examples
    >>> dataset = examples.download_mug()
    >>> dataset.plot()

    .. seealso::

        :ref:`Mug Dataset <mug_dataset>`
            See this dataset in the Dataset Gallery for more info.

    """
    return _download_dataset(_dataset_mug, load=load)


_dataset_mug = _SingleFileDownloadableDatasetLoader('mug.e')


def download_oblique_cone(load=True):  # pragma: no cover
    """Download oblique cone dataset.

    Parameters
    ----------
    load : bool, default: True
        Load the dataset after downloading it when ``True``.  Set this
        to ``False`` and only the filename will be returned.

    Returns
    -------
    pyvista.PolyData | str
        DataSet or filename depending on ``load``.

    Examples
    --------
    >>> from pyvista import examples
    >>> dataset = examples.download_oblique_cone()
    >>> dataset.plot()

    .. seealso::

        :ref:`Oblique Cone Dataset <oblique_cone_dataset>`
            See this dataset in the Dataset Gallery for more info.

    """
    return _download_dataset(_dataset_oblique_cone, load=load)


_dataset_oblique_cone = _SingleFileDownloadableDatasetLoader('ObliqueCone.vtp')


def download_emoji(load=True):  # pragma: no cover
    """Download emoji dataset.

    Parameters
    ----------
    load : bool, default: True
        Load the dataset after downloading it when ``True``.  Set this
        to ``False`` and only the filename will be returned.

    Returns
    -------
    pyvista.ImageData | str
        DataSet or filename depending on ``load``.

    Examples
    --------
    >>> from pyvista import examples
    >>> dataset = examples.download_emoji()
    >>> dataset.plot(rgba=True, cpos="xy")

    .. seealso::

        :ref:`Emoji Dataset <emoji_dataset>`
            See this dataset in the Dataset Gallery for more info.

        :ref:`Emoji Texture Dataset <emoji_texture_dataset>`

    """
    return _download_dataset(_dataset_emoji, load=load)


_dataset_emoji = _SingleFileDownloadableDatasetLoader('emote.jpg')


def download_emoji_texture(load=True):  # pragma: no cover
    """Download emoji texture.

    Parameters
    ----------
    load : bool, default: True
        Load the dataset after downloading it when ``True``.  Set this
        to ``False`` and only the filename will be returned.

    Returns
    -------
    pyvista.Texture | str
        DataSet or filename depending on ``load``.

    Examples
    --------
    >>> from pyvista import examples
    >>> dataset = examples.download_emoji_texture()
    >>> dataset.plot(cpos="xy")

    .. seealso::

        :ref:`Emoji Texture Dataset <emoji_texture_dataset>`
            See this dataset in the Dataset Gallery for more info.

        :ref:`Emoji Dataset <emoji_dataset>`

    """
    return _download_dataset(_dataset_emoji_texture, load=load)


_dataset_emoji_texture = _SingleFileDownloadableDatasetLoader('emote.jpg', read_func=read_texture)


def download_teapot(load=True):  # pragma: no cover
    """Download teapot dataset.

    Parameters
    ----------
    load : bool, default: True
        Load the dataset after downloading it when ``True``.  Set this
        to ``False`` and only the filename will be returned.

    Returns
    -------
    pyvista.PolyData | str
        DataSet or filename depending on ``load``.

    Examples
    --------
    >>> from pyvista import examples
    >>> dataset = examples.download_teapot()
    >>> dataset.plot(cpos="xy")

    .. seealso::

        :ref:`Teapot Dataset <teapot_dataset>`
            See this dataset in the Dataset Gallery for more info.

        This dataset is used in the following examples:

        * :ref:`read_file_example`
        * :ref:`cell_centers_example`

    """
    return _download_dataset(_dataset_teapot, load=load)


_dataset_teapot = _SingleFileDownloadableDatasetLoader('teapot.g')


def download_brain(load=True):  # pragma: no cover
    """Download brain dataset.

    Parameters
    ----------
    load : bool, default: True
        Load the dataset after downloading it when ``True``.  Set this
        to ``False`` and only the filename will be returned.

    Returns
    -------
    pyvista.ImageData | str
        DataSet or filename depending on ``load``.

    Examples
    --------
    >>> from pyvista import examples
    >>> dataset = examples.download_brain()
    >>> dataset.plot(volume=True)

    .. seealso::

        :ref:`Brain Dataset <brain_dataset>`
            See this dataset in the Dataset Gallery for more info.

        :ref:`Brain Atlas With Sides Dataset <brain_atlas_with_sides_dataset>`

        :ref:`medical_dataset_gallery`
            Browse other medical datasets.

        This dataset is used in the following examples:

        * :ref:`gaussian_smoothing_example`
        * :ref:`slice_example`
        * :ref:`depth_peeling_example`
        * :ref:`moving_isovalue_example`
        * :ref:`plane_widget_example`

    """
    return _download_dataset(_dataset_brain, load=load)


_dataset_brain = _SingleFileDownloadableDatasetLoader('brain.vtk')


def download_structured_grid(load=True):  # pragma: no cover
    """Download structured grid dataset.

    Parameters
    ----------
    load : bool, default: True
        Load the dataset after downloading it when ``True``.  Set this
        to ``False`` and only the filename will be returned.

    Returns
    -------
    pyvista.StructuredGrid | str
        DataSet or filename depending on ``load``.

    Examples
    --------
    >>> from pyvista import examples
    >>> dataset = examples.download_structured_grid()
    >>> dataset.plot(show_edges=True)

    .. seealso::

        :ref:`Structured Grid Dataset <structured_grid_dataset>`
            See this dataset in the Dataset Gallery for more info.

        :ref:`Structured Grid Two Dataset <structured_grid_two_dataset>`

    """
    return _download_dataset(_dataset_structured_grid, load=load)


_dataset_structured_grid = _SingleFileDownloadableDatasetLoader('StructuredGrid.vts')


def download_structured_grid_two(load=True):  # pragma: no cover
    """Download structured grid two dataset.

    Parameters
    ----------
    load : bool, default: True
        Load the dataset after downloading it when ``True``.  Set this
        to ``False`` and only the filename will be returned.

    Returns
    -------
    pyvista.StructuredGrid | str
        DataSet or filename depending on ``load``.

    Examples
    --------
    >>> from pyvista import examples
    >>> dataset = examples.download_structured_grid_two()
    >>> dataset.plot(show_edges=True)

    .. seealso::

        :ref:`Structured Grid Two Dataset <structured_grid_two_dataset>`
            See this dataset in the Dataset Gallery for more info.

        :ref:`Structured Grid Dataset <structured_grid_dataset>`

    """
    return _download_dataset(_dataset_structured_grid_two, load=load)


_dataset_structured_grid_two = _SingleFileDownloadableDatasetLoader('SampleStructGrid.vtk')


def download_trumpet(load=True):  # pragma: no cover
    """Download trumpet dataset.

    Parameters
    ----------
    load : bool, default: True
        Load the dataset after downloading it when ``True``.  Set this
        to ``False`` and only the filename will be returned.

    Returns
    -------
    pyvista.PolyData | str
        DataSet or filename depending on ``load``.

    Examples
    --------
    >>> from pyvista import examples
    >>> dataset = examples.download_trumpet()
    >>> dataset.plot()

    .. seealso::

        :ref:`Trumpet Dataset <trumpet_dataset>`
            See this dataset in the Dataset Gallery for more info.

        :ref:`Guitar Dataset <guitar_dataset>`

    """
    return _download_dataset(_dataset_trumpet, load=load)


_dataset_trumpet = _SingleFileDownloadableDatasetLoader('trumpet.obj')


def download_face(load=True):  # pragma: no cover
    """Download face dataset.

    Parameters
    ----------
    load : bool, default: True
        Load the dataset after downloading it when ``True``.  Set this
        to ``False`` and only the filename will be returned.

    Returns
    -------
    pyvista.PolyData | str
        DataSet or filename depending on ``load``.

    Examples
    --------
    >>> from pyvista import examples
    >>> dataset = examples.download_face()
    >>> dataset.plot()

    .. seealso::

        :ref:`Face Dataset <face_dataset>`
            See this dataset in the Dataset Gallery for more info.

        :ref:`Face2 Dataset <face2_dataset>`

        :ref:`decimate_example`
            Example using this dataset.

    """
    # TODO: there is a texture with this
    return _download_dataset(_dataset_face, load=load)


_dataset_face = _SingleFileDownloadableDatasetLoader('fran_cut.vtk')


def download_sky_box_nz(load=True):  # pragma: no cover
    """Download skybox-nz dataset.

    Parameters
    ----------
    load : bool, default: True
        Load the dataset after downloading it when ``True``.  Set this
        to ``False`` and only the filename will be returned.

    Returns
    -------
    pyvista.ImageData | str
        DataSet or filename depending on ``load``.

    Examples
    --------
    >>> from pyvista import examples
    >>> dataset = examples.download_sky_box_nz()
    >>> dataset.plot(rgba=True, cpos="xy")

    .. seealso::

        :ref:`Sky Box Nz Dataset <sky_box_nz_dataset>`
            See this dataset in the Dataset Gallery for more info.

        :ref:`Sky Box Nz Texture Dataset <sky_box_nz_texture_dataset>`

        :ref:`Sky Box Cube Map Dataset <sky_box_cube_map_dataset>`

    """
    return _download_dataset(_dataset_sky_box_nz, load=load)


_dataset_sky_box_nz = _SingleFileDownloadableDatasetLoader('skybox-nz.jpg')


def download_sky_box_nz_texture(load=True):  # pragma: no cover
    """Download skybox-nz texture.

    Parameters
    ----------
    load : bool, default: True
        Load the dataset after downloading it when ``True``.  Set this
        to ``False`` and only the filename will be returned.

    Returns
    -------
    pyvista.Texture | str
        DataSet or filename depending on ``load``.

    Examples
    --------
    >>> from pyvista import examples
    >>> dataset = examples.download_sky_box_nz_texture()
    >>> dataset.plot(cpos="xy")

    .. seealso::

        :ref:`Sky Box Nz Texture Dataset <sky_box_nz_texture_dataset>`
            See this dataset in the Dataset Gallery for more info.

        :ref:`Sky Box Nz Dataset <sky_box_nz_dataset>`

        :ref:`Sky Box Cube Map Dataset <sky_box_cube_map_dataset>`

    """
    return _download_dataset(_dataset_sky_box_nz_texture, load=load)


_dataset_sky_box_nz_texture = _SingleFileDownloadableDatasetLoader(
    'skybox-nz.jpg',
    read_func=read_texture,
)


def download_disc_quads(load=True):  # pragma: no cover
    """Download disc quads dataset.

    Parameters
    ----------
    load : bool, default: True
        Load the dataset after downloading it when ``True``.  Set this
        to ``False`` and only the filename will be returned.

    Returns
    -------
    pyvista.UnstructuredGrid | str
        DataSet or filename depending on ``load``.

    Examples
    --------
    >>> from pyvista import examples
    >>> dataset = examples.download_disc_quads()
    >>> dataset.plot(show_edges=True)

    .. seealso::

        :ref:`Disc Quads Dataset <disc_quads_dataset>`
            See this dataset in the Dataset Gallery for more info.

    """
    return _download_dataset(_dataset_disc_quads, load=load)


_dataset_disc_quads = _SingleFileDownloadableDatasetLoader('Disc_BiQuadraticQuads_0_0.vtu')


def download_honolulu(load=True):  # pragma: no cover
    """Download honolulu dataset.

    Parameters
    ----------
    load : bool, default: True
        Load the dataset after downloading it when ``True``.  Set this
        to ``False`` and only the filename will be returned.

    Returns
    -------
    pyvista.PolyData | str
        DataSet or filename depending on ``load``.

    Examples
    --------
    >>> from pyvista import examples
    >>> dataset = examples.download_honolulu()
    >>> dataset.plot(
    ...     scalars=dataset.points[:, 2],
    ...     show_scalar_bar=False,
    ...     cmap="gist_earth",
    ...     clim=[-50, 800],
    ... )

    .. seealso::

        :ref:`Honolulu Dataset <honolulu_dataset>`
            See this dataset in the Dataset Gallery for more info.

    """
    return _download_dataset(_dataset_honolulu, load=load)


_dataset_honolulu = _SingleFileDownloadableDatasetLoader('honolulu.vtk')


def download_motor(load=True):  # pragma: no cover
    """Download motor dataset.

    Parameters
    ----------
    load : bool, default: True
        Load the dataset after downloading it when ``True``.  Set this
        to ``False`` and only the filename will be returned.

    Returns
    -------
    pyvista.PolyData | str
        DataSet or filename depending on ``load``.

    Examples
    --------
    >>> from pyvista import examples
    >>> dataset = examples.download_motor()
    >>> dataset.plot()

    .. seealso::

        :ref:`Motor Dataset <motor_dataset>`
            See this dataset in the Dataset Gallery for more info.

    """
    return _download_dataset(_dataset_motor, load=load)


_dataset_motor = _SingleFileDownloadableDatasetLoader('motor.g')


def download_tri_quadratic_hexahedron(load=True):  # pragma: no cover
    """Download tri quadratic hexahedron dataset.

    Parameters
    ----------
    load : bool, default: True
        Load the dataset after downloading it when ``True``.  Set this
        to ``False`` and only the filename will be returned.

    Returns
    -------
    pyvista.UnstructuredGrid | str
        DataSet or filename depending on ``load``.

    Examples
    --------
    >>> from pyvista import examples
    >>> dataset = examples.download_tri_quadratic_hexahedron()
    >>> dataset.plot()

    Show non-linear subdivision.

    >>> surf = dataset.extract_surface(nonlinear_subdivision=5)
    >>> surf.plot(smooth_shading=True)

    .. seealso::

        :ref:`Tri Quadratic Hexahedron Dataset <tri_quadratic_hexahedron_dataset>`
            See this dataset in the Dataset Gallery for more info.

    """
    return _download_dataset(_dataset_tri_quadratic_hexahedron, load=load)


def _tri_quadratic_hexahedron_load_func(dataset):  # pragma: no cover
    dataset.clear_data()
    return dataset


_dataset_tri_quadratic_hexahedron = _SingleFileDownloadableDatasetLoader(
    'TriQuadraticHexahedron.vtu',
    load_func=_tri_quadratic_hexahedron_load_func,
)


def download_human(load=True):  # pragma: no cover
    """Download human dataset.

    Parameters
    ----------
    load : bool, default: True
        Load the dataset after downloading it when ``True``.  Set this
        to ``False`` and only the filename will be returned.

    Returns
    -------
    pyvista.PolyData | str
        DataSet or filename depending on ``load``.

    Examples
    --------
    >>> from pyvista import examples
    >>> dataset = examples.download_human()
    >>> dataset.plot()

    .. seealso::

        :ref:`Human Dataset <human_dataset>`
            See this dataset in the Dataset Gallery for more info.

    """
    return _download_dataset(_dataset_human, load=load)


_dataset_human = _SingleFileDownloadableDatasetLoader('Human.vtp')


def download_vtk(load=True):  # pragma: no cover
    """Download vtk dataset.

    Parameters
    ----------
    load : bool, default: True
        Load the dataset after downloading it when ``True``.  Set this
        to ``False`` and only the filename will be returned.

    Returns
    -------
    pyvista.PolyData | str
        DataSet or filename depending on ``load``.

    Examples
    --------
    >>> from pyvista import examples
    >>> dataset = examples.download_vtk()
    >>> dataset.plot(cpos="xy", line_width=5)

    .. seealso::

        :ref:`Vtk Dataset <vtk_dataset>`
            See this dataset in the Dataset Gallery for more info.

        :ref:`Vtk Logo Dataset <vtk_logo_dataset>`

    """
    return _download_dataset(_dataset_vtk, load=load)


_dataset_vtk = _SingleFileDownloadableDatasetLoader('vtk.vtp')


def download_spider(load=True):  # pragma: no cover
    """Download spider dataset.

    Parameters
    ----------
    load : bool, default: True
        Load the dataset after downloading it when ``True``.  Set this
        to ``False`` and only the filename will be returned.

    Returns
    -------
    pyvista.PolyData | str
        DataSet or filename depending on ``load``.

    Examples
    --------
    >>> from pyvista import examples
    >>> dataset = examples.download_spider()
    >>> dataset.plot()

    .. seealso::

        :ref:`Spider Dataset <spider_dataset>`
            See this dataset in the Dataset Gallery for more info.

    """
    return _download_dataset(_dataset_spider, load=load)


_dataset_spider = _SingleFileDownloadableDatasetLoader('spider.ply')


def download_carotid(load=True):  # pragma: no cover
    """Download carotid dataset.

    Parameters
    ----------
    load : bool, default: True
        Load the dataset after downloading it when ``True``.  Set this
        to ``False`` and only the filename will be returned.

    Returns
    -------
    pyvista.ImageData | str
        DataSet or filename depending on ``load``.

    Examples
    --------
    >>> from pyvista import examples
    >>> cpos = [
    ...     [220.96, -24.38, -69.96],
    ...     [135.86, 106.55, 17.72],
    ...     [-0.25, 0.42, -0.87],
    ... ]
    >>> dataset = examples.download_carotid()
    >>> dataset.plot(volume=True, cpos=cpos)

    .. seealso::

        :ref:`Carotid Dataset <carotid_dataset>`
            See this dataset in the Dataset Gallery for more info.

        :ref:`medical_dataset_gallery`
            Browse other medical datasets.

        This dataset is used in the following examples:

        * :ref:`glyph_example`
        * :ref:`gradients_example`
        * :ref:`streamlines_example`
        * :ref:`plane_widget_example`

    """
    return _download_dataset(_dataset_carotid, load=load)


def _carotid_load_func(mesh):  # pragma: no cover
    mesh.set_active_scalars('scalars')
    mesh.set_active_vectors('vectors')
    return mesh


_dataset_carotid = _SingleFileDownloadableDatasetLoader('carotid.vtk', load_func=_carotid_load_func)


def download_blow(load=True):  # pragma: no cover
    """Download blow dataset.

    Parameters
    ----------
    load : bool, default: True
        Load the dataset after downloading it when ``True``.  Set this
        to ``False`` and only the filename will be returned.

    Returns
    -------
    pyvista.UnstructuredGrid | str
        DataSet or filename depending on ``load``.

    Examples
    --------
    >>> from pyvista import examples
    >>> cpos = [
    ...     [71.96, 86.1, 28.45],
    ...     [3.5, 12.0, 1.0],
    ...     [-0.18, -0.19, 0.96],
    ... ]
    >>> dataset = examples.download_blow()
    >>> dataset.plot(
    ...     scalars='displacement1',
    ...     component=1,
    ...     cpos=cpos,
    ...     show_scalar_bar=False,
    ...     smooth_shading=True,
    ... )

    .. seealso::

        :ref:`Blow Dataset <blow_dataset>`
            See this dataset in the Dataset Gallery for more info.

    """
    return _download_dataset(_dataset_blow, load=load)


_dataset_blow = _SingleFileDownloadableDatasetLoader('blow.vtk')


def download_shark(load=True):  # pragma: no cover
    """Download shark dataset.

    Parameters
    ----------
    load : bool, default: True
        Load the dataset after downloading it when ``True``.  Set this
        to ``False`` and only the filename will be returned.

    Returns
    -------
    pyvista.PolyData | str
        DataSet or filename depending on ``load``.

    Examples
    --------
    >>> from pyvista import examples
    >>> cpos = [
    ...     [-2.3195e02, -3.3930e01, 1.2981e02],
    ...     [-8.7100e00, 1.9000e-01, -1.1740e01],
    ...     [-1.4000e-01, 9.9000e-01, 2.0000e-02],
    ... ]
    >>> dataset = examples.download_shark()
    >>> dataset.plot(cpos=cpos, smooth_shading=True)

    .. seealso::

        :ref:`Shark Dataset <shark_dataset>`
            See this dataset in the Dataset Gallery for more info.

    """
    return _download_dataset(_dataset_shark, load=load)


_dataset_shark = _SingleFileDownloadableDatasetLoader('shark.ply')


def download_dragon(load=True):  # pragma: no cover
    """Download dragon dataset.

    Parameters
    ----------
    load : bool, default: True
        Load the dataset after downloading it when ``True``.  Set this
        to ``False`` and only the filename will be returned.

    Returns
    -------
    pyvista.PolyData | str
        DataSet or filename depending on ``load``.

    Examples
    --------
    >>> from pyvista import examples
    >>> dataset = examples.download_dragon()
    >>> dataset.plot(cpos="xy")

    .. seealso::

        :ref:`Dragon Dataset <dragon_dataset>`
            See this dataset in the Dataset Gallery for more info.

        This dataset is used in the following examples:

        * :ref:`floors_example`
        * :ref:`orbiting_example`
        * :ref:`silhouette_example`
        * :ref:`light_shadows_example`

    """
    return _download_dataset(_dataset_dragon, load=load)


_dataset_dragon = _SingleFileDownloadableDatasetLoader('dragon.ply')


def download_armadillo(load=True):  # pragma: no cover
    """Download armadillo dataset.

    Parameters
    ----------
    load : bool, default: True
        Load the dataset after downloading it when ``True``.  Set this
        to ``False`` and only the filename will be returned.

    Returns
    -------
    pyvista.PolyData | str
        DataSet or filename depending on ``load``.

    Examples
    --------
    Plot the armadillo dataset. Use a custom camera position.

    >>> from pyvista import examples
    >>> cpos = [
    ...     (161.5, 82.1, -330.2),
    ...     (-4.3, 24.5, -1.6),
    ...     (-0.1, 1, 0.12),
    ... ]
    >>> dataset = examples.download_armadillo()
    >>> dataset.plot(cpos=cpos)

    .. seealso::

        :ref:`Armadillo Dataset <armadillo_dataset>`
            See this dataset in the Dataset Gallery for more info.

    """
    return _download_dataset(_dataset_armadillo, load=load)


_dataset_armadillo = _SingleFileDownloadableDatasetLoader('Armadillo.ply')


def download_gears(load=True):  # pragma: no cover
    """Download gears dataset.

    Parameters
    ----------
    load : bool, default: True
        Load the dataset after downloading it when ``True``.  Set this
        to ``False`` and only the filename will be returned.

    Returns
    -------
    pyvista.PolyData | str
        DataSet or filename depending on ``load``.

    Examples
    --------
    Download the dataset, split the bodies, and color each one.

    >>> import numpy as np
    >>> from pyvista import examples
    >>> dataset = examples.download_gears()
    >>> bodies = dataset.split_bodies()
    >>> for i, body in enumerate(bodies):  # pragma: no cover
    ...     bid = np.empty(body.n_points)
    ...     bid[:] = i
    ...     body.point_data["Body ID"] = bid
    ...
    >>> bodies.plot(cmap='jet')

    .. seealso::

        :ref:`Gears Dataset <gears_dataset>`
            See this dataset in the Dataset Gallery for more info.

    """
    return _download_dataset(_dataset_gears, load=load)


_dataset_gears = _SingleFileDownloadableDatasetLoader('gears.stl')


def download_torso(load=True):  # pragma: no cover
    """Download torso dataset.

    Parameters
    ----------
    load : bool, default: True
        Load the dataset after downloading it when ``True``.  Set this
        to ``False`` and only the filename will be returned.

    Returns
    -------
    pyvista.PolyData | str
        DataSet or filename depending on ``load``.

    Examples
    --------
    >>> from pyvista import examples
    >>> dataset = examples.download_torso()
    >>> dataset.plot(cpos="xz")

    .. seealso::

        :ref:`Torso Dataset <torso_dataset>`
            See this dataset in the Dataset Gallery for more info.

    """
    return _download_dataset(_dataset_torso, load=load)


_dataset_torso = _SingleFileDownloadableDatasetLoader('Torso.vtp')


def download_kitchen(split=False, load=True):  # pragma: no cover
    """Download structured grid of kitchen with velocity field.

    Use the ``split`` argument to extract all of the furniture in the
    kitchen.

    Parameters
    ----------
    split : bool, default: False
        Optionally split the furniture and return a
        :class:`pyvista.MultiBlock`.

    load : bool, default: True
        Load the dataset after downloading it when ``True``.  Set this
        to ``False`` and only the filename will be returned.

    Returns
    -------
    pyvista.StructuredGrid | str
        DataSet or filename depending on ``load``.

    Examples
    --------
    >>> from pyvista import examples
    >>> dataset = examples.download_kitchen()
    >>> dataset.streamlines(n_points=5).plot()

    .. seealso::

        :ref:`Kitchen Dataset <kitchen_dataset>`
            See this dataset in the Dataset Gallery for more info.

        This dataset is used in the following examples:

        * :ref:`plot_over_line_example`
        * :ref:`line_widget_example`

    """
    if load and split:
        return _download_dataset(__kitchen_split, load=load)
    else:
        return _download_dataset(_dataset_kitchen, load=load)


def _kitchen_split_load_func(mesh):  # pragma: no cover
    extents = {
        'door': (27, 27, 14, 18, 0, 11),
        'window1': (0, 0, 9, 18, 6, 12),
        'window2': (5, 12, 23, 23, 6, 12),
        'klower1': (17, 17, 0, 11, 0, 6),
        'klower2': (19, 19, 0, 11, 0, 6),
        'klower3': (17, 19, 0, 0, 0, 6),
        'klower4': (17, 19, 11, 11, 0, 6),
        'klower5': (17, 19, 0, 11, 0, 0),
        'klower6': (17, 19, 0, 7, 6, 6),
        'klower7': (17, 19, 9, 11, 6, 6),
        'hood1': (17, 17, 0, 11, 11, 16),
        'hood2': (19, 19, 0, 11, 11, 16),
        'hood3': (17, 19, 0, 0, 11, 16),
        'hood4': (17, 19, 11, 11, 11, 16),
        'hood5': (17, 19, 0, 11, 16, 16),
        'cookingPlate': (17, 19, 7, 9, 6, 6),
        'furniture': (17, 19, 7, 9, 11, 11),
    }
    kitchen = pyvista.MultiBlock()
    for key, extent in extents.items():  # pragma: no cover
        alg = _vtk.vtkStructuredGridGeometryFilter()
        alg.SetInputDataObject(mesh)
        alg.SetExtent(extent)
        alg.Update()
        result = pyvista.core.filters._get_output(alg)
        kitchen[key] = result
    return kitchen


_dataset_kitchen = _SingleFileDownloadableDatasetLoader('kitchen.vtk')
__kitchen_split = _SingleFileDownloadableDatasetLoader(
    'kitchen.vtk',
    load_func=_kitchen_split_load_func,
)


def download_tetra_dc_mesh():  # pragma: no cover
    """Download two meshes defining an electrical inverse problem.

    This contains a high resolution forward modeled mesh and a coarse
    inverse modeled mesh.

    Returns
    -------
    pyvista.MultiBlock
        DataSet containing the high resolution forward modeled mesh
        and a coarse inverse modeled mesh.

    Examples
    --------
    >>> from pyvista import examples
    >>> fine, coarse = examples.download_tetra_dc_mesh()
    >>> coarse.plot()

    .. seealso::

        :ref:`Tetra Dc Mesh Dataset <tetra_dc_mesh_dataset>`
            See this dataset in the Dataset Gallery for more info.

    """
    # TODO: add `load` parameter
    return _download_dataset(_dataset_tetra_dc_mesh)


def _tetra_dc_mesh_files_func():  # pragma: no cover
    def _fwd_load_func(mesh):
        mesh.set_active_scalars('Resistivity(log10)-fwd')
        return mesh

    def _inv_load_func(mesh):
        mesh.set_active_scalars('Resistivity(log10)')
        return mesh

    fwd = _SingleFileDownloadableDatasetLoader(
        'dc-inversion.zip',
        target_file='mesh-forward.vtu',
        load_func=_fwd_load_func,
    )
    inv = _SingleFileDownloadableDatasetLoader(
        'dc-inversion.zip',
        target_file='mesh-inverse.vtu',
        load_func=_inv_load_func,
    )
    return fwd, inv


_dataset_tetra_dc_mesh = _MultiFileDownloadableDatasetLoader(
    _tetra_dc_mesh_files_func,
    load_func=functools.partial(_load_as_multiblock, names=['forward', 'inverse']),
)


def download_model_with_variance(load=True):  # pragma: no cover
    """Download model with variance dataset.

    Parameters
    ----------
    load : bool, default: True
        Load the dataset after downloading it when ``True``.  Set this
        to ``False`` and only the filename will be returned.

    Returns
    -------
    pyvista.UnstructuredGrid | str
        DataSet or filename depending on ``load``.

    Examples
    --------
    >>> from pyvista import examples
    >>> dataset = examples.download_model_with_variance()
    >>> dataset.plot()

    .. seealso::

        :ref:`Model With Variance Dataset <model_with_variance_dataset>`
            See this dataset in the Dataset Gallery for more info.

        :ref:`plot_opacity_example`
            Example using this dataset.

    """
    return _download_dataset(_dataset_model_with_variance, load=load)


_dataset_model_with_variance = _SingleFileDownloadableDatasetLoader('model_with_variance.vtu')


def download_thermal_probes(load=True):  # pragma: no cover
    """Download thermal probes dataset.

    Parameters
    ----------
    load : bool, default: True
        Load the dataset after downloading it when ``True``.  Set this
        to ``False`` and only the filename will be returned.

    Returns
    -------
    pyvista.PolyData | str
        DataSet or filename depending on ``load``.

    Examples
    --------
    >>> from pyvista import examples
    >>> dataset = examples.download_thermal_probes()
    >>> dataset.plot(
    ...     render_points_as_spheres=True, point_size=5, cpos="xy"
    ... )

    .. seealso::

        :ref:`Thermal Probes Dataset <thermal_probes_dataset>`
            See this dataset in the Dataset Gallery for more info.

        :ref:`interpolate_example`
            Example using this dataset.

    """
    return _download_dataset(_dataset_thermal_probes, load=load)


_dataset_thermal_probes = _SingleFileDownloadableDatasetLoader('probes.vtp')


def download_carburetor(load=True):  # pragma: no cover
    """Download scan of a carburetor.

    Parameters
    ----------
    load : bool, default: True
        Load the dataset after downloading it when ``True``.  Set this
        to ``False`` and only the filename will be returned.

    Returns
    -------
    pyvista.PolyData | str
        DataSet or filename depending on ``load``.

    Examples
    --------
    >>> from pyvista import examples
    >>> dataset = examples.download_carburetor()
    >>> dataset.plot()

    .. seealso::

        :ref:`Carburetor Dataset <carburetor_dataset>`
            See this dataset in the Dataset Gallery for more info.

    """
    return _download_dataset(_dataset_carburetor, load=load)


_dataset_carburetor = _SingleFileDownloadableDatasetLoader('carburetor.ply')


def download_turbine_blade(load=True):  # pragma: no cover
    """Download scan of a turbine blade.

    Parameters
    ----------
    load : bool, default: True
        Load the dataset after downloading it when ``True``.  Set this
        to ``False`` and only the filename will be returned.

    Returns
    -------
    pyvista.PolyData | str
        DataSet or filename depending on ``load``.

    Examples
    --------
    >>> from pyvista import examples
    >>> dataset = examples.download_turbine_blade()
    >>> dataset.plot()

    .. seealso::

        :ref:`Turbine Blade Dataset <turbine_blade_dataset>`
            See this dataset in the Dataset Gallery for more info.

    """
    return _download_dataset(_dataset_turbine_blade, load=load)


_dataset_turbine_blade = _SingleFileDownloadableDatasetLoader('turbineblade.ply')


def download_pine_roots(load=True):  # pragma: no cover
    """Download pine roots dataset.

    Parameters
    ----------
    load : bool, default: True
        Load the dataset after downloading it when ``True``.  Set this
        to ``False`` and only the filename will be returned.

    Returns
    -------
    pyvista.PolyData | str
        DataSet or filename depending on ``load``.

    Examples
    --------
    >>> from pyvista import examples
    >>> dataset = examples.download_pine_roots()
    >>> dataset.plot()

    .. seealso::

        :ref:`Pine Roots Dataset <pine_roots_dataset>`
            See this dataset in the Dataset Gallery for more info.

        :ref:`connectivity_example`
            Example using this dataset.

    """
    return _download_dataset(_dataset_pine_roots, load=load)


_dataset_pine_roots = _SingleFileDownloadableDatasetLoader('pine_root.tri')


def download_crater_topo(load=True):  # pragma: no cover
    """Download crater dataset.

    Parameters
    ----------
    load : bool, default: True
        Load the dataset after downloading it when ``True``.  Set this
        to ``False`` and only the filename will be returned.

    Returns
    -------
    pyvista.ImageData | str
        DataSet or filename depending on ``load``.

    Examples
    --------
    >>> from pyvista import examples
    >>> dataset = examples.download_crater_topo()
    >>> dataset.plot(cmap="gist_earth", cpos="xy")

    .. seealso::

        :ref:`Crater Topo Dataset <crater_topo_dataset>`
            See this dataset in the Dataset Gallery for more info.

        This dataset is used in the following examples:

        * :ref:`terrain_following_mesh_example`
        * :ref:`topo_map_example`

    """
    return _download_dataset(_dataset_crater_topo, load=load)


_dataset_crater_topo = _SingleFileDownloadableDatasetLoader('Ruapehu_mag_dem_15m_NZTM.vtk')


def download_crater_imagery(load=True):  # pragma: no cover
    """Download crater texture.

    Parameters
    ----------
    load : bool, default: True
        Load the dataset after downloading it when ``True``.  Set this
        to ``False`` and only the filename will be returned.

    Returns
    -------
    pyvista.Texture | str
        DataSet or filename depending on ``load``.

    Examples
    --------
    >>> from pyvista import examples
    >>> cpos = [
    ...     [66.0, 73.0, -382.6],
    ...     [66.0, 73.0, 0.0],
    ...     [-0.0, -1.0, 0.0],
    ... ]
    >>> texture = examples.download_crater_imagery()
    >>> texture.plot(cpos=cpos)

    .. seealso::

        :ref:`Crater Imagery Dataset <crater_imagery_dataset>`
            See this dataset in the Dataset Gallery for more info.

        :ref:`topo_map_example`
            Example using this dataset.

    """
    return _download_dataset(_dataset_crater_imagery, load=load)


_dataset_crater_imagery = _SingleFileDownloadableDatasetLoader(
    'BJ34_GeoTifv1-04_crater_clip.tif',
    read_func=read_texture,
)


def download_dolfin(load=True):  # pragma: no cover
    """Download dolfin mesh.

    Parameters
    ----------
    load : bool, default: True
        Load the dataset after downloading it when ``True``.  Set this
        to ``False`` and only the filename will be returned.

    Returns
    -------
    pyvista.UnstructuredGrid | str
        DataSet or filename depending on ``load``.

    Examples
    --------
    >>> from pyvista import examples
    >>> dataset = examples.download_dolfin()
    >>> dataset.plot(cpos="xy", show_edges=True)

    .. seealso::

        :ref:`Dolfin Dataset <dolfin_dataset>`
            See this dataset in the Dataset Gallery for more info.

    """
    return _download_dataset(_dataset_dolfin, load=load)


_dataset_dolfin = _SingleFileDownloadableDatasetLoader(
    'dolfin_fine.xml',
    read_func=functools.partial(read, file_format='dolfin-xml'),
)


def download_damavand_volcano(load=True):  # pragma: no cover
    """Download damavand volcano model.

    Parameters
    ----------
    load : bool, default: True
        Load the dataset after downloading it when ``True``.  Set this
        to ``False`` and only the filename will be returned.

    Returns
    -------
    pyvista.ImageData | str
        DataSet or filename depending on ``load``.

    Examples
    --------
    >>> from pyvista import examples
    >>> cpos = [
    ...     [4.66316700e04, 4.32796241e06, -3.82467050e05],
    ...     [5.52532740e05, 3.98017300e06, -2.47450000e04],
    ...     [4.10000000e-01, -2.90000000e-01, -8.60000000e-01],
    ... ]
    >>> dataset = examples.download_damavand_volcano()
    >>> dataset.plot(
    ...     cpos=cpos, cmap="reds", show_scalar_bar=False, volume=True
    ... )

    .. seealso::

        :ref:`Damavand Volcano Dataset <damavand_volcano_dataset>`
            See this dataset in the Dataset Gallery for more info.

        :ref:`volume_rendering_example`
            Example using this dataset.

    """
    return _download_dataset(_dataset_damavand_volcano, load=load)


def _damavand_volcano_load_func(volume):  # pragma: no cover
    volume.rename_array("None", "data")
    return volume


_dataset_damavand_volcano = _SingleFileDownloadableDatasetLoader(
    'damavand-volcano.vtk',
    load_func=_damavand_volcano_load_func,
)


def download_delaunay_example(load=True):  # pragma: no cover
    """Download a pointset for the Delaunay example.

    Parameters
    ----------
    load : bool, default: True
        Load the dataset after downloading it when ``True``.  Set this
        to ``False`` and only the filename will be returned.

    Returns
    -------
    pyvista.PolyData | str
        DataSet or filename depending on ``load``.

    Examples
    --------
    >>> from pyvista import examples
    >>> dataset = examples.download_delaunay_example()
    >>> dataset.plot(show_edges=True)

    .. seealso::

        :ref:`Delaunay Example Dataset <delaunay_example_dataset>`
            See this dataset in the Dataset Gallery for more info.

    """
    return _download_dataset(_dataset_delaunay_example, load=load)


_dataset_delaunay_example = _SingleFileDownloadableDatasetLoader('250.vtk')


def download_embryo(load=True):  # pragma: no cover
    """Download a volume of an embryo.

    Parameters
    ----------
    load : bool, default: True
        Load the dataset after downloading it when ``True``.  Set this
        to ``False`` and only the filename will be returned.

    Returns
    -------
    pyvista.ImageData | str
        DataSet or filename depending on ``load``.

    Examples
    --------
    >>> from pyvista import examples
    >>> dataset = examples.download_embryo()
    >>> dataset.plot(volume=True)

    .. seealso::

        :ref:`Embryo Dataset <embryo_dataset>`
            See this dataset in the Dataset Gallery for more info.

        :ref:`medical_dataset_gallery`
            Browse other medical datasets.

        This dataset is used in the following examples:

        * :ref:`contouring_example`
        * :ref:`resampling_example`
        * :ref:`orthogonal_slices_example`

    """
    return _download_dataset(_dataset_embryo, load=load)


def _embryo_load_func(dataset):  # pragma: no cover
    # cleanup artifact
    mask = dataset['SLCImage'] == 255
    dataset['SLCImage'][mask] = 0
    return dataset


_dataset_embryo = _SingleFileDownloadableDatasetLoader('embryo.slc', load_func=_embryo_load_func)


def download_antarctica_velocity(load=True):  # pragma: no cover
    """Download the antarctica velocity simulation results.

    Parameters
    ----------
    load : bool, default: True
        Load the dataset after downloading it when ``True``.  Set this
        to ``False`` and only the filename will be returned.

    Returns
    -------
    pyvista.PolyData | str
        DataSet or filename depending on ``load``.

    Examples
    --------
    >>> from pyvista import examples
    >>> dataset = examples.download_antarctica_velocity()
    >>> dataset.plot(
    ...     cpos='xy', clim=[1e-3, 1e4], cmap='Blues', log_scale=True
    ... )

    .. seealso::

        :ref:`Antarctica Velocity Dataset <antarctica_velocity_dataset>`
            See this dataset in the Dataset Gallery for more info.

        :ref:`antarctica_example`
            Example using this dataset.

    """
    return _download_dataset(_dataset_antarctica_velocity, load=load)


_dataset_antarctica_velocity = _SingleFileDownloadableDatasetLoader('antarctica_velocity.vtp')


def download_room_surface_mesh(load=True):  # pragma: no cover
    """Download the room surface mesh.

    This mesh is for demonstrating the difference that depth peeling can
    provide when rendering translucent geometries.

    This mesh is courtesy of `Sam Potter <https://github.com/sampotter>`_.

    Parameters
    ----------
    load : bool, default: True
        Load the dataset after downloading it when ``True``.  Set this
        to ``False`` and only the filename will be returned.

    Returns
    -------
    pyvista.PolyData | str
        DataSet or filename depending on ``load``.

    Examples
    --------
    >>> from pyvista import examples
    >>> dataset = examples.download_room_surface_mesh()
    >>> dataset.plot()

    .. seealso::

        :ref:`Room Surface Mesh Dataset <room_surface_mesh_dataset>`
            See this dataset in the Dataset Gallery for more info.

        :ref:`depth_peeling_example`
            Example using this dataset.

    """
    return _download_dataset(_dataset_room_surface_mesh, load=load)


_dataset_room_surface_mesh = _SingleFileDownloadableDatasetLoader('room_surface_mesh.obj')


def download_beach(load=True):  # pragma: no cover
    """Download the beach NRRD image.

    Parameters
    ----------
    load : bool, default: True
        Load the dataset after downloading it when ``True``.  Set this
        to ``False`` and only the filename will be returned.

    Returns
    -------
    pyvista.ImageData | str
        DataSet or filename depending on ``load``.

    Examples
    --------
    >>> from pyvista import examples
    >>> dataset = examples.download_beach()
    >>> dataset.plot(rgba=True, cpos="xy")

    .. seealso::

        :ref:`Beach Dataset <beach_dataset>`
            See this dataset in the Dataset Gallery for more info.

    """
    return _download_dataset(_dataset_beach, load=load)


_dataset_beach = _SingleFileDownloadableDatasetLoader('beach.nrrd')


def download_rgba_texture(load=True):  # pragma: no cover
    """Download a texture with an alpha channel.

    Parameters
    ----------
    load : bool, default: True
        Load the dataset after downloading it when ``True``.  Set this
        to ``False`` and only the filename will be returned.

    Returns
    -------
    pyvista.Texture | str
        DataSet or filename depending on ``load``.

    Examples
    --------
    >>> from pyvista import examples
    >>> dataset = examples.download_rgba_texture()
    >>> dataset.plot(cpos="xy")

    .. seealso::

        :ref:`Rgba Texture Dataset <rgba_texture_dataset>`
            See this dataset in the Dataset Gallery for more info.

        :ref:`texture_example`
            Example using this dataset.

    """
    return _download_dataset(_dataset_rgba_texture, load=load)


_dataset_rgba_texture = _SingleFileDownloadableDatasetLoader(
    'alphachannel.png',
    read_func=read_texture,
)


def download_vtk_logo(load=True):  # pragma: no cover
    """Download a texture of the VTK logo.

    Parameters
    ----------
    load : bool, default: True
        Load the dataset after downloading it when ``True``.  Set this
        to ``False`` and only the filename will be returned.

    Returns
    -------
    pyvista.Texture | str
        DataSet or filename depending on ``load``.

    Examples
    --------
    >>> from pyvista import examples
    >>> dataset = examples.download_vtk_logo()
    >>> dataset.plot(cpos="xy")

    .. seealso::

        :ref:`Vtk Logo Dataset <vtk_logo_dataset>`
            See this dataset in the Dataset Gallery for more info.

        :ref:`Vtk Dataset <vtk_dataset>`

    """
    return _download_dataset(_dataset_vtk_logo, load=load)


_dataset_vtk_logo = _SingleFileDownloadableDatasetLoader('vtk.png', read_func=read_texture)


def download_sky_box_cube_map():  # pragma: no cover
    """Download a skybox cube map texture.

    Returns
    -------
    pyvista.Texture
        Texture containing a skybox.

    Examples
    --------
    >>> from pyvista import examples
    >>> import pyvista as pv
    >>> pl = pv.Plotter()
    >>> dataset = examples.download_sky_box_cube_map()
    >>> _ = pl.add_actor(dataset.to_skybox())
    >>> pl.set_environment_texture(dataset)
    >>> pl.show()

    .. seealso::

        :ref:`Sky Box Cube Map Dataset <sky_box_cube_map_dataset>`
            See this dataset in the Dataset Gallery for more info.

        :ref:`Cubemap Space 4k Dataset <cubemap_space_4k_dataset>`

        :ref:`Cubemap Space 16k Dataset <cubemap_space_16k_dataset>`

        :ref:`Cubemap Park Dataset <cubemap_park_dataset>`

        :ref:`pbr_example`
            Example using this dataset.

    """
    # TODO: add `load` parameter
    return _download_dataset(_dataset_sky_box_cube_map)


def _sky_box_cube_map_files_func():
    posx = _DownloadableFile(
        'skybox2-posx.jpg',
    )
    negx = _DownloadableFile('skybox2-negx.jpg')
    posy = _DownloadableFile('skybox2-posy.jpg')
    negy = _DownloadableFile('skybox2-negy.jpg')
    posz = _DownloadableFile('skybox2-posz.jpg')
    negz = _DownloadableFile('skybox2-negz.jpg')
    return posx, negx, posy, negy, posz, negz


_dataset_sky_box_cube_map = _MultiFileDownloadableDatasetLoader(
    files_func=_sky_box_cube_map_files_func,
    load_func=_load_as_cubemap,
)


def download_cubemap_park():  # pragma: no cover
    """Download a cubemap of a park.

    Downloaded from http://www.humus.name/index.php?page=Textures
    by David Eck, and converted to a smaller 512x512 size for use
    with WebGL in his free, on-line textbook at
    http://math.hws.edu/graphicsbook

    This work is licensed under a Creative Commons Attribution 3.0 Unported
    License.

    Returns
    -------
    pyvista.Texture
        Texture containing a skybox.

    Examples
    --------
    >>> from pyvista import examples
    >>> import pyvista as pv
    >>> pl = pv.Plotter(lighting=None)
    >>> dataset = examples.download_cubemap_park()
    >>> _ = pl.add_actor(dataset.to_skybox())
    >>> pl.set_environment_texture(dataset, True)
    >>> pl.camera_position = 'xy'
    >>> pl.camera.zoom(0.4)
    >>> _ = pl.add_mesh(pv.Sphere(), pbr=True, roughness=0.1, metallic=0.5)
    >>> pl.show()

    .. seealso::

        :ref:`Cubemap Park Dataset <cubemap_park_dataset>`
            See this dataset in the Dataset Gallery for more info.

        :ref:`Cubemap Space 4k Dataset <cubemap_space_4k_dataset>`

        :ref:`Cubemap Space 16k Dataset <cubemap_space_16k_dataset>`

        :ref:`Sky Box Cube Map Dataset <sky_box_cube_map_dataset>`

    """
    # TODO: add `load` parameter
    return _download_dataset(_dataset_cubemap_park)


_dataset_cubemap_park = _SingleFileDownloadableDatasetLoader(
    'cubemap_park/cubemap_park.zip',
    target_file='',
    read_func=_load_as_cubemap,
)


def download_cubemap_space_4k():  # pragma: no cover
    """Download the 4k space cubemap.

    This cubemap was generated by downloading the 4k image from: `Deep Star
    Maps 2020 <https://svs.gsfc.nasa.gov/4851>`_ and converting it using
    https://jaxry.github.io/panorama-to-cubemap/

    See `vtk-data/cubemap_space
    <https://github.com/pyvista/vtk-data/tree/master/Data/cubemap_space#readme>`_
    for more details.

    Returns
    -------
    pyvista.Texture
        Texture containing a skybox.

    Examples
    --------
    Display the cubemap as both an environment texture and an actor.

    >>> import pyvista as pv
    >>> from pyvista import examples
    >>> cubemap = examples.download_cubemap_space_4k()
    >>> pl = pv.Plotter(lighting=None)
    >>> _ = pl.add_actor(cubemap.to_skybox())
    >>> pl.set_environment_texture(cubemap, True)
    >>> pl.camera.zoom(0.4)
    >>> _ = pl.add_mesh(
    ...     pv.Sphere(), pbr=True, roughness=0.24, metallic=1.0
    ... )
    >>> pl.show()

    .. seealso::

        :ref:`Cubemap Space 4k Dataset <cubemap_space_4k_dataset>`
            See this dataset in the Dataset Gallery for more info.

        :ref:`Cubemap Space 16k Dataset <cubemap_space_16k_dataset>`

        :ref:`Cubemap Park Dataset <cubemap_park_dataset>`

        :ref:`Sky Box Cube Map Dataset <sky_box_cube_map_dataset>`

    """
    # TODO: add `load` parameter
    return _download_dataset(_dataset_cubemap_space_4k)


_dataset_cubemap_space_4k = _SingleFileDownloadableDatasetLoader(
    'cubemap_space/4k.zip',
    target_file='',
    read_func=_load_as_cubemap,
)


def download_cubemap_space_16k():  # pragma: no cover
    """Download the 16k space cubemap.

    This cubemap was generated by downloading the 16k image from: `Deep Star
    Maps 2020 <https://svs.gsfc.nasa.gov/4851>`_ and converting it using
    https://jaxry.github.io/panorama-to-cubemap/

    See `vtk-data/cubemap_space
    <https://github.com/pyvista/vtk-data/tree/master/Data/cubemap_space#readme>`_ for
    more details.

    Returns
    -------
    pyvista.Texture
        Texture containing a skybox.

    Notes
    -----
    This is a 38MB file and may take a while to download.

    Examples
    --------
    Display the cubemap as both an environment texture and an actor. Note that
    here we're displaying the 4k as the 16k is a bit too expensive to display
    in the documentation.

    >>> import pyvista as pv
    >>> from pyvista import examples
    >>> cubemap = examples.download_cubemap_space_4k()
    >>> pl = pv.Plotter(lighting=None)
    >>> _ = pl.add_actor(cubemap.to_skybox())
    >>> pl.set_environment_texture(cubemap, True)
    >>> pl.camera.zoom(0.4)
    >>> _ = pl.add_mesh(
    ...     pv.Sphere(), pbr=True, roughness=0.24, metallic=1.0
    ... )
    >>> pl.show()

    .. seealso::

        :ref:`Cubemap Space 16k Dataset <cubemap_space_16k_dataset>`
            See this dataset in the Dataset Gallery for more info.

        :ref:`Cubemap Space 4k Dataset <cubemap_space_4k_dataset>`

        :ref:`Cubemap Park Dataset <cubemap_park_dataset>`

        :ref:`Sky Box Cube Map Dataset <sky_box_cube_map_dataset>`

    """
    # TODO: add `load` parameter
    return _download_dataset(_dataset_cubemap_space_16k)


_dataset_cubemap_space_16k = _SingleFileDownloadableDatasetLoader(
    'cubemap_space/16k.zip',
    target_file='',
    read_func=_load_as_cubemap,
)


def download_backward_facing_step(load=True):  # pragma: no cover
    """Download an ensight gold case of a fluid simulation.

    Parameters
    ----------
    load : bool, default: True
        Load the dataset after downloading it when ``True``.  Set this
        to ``False`` and only the filename will be returned.

    Returns
    -------
    pyvista.MultiBlock | str
        DataSet or filename depending on ``load``.

    Examples
    --------
    >>> from pyvista import examples
    >>> dataset = examples.download_backward_facing_step()
    >>> dataset.plot()

    .. seealso::

        :ref:`Backward Facing Step Dataset <backward_facing_step_dataset>`
            See this dataset in the Dataset Gallery for more info.

    """
    return _download_dataset(_dataset_backward_facing_step, load=load)


_dataset_backward_facing_step = _SingleFileDownloadableDatasetLoader(
    'EnSight.zip',
    target_file='foam_case_0_0_0_0.case',
)


def download_gpr_data_array(load=True):  # pragma: no cover
    """Download GPR example data array.

    Parameters
    ----------
    load : bool, default: True
        Load the dataset after downloading it when ``True``.  Set this
        to ``False`` and only the filename will be returned.

    Returns
    -------
    numpy.ndarray | str
        Array or filename depending on ``load``.

    Examples
    --------
    >>> from pyvista import examples
    >>> dataset = examples.download_gpr_data_array()  # doctest:+SKIP
    >>> dataset  # doctest:+SKIP
    array([[nan, nan, nan, ..., nan, nan, nan],
           [nan, nan, nan, ..., nan, nan, nan],
           [nan, nan, nan, ..., nan, nan, nan],
           ...,
           [ 0.,  0.,  0., ...,  0.,  0.,  0.],
           [ 0.,  0.,  0., ...,  0.,  0.,  0.],
           [ 0.,  0.,  0., ...,  0.,  0.,  0.]])

    .. seealso::

        :ref:`Gpr Data Array Dataset <gpr_data_array_dataset>`
            See this dataset in the Dataset Gallery for more info.

        :ref:`Gpr Path Dataset <gpr_path_dataset>`

        :ref:`create_draped_surf_example`
            Example using this dataset.

    """
    return _download_dataset(_dataset_gpr_data_array, load=load)


_dataset_gpr_data_array = _SingleFileDownloadableDatasetLoader(
    'gpr-example/data.npy',
    read_func=np.load,
)


def download_gpr_path(load=True):  # pragma: no cover
    """Download GPR example path.

    Parameters
    ----------
    load : bool, default: True
        Load the dataset after downloading it when ``True``.  Set this
        to ``False`` and only the filename will be returned.

    Returns
    -------
    pyvista.PolyData | str
        DataSet or filename depending on ``load``.

    Examples
    --------
    >>> from pyvista import examples
    >>> dataset = examples.download_gpr_path()
    >>> dataset.plot()

    .. seealso::

        :ref:`Gpr Path Dataset <gpr_path_dataset>`
            See this dataset in the Dataset Gallery for more info.

        :ref:`Gpr Data Array Dataset <gpr_data_array_dataset>`

        :ref:`create_draped_surf_example`
            Example using this dataset.

    """
    return _download_dataset(_dataset_gpr_path, load=load)


_dataset_gpr_path = _SingleFileDownloadableDatasetLoader(
    'gpr-example/path.txt',
    read_func=functools.partial(np.loadtxt, skiprows=1),  # type: ignore[arg-type]
    load_func=pyvista.PolyData,
)


def download_woman(load=True):  # pragma: no cover
    """Download scan of a woman.

    Originally obtained from Laser Design.

    Parameters
    ----------
    load : bool, default: True
        Load the dataset after downloading it when ``True``.  Set this
        to ``False`` and only the filename will be returned.

    Returns
    -------
    pyvista.PolyData | str
        DataSet or filename depending on ``load``.

    Examples
    --------
    >>> from pyvista import examples
    >>> dataset = examples.download_woman()
    >>> cpos = [
    ...     (-2600.0, 1970.6, 1836.9),
    ...     (48.5, -20.3, 843.9),
    ...     (0.23, -0.168, 0.958),
    ... ]
    >>> dataset.plot(cpos=cpos)

    .. seealso::

        :ref:`Woman Dataset <woman_dataset>`
            See this dataset in the Dataset Gallery for more info.

    """
    return _download_dataset(_dataset_woman, load=load)


_dataset_woman = _SingleFileDownloadableDatasetLoader('woman.stl')


def download_lobster(load=True):  # pragma: no cover
    """Download scan of a lobster.

    Originally obtained from Laser Design.

    Parameters
    ----------
    load : bool, default: True
        Load the dataset after downloading it when ``True``.  Set this
        to ``False`` and only the filename will be returned.

    Returns
    -------
    pyvista.PolyData | str
        DataSet or filename depending on ``load``.

    Examples
    --------
    >>> from pyvista import examples
    >>> dataset = examples.download_lobster()
    >>> dataset.plot()

    .. seealso::

        :ref:`Lobster Dataset <lobster_dataset>`
            See this dataset in the Dataset Gallery for more info.

    """
    return _download_dataset(_dataset_lobster, load=load)


_dataset_lobster = _SingleFileDownloadableDatasetLoader('lobster.ply')


def download_face2(load=True):  # pragma: no cover
    """Download scan of a man's face.

    Originally obtained from Laser Design.

    Parameters
    ----------
    load : bool, default: True
        Load the dataset after downloading it when ``True``.  Set this
        to ``False`` and only the filename will be returned.

    Returns
    -------
    pyvista.PolyData | str
        DataSet or filename depending on ``load``.

    Examples
    --------
    >>> from pyvista import examples
    >>> dataset = examples.download_face2()
    >>> dataset.plot()

    .. seealso::

        :ref:`Face2 Dataset <face2_dataset>`
            See this dataset in the Dataset Gallery for more info.

        :ref:`Face Dataset <face_dataset>`

    """
    return _download_dataset(_dataset_face2, load=load)


_dataset_face2 = _SingleFileDownloadableDatasetLoader('man_face.stl')


def download_urn(load=True):  # pragma: no cover
    """Download scan of a burial urn.

    Originally obtained from Laser Design.

    Parameters
    ----------
    load : bool, default: True
        Load the dataset after downloading it when ``True``.  Set this
        to ``False`` and only the filename will be returned.

    Returns
    -------
    pyvista.PolyData | str
        DataSet or filename depending on ``load``.

    Examples
    --------
    >>> from pyvista import examples
    >>> cpos = [
    ...     [-7.123e02, 5.715e02, 8.601e02],
    ...     [4.700e00, 2.705e02, -1.010e01],
    ...     [2.000e-01, 1.000e00, -2.000e-01],
    ... ]
    >>> dataset = examples.download_urn()
    >>> dataset.plot(cpos=cpos)

    .. seealso::

        :ref:`Urn Dataset <urn_dataset>`
            See this dataset in the Dataset Gallery for more info.

    """
    return _download_dataset(_dataset_urn, load=load)


_dataset_urn = _SingleFileDownloadableDatasetLoader('urn.stl')


def download_pepper(load=True):  # pragma: no cover
    """Download scan of a pepper (capsicum).

    Originally obtained from Laser Design.

    Parameters
    ----------
    load : bool, default: True
        Load the dataset after downloading it when ``True``.  Set this
        to ``False`` and only the filename will be returned.

    Returns
    -------
    pyvista.PolyData | str
        DataSet or filename depending on ``load``.

    Examples
    --------
    >>> from pyvista import examples
    >>> dataset = examples.download_pepper()
    >>> dataset.plot()

    .. seealso::

        :ref:`Pepper Dataset <pepper_dataset>`
            See this dataset in the Dataset Gallery for more info.

    """
    return _download_dataset(_dataset_pepper, load=load)


_dataset_pepper = _SingleFileDownloadableDatasetLoader('pepper.ply')


def download_drill(load=True):  # pragma: no cover
    """Download scan of a power drill.

    Originally obtained from Laser Design.

    Parameters
    ----------
    load : bool, default: True
        Load the dataset after downloading it when ``True``.  Set this
        to ``False`` and only the filename will be returned.

    Returns
    -------
    pyvista.PolyData | str
        DataSet or filename depending on ``load``.

    Examples
    --------
    >>> from pyvista import examples
    >>> dataset = examples.download_drill()
    >>> dataset.plot()

    .. seealso::

        :ref:`Drill Dataset <drill_dataset>`
            See this dataset in the Dataset Gallery for more info.

    """
    return _download_dataset(_dataset_drill, load=load)


_dataset_drill = _SingleFileDownloadableDatasetLoader('drill.obj')


def download_action_figure(load=True):  # pragma: no cover
    """Download scan of an action figure.

    Originally obtained from Laser Design.

    Parameters
    ----------
    load : bool, default: True
        Load the dataset after downloading it when ``True``.  Set this
        to ``False`` and only the filename will be returned.

    Returns
    -------
    pyvista.PolyData | str
        DataSet or filename depending on ``load``.

    Examples
    --------
    Show the action figure example. This also demonstrates how to use
    physically based rendering and lighting to make a good looking
    plot.

    >>> import pyvista as pv
    >>> from pyvista import examples
    >>> dataset = examples.download_action_figure()
    >>> _ = dataset.clean(inplace=True)
    >>> pl = pv.Plotter(lighting=None)
    >>> pl.add_light(pv.Light((30, 10, 10)))
    >>> _ = pl.add_mesh(
    ...     dataset,
    ...     color='w',
    ...     smooth_shading=True,
    ...     pbr=True,
    ...     metallic=0.3,
    ...     roughness=0.5,
    ... )
    >>> pl.camera_position = [
    ...     (32.3, 116.3, 220.6),
    ...     (-0.05, 3.8, 33.8),
    ...     (-0.017, 0.86, -0.51),
    ... ]
    >>> pl.show()

    .. seealso::

        :ref:`Action Figure Dataset <action_figure_dataset>`
            See this dataset in the Dataset Gallery for more info.

    """
    return _download_dataset(_dataset_action_figure, load=load)


_dataset_action_figure = _SingleFileDownloadableDatasetLoader('tigerfighter.obj')


def download_notch_stress(load=True):  # pragma: no cover
    """Download the FEA stress result from a notched beam.

    Parameters
    ----------
    load : bool, default: True
        Load the dataset after downloading it when ``True``.  Set this
        to ``False`` and only the filename will be returned.

    Returns
    -------
    pyvista.UnstructuredGrid | str
        DataSet or filename depending on ``load``.

    Examples
    --------
    >>> from pyvista import examples
    >>> dataset = examples.download_notch_stress()
    >>> dataset.plot(cmap='bwr')

    .. seealso::

        :ref:`Notch Stress Dataset <notch_stress_dataset>`
            See this dataset in the Dataset Gallery for more info.

        :ref:`Notch Displacement Dataset <notch_displacement_dataset>`

        :ref:`Aero Bracket Dataset <aero_bracket_dataset>`

        :ref:`Fea Bracket Dataset <fea_bracket_dataset>`

        :ref:`Fea Hertzian Contact Cylinder Dataset <fea_hertzian_contact_cylinder_dataset>`

    """
    return _download_dataset(_dataset_notch_stress, load=load)


_dataset_notch_stress = _SingleFileDownloadableDatasetLoader('notch_stress.vtk')


def download_notch_displacement(load=True):  # pragma: no cover
    """Download the FEA displacement result from a notched beam.

    Parameters
    ----------
    load : bool, default: True
        Load the dataset after downloading it when ``True``.  Set this
        to ``False`` and only the filename will be returned.

    Returns
    -------
    pyvista.UnstructuredGrid | str
        DataSet or filename depending on ``load``.

    Examples
    --------
    >>> from pyvista import examples
    >>> dataset = examples.download_notch_displacement()
    >>> dataset.plot(cmap='bwr')

    .. seealso::

        :ref:`Notch Displacement Dataset <notch_displacement_dataset>`
            See this dataset in the Dataset Gallery for more info.

        :ref:`Notch Stress Dataset <notch_stress_dataset>`

        :ref:`Aero Bracket Dataset <aero_bracket_dataset>`

        :ref:`Fea Bracket Dataset <fea_bracket_dataset>`

        :ref:`Fea Hertzian Contact Cylinder Dataset <fea_hertzian_contact_cylinder_dataset>`

    """
    return _download_dataset(_dataset_notch_displacement, load=load)


_dataset_notch_displacement = _SingleFileDownloadableDatasetLoader('notch_disp.vtu')


def download_louis_louvre(load=True):  # pragma: no cover
    """Download the Louis XIV de France statue at the Louvre, Paris.

    Statue found in the Napoléon Courtyard of Louvre Palace. It is a
    copy in plomb of the original statue in Versailles, made by
    Bernini and Girardon.

    Originally downloaded from `sketchfab <https://sketchfab.com/3d-models/louis-xiv-de-france-louvre-paris-a0cc0e7eee384c99838dff2857b8158c>`_

    Parameters
    ----------
    load : bool, default: True
        Load the dataset after downloading it when ``True``.  Set this
        to ``False`` and only the filename will be returned.

    Returns
    -------
    pyvista.PolyData | str
        DataSet or filename depending on ``load``.

    Examples
    --------
    Plot the Louis XIV statue with custom lighting and camera angle.

    >>> from pyvista import examples
    >>> import pyvista as pv
    >>> dataset = examples.download_louis_louvre()
    >>> pl = pv.Plotter(lighting=None)
    >>> _ = pl.add_mesh(dataset, smooth_shading=True)
    >>> pl.add_light(pv.Light((10, -10, 10)))
    >>> pl.camera_position = [
    ...     [-6.71, -14.55, 15.17],
    ...     [1.44, 2.54, 9.84],
    ...     [0.16, 0.22, 0.96],
    ... ]
    >>> pl.show()

    .. seealso::

        :ref:`Louis Louvre Dataset <louis_louvre_dataset>`
            See this dataset in the Dataset Gallery for more info.

        :ref:`pbr_example`
            Example using this dataset.

    """
    return _download_dataset(_dataset_louis_louvre, load=load)


_dataset_louis_louvre = _SingleFileDownloadableDatasetLoader('louis.ply')


def download_cylinder_crossflow(load=True):  # pragma: no cover
    """Download CFD result for cylinder in cross flow at Re=35.

    Parameters
    ----------
    load : bool, default: True
        Load the dataset after downloading it when ``True``.  Set this
        to ``False`` and only the filename will be returned.

    Returns
    -------
    pyvista.MultiBlock | str
        DataSet or filename depending on ``load``.

    Examples
    --------
    >>> from pyvista import examples
    >>> dataset = examples.download_cylinder_crossflow()
    >>> dataset.plot(cpos='xy', cmap='blues', rng=[-200, 500])

    .. seealso::

        :ref:`Cylinder Crossflow Dataset <cylinder_crossflow_dataset>`
            See this dataset in the Dataset Gallery for more info.

        :ref:`2d_streamlines_example`
            Example using this dataset.

    """
    return _download_dataset(_dataset_cylinder_crossflow, load=load)


def _cylinder_crossflow_files_func():  # pragma: no cover
    case = _SingleFileDownloadableDatasetLoader('EnSight/CylinderCrossflow/cylinder_Re35.case')
    geo = _DownloadableFile('EnSight/CylinderCrossflow/cylinder_Re35.geo')
    scl1 = _DownloadableFile('EnSight/CylinderCrossflow/cylinder_Re35.scl1')
    scl2 = _DownloadableFile('EnSight/CylinderCrossflow/cylinder_Re35.scl2')
    vel = _DownloadableFile('EnSight/CylinderCrossflow/cylinder_Re35.vel')
    return case, geo, scl1, scl2, vel


_dataset_cylinder_crossflow = _MultiFileDownloadableDatasetLoader(
    files_func=_cylinder_crossflow_files_func,
)


def download_naca(load=True):  # pragma: no cover
    """Download NACA airfoil dataset in EnSight format.

    Parameters
    ----------
    load : bool, default: True
        Load the dataset after downloading it when ``True``.  Set this
        to ``False`` and only the filename will be returned.

    Returns
    -------
    pyvista.MultiBlock | str
        DataSet or filename depending on ``load``.

    Examples
    --------
    Plot the density of the air surrounding the NACA airfoil using the
    ``"jet"`` color map.

    >>> from pyvista import examples
    >>> cpos = [[-0.22, 0.0, 2.52], [0.43, 0.0, 0.0], [0.0, 1.0, 0.0]]
    >>> dataset = examples.download_naca()
    >>> dataset.plot(cpos=cpos, cmap="jet")

    .. seealso::

        :ref:`Naca Dataset <naca_dataset>`
            See this dataset in the Dataset Gallery for more info.

        :ref:`reader_example`
            Example using this dataset.

    """
    return _download_dataset(_dataset_naca, load=load)


def _naca_files_func():
    case = _SingleFileDownloadableDatasetLoader('EnSight/naca.bin.case')
    dens1 = _DownloadableFile('EnSight/naca.gold.bin.DENS_1')
    dens3 = _DownloadableFile('EnSight/naca.gold.bin.DENS_3')
    geo = _DownloadableFile('EnSight/naca.gold.bin.geo')
    return case, dens1, dens3, geo


_dataset_naca = _MultiFileDownloadableDatasetLoader(files_func=_naca_files_func)


def download_lshape(load=True):  # pragma: no cover
    """Download LShape dataset in EnSight format.

    Parameters
    ----------
    load : bool, default: True
        Load the dataset after downloading it when ``True``.  Set this
        to ``False`` and only the filename will be returned.

    Returns
    -------
    pyvista.MultiBlock | str
        DataSet or filename depending on ``load``.

    Examples
    --------
    Load and plot the dataset.

    >>> from pyvista import examples
    >>> mesh = examples.download_lshape()["all"]
    >>> warped = mesh.warp_by_vector(factor=30)
    >>> warped.plot(scalars="displacement")

    .. seealso::

        :ref:`Lshape Dataset <lshape_dataset>`
            See this dataset in the Dataset Gallery for more info.

    """
    return _download_dataset(_dataset_lshape, load=load)


def _lshape_files_func():  # pragma: no cover
    def read_func(filename):
        reader = pyvista.get_reader(filename)
        reader.set_active_time_set(1)
        reader.set_active_time_value(1.0)
        return reader.read()

    case = _SingleFileDownloadableDatasetLoader('EnSight/LShape.case', read_func=read_func)
    geo = _DownloadableFile('EnSight/LShape_geometry.geo')
    var = _DownloadableFile('EnSight/LShape_displacement.var')
    return case, geo, var


_dataset_lshape = _MultiFileDownloadableDatasetLoader(files_func=_lshape_files_func)


def download_wavy(load=True):  # pragma: no cover
    """Download PVD file of a 2D wave.

    Parameters
    ----------
    load : bool, default: True
        Load the dataset after downloading it when ``True``.  Set this
        to ``False`` and only the filename will be returned.

    Returns
    -------
    pyvista.MultiBlock | str
        DataSet or filename depending on ``load``.

    Examples
    --------
    >>> from pyvista import examples
    >>> dataset = examples.download_wavy()
    >>> dataset.plot()

    .. seealso::

        :ref:`Wavy Dataset <wavy_dataset>`
            See this dataset in the Dataset Gallery for more info.

        :ref:`reader_example`
            Example using this dataset.

    """
    return _download_dataset(_dataset_wavy, load=load)


_dataset_wavy = _SingleFileDownloadableDatasetLoader('PVD/wavy.zip', target_file='unzip/wavy.pvd')


def download_single_sphere_animation(load=True):  # pragma: no cover
    """Download PVD file for single sphere.

    Parameters
    ----------
    load : bool, default: True
        Load the dataset after downloading it when ``True``.  Set this
        to ``False`` and only the filename will be returned.

    Returns
    -------
    pyvista.MultiBlock | str
        DataSet or filename depending on ``load``.

    Examples
    --------
    >>> import os
    >>> from tempfile import mkdtemp
    >>> import pyvista as pv
    >>> from pyvista import examples
    >>> filename = examples.download_single_sphere_animation(load=False)
    >>> reader = pv.PVDReader(filename)

    Write the gif to a temporary directory. Normally you would write to a local
    path.

    >>> gif_filename = os.path.join(mkdtemp(), 'single_sphere.gif')

    Generate the animation.

    >>> plotter = pv.Plotter()
    >>> plotter.open_gif(gif_filename)
    >>> for time_value in reader.time_values:
    ...     reader.set_active_time_value(time_value)
    ...     mesh = reader.read()
    ...     _ = plotter.add_mesh(mesh, smooth_shading=True)
    ...     _ = plotter.add_text(f"Time: {time_value:.0f}", color="black")
    ...     plotter.write_frame()
    ...     plotter.clear()
    ...     plotter.enable_lightkit()
    ...
    >>> plotter.close()

    .. seealso::

        :ref:`Single Sphere Animation Dataset <single_sphere_animation_dataset>`
            See this dataset in the Dataset Gallery for more info.

        :ref:`Dual Sphere Animation Dataset <dual_sphere_animation_dataset>`

    """
    return _download_dataset(_dataset_single_sphere_animation, load=load)


_dataset_single_sphere_animation = _SingleFileDownloadableDatasetLoader(
    'PVD/paraview/singleSphereAnimation.zip',
    target_file='singleSphereAnimation.pvd',
)


def download_dual_sphere_animation(load=True):  # pragma: no cover
    """Download PVD file for double sphere.

    Parameters
    ----------
    load : bool, default: True
        Load the dataset after downloading it when ``True``.  Set this
        to ``False`` and only the filename will be returned.

    Returns
    -------
    pyvista.MultiBlock | str
        DataSet or filename depending on ``load``.

    Examples
    --------
    >>> import os
    >>> from tempfile import mkdtemp
    >>> import pyvista as pv
    >>> from pyvista import examples
    >>> filename = examples.download_dual_sphere_animation(load=False)
    >>> reader = pv.PVDReader(filename)

    Write the gif to a temporary directory. Normally you would write to a local
    path.

    >>> gif_filename = os.path.join(mkdtemp(), 'dual_sphere.gif')

    Generate the animation.

    >>> plotter = pv.Plotter()
    >>> plotter.open_gif(gif_filename)
    >>> for time_value in reader.time_values:
    ...     reader.set_active_time_value(time_value)
    ...     mesh = reader.read()
    ...     _ = plotter.add_mesh(mesh, smooth_shading=True)
    ...     _ = plotter.add_text(f"Time: {time_value:.0f}", color="black")
    ...     plotter.write_frame()
    ...     plotter.clear()
    ...     plotter.enable_lightkit()
    ...
    >>> plotter.close()

    .. seealso::

        :ref:`Dual Sphere Animation Dataset <dual_sphere_animation_dataset>`
            See this dataset in the Dataset Gallery for more info.

        :ref:`Single Sphere Animation Dataset <single_sphere_animation_dataset>`

    """
    return _download_dataset(_dataset_dual_sphere_animation, load=load)


_dataset_dual_sphere_animation = _SingleFileDownloadableDatasetLoader(
    'PVD/paraview/dualSphereAnimation.zip',
    target_file='dualSphereAnimation.pvd',
)


def download_osmnx_graph():  # pragma: no cover
    """Load a simple street map from Open Street Map.

    Generated from:

    .. code:: python

        >>> import osmnx as ox  # doctest:+SKIP
        >>> address = 'Holzgerlingen DE'  # doctest:+SKIP
        >>> graph = ox.graph_from_address(
        ...     address, dist=500, network_type='drive'
        ... )  # doctest:+SKIP
        >>> pickle.dump(
        ...     graph, open('osmnx_graph.p', 'wb')
        ... )  # doctest:+SKIP

    Returns
    -------
    networkx.classes.multidigraph.MultiDiGraph
        An osmnx graph of the streets of Holzgerlingen, Germany.

    Examples
    --------
    >>> from pyvista import examples
    >>> graph = examples.download_osmnx_graph()  # doctest:+SKIP

    .. seealso::

        :ref:`Osmnx Graph Dataset <osmnx_graph_dataset>`
            See this dataset in the Dataset Gallery for more info.

        :ref:`open_street_map_example`
            Full example using this dataset.

    """
    try:
        import osmnx  # noqa: F401
    except ImportError:
        raise ImportError('Install `osmnx` to use this example')
    # TODO: add `load` parameter
    return _download_dataset(_dataset_osmnx_graph)


def _osmnx_graph_read_func(filename):  # pragma: no cover
    import pickle

    return pickle.load(Path(filename).open('rb'))  # noqa: SIM115


_dataset_osmnx_graph = _SingleFileDownloadableDatasetLoader(
    'osmnx_graph.p',
    read_func=_osmnx_graph_read_func,
)


def download_cavity(load=True):  # pragma: no cover
    """Download cavity OpenFOAM example.

    Retrieved from
    `Kitware VTK Data <https://data.kitware.com/#collection/55f17f758d777f6ddc7895b7/folder/5afd932e8d777f15ebe1b183>`_.

    Parameters
    ----------
    load : bool, default: True
        Load the dataset after downloading it when ``True``.  Set this
        to ``False`` and only the filename will be returned.

    Returns
    -------
    pyvista.MultiBlock | str
        DataSet or filename depending on ``load``.

    Examples
    --------
    >>> from pyvista import examples
    >>> dataset = examples.download_cavity()  # doctest:+SKIP

    .. seealso::

        :ref:`Osmnx Graph Dataset <osmnx_graph_dataset>`
            See this dataset in the Dataset Gallery for more info.

        :ref:`openfoam_example`
            Full example using this dataset.

    """
    return _download_dataset(_dataset_cavity, load=load)


_dataset_cavity = _SingleFileDownloadableDatasetLoader(
    'OpenFOAM.zip',
    target_file='cavity/case.foam',
)


def download_openfoam_tubes(load=True):  # pragma: no cover
    """Download tubes OpenFOAM example.

    Data generated from public SimScale examples at `SimScale Project Library -
    Turbo <https://www.simscale.com/projects/ayarnoz/turbo/>`_.

    Licensing for this dataset is granted to freely and without restriction
    reproduce, distribute, publish according to the `SimScale Terms and
    Conditions <https://www.simscale.com/terms-and-conditions/>`_.

    Parameters
    ----------
    load : bool, default: True
        Load the dataset after downloading it when ``True``.  Set this
        to ``False`` and only the filename will be returned.

    Returns
    -------
    pyvista.MultiBlock | str
        DataSet or filename depending on ``load``.

    Examples
    --------
    Plot the outline of the dataset along with a cross section of the flow velocity.

    >>> import pyvista as pv
    >>> from pyvista import examples
    >>> dataset = examples.download_openfoam_tubes()
    >>> air = dataset[0]
    >>> y_slice = air.slice('y')
    >>> pl = pv.Plotter()
    >>> _ = pl.add_mesh(
    ...     y_slice,
    ...     scalars='U',
    ...     lighting=False,
    ...     scalar_bar_args={'title': 'Flow Velocity'},
    ... )
    >>> _ = pl.add_mesh(air, color='w', opacity=0.25)
    >>> pl.enable_anti_aliasing()
    >>> pl.show()

    .. seealso::

        :ref:`Openfoam Tubes Dataset <openfoam_tubes_dataset>`
            See this dataset in the Dataset Gallery for more info.

        :ref:`openfoam_tubes_example`
            Full example using this dataset.

    """
    return _download_dataset(_dataset_openfoam_tubes, load=load)


def _openfoam_tubes_read_func(filename):  # pragma: no cover
    reader = pyvista.OpenFOAMReader(filename)
    reader.set_active_time_value(1000)
    return reader.read()


_dataset_openfoam_tubes = _SingleFileDownloadableDatasetLoader(
    'fvm/turbo_incompressible/Turbo-Incompressible_3-Run_1-SOLUTION_FIELDS.zip',
    target_file='case.foam',
)


def download_lucy(load=True):  # pragma: no cover
    """Download the lucy angel mesh.

    Original downloaded from the `The Stanford 3D Scanning Repository
    <http://graphics.stanford.edu/data/3Dscanrep/>`_ and decimated to
    approximately 100k triangle.

    Parameters
    ----------
    load : bool, default: True
        Load the dataset after downloading it when ``True``.  Set this
        to ``False`` and only the filename will be returned.

    Returns
    -------
    pyvista.PolyData | str
        DataSet or filename depending on ``load``.

    Examples
    --------
    Plot the Lucy Angel dataset with custom lighting.

    >>> from pyvista import examples
    >>> import pyvista as pv
    >>> dataset = examples.download_lucy()

    Create a light at the "flame".

    >>> flame_light = pv.Light(
    ...     color=[0.886, 0.345, 0.133],
    ...     position=[550, 140, 950],
    ...     intensity=1.5,
    ...     positional=True,
    ...     cone_angle=90,
    ...     attenuation_values=(0.001, 0.005, 0),
    ... )

    Create a scene light.

    >>> scene_light = pv.Light(intensity=0.2)

    >>> pl = pv.Plotter(lighting=None)
    >>> _ = pl.add_mesh(dataset, smooth_shading=True)
    >>> pl.add_light(flame_light)
    >>> pl.add_light(scene_light)
    >>> pl.background_color = 'k'
    >>> pl.show()

    .. seealso::

        :ref:`Lucy Dataset <lucy_dataset>`
            See this dataset in the Dataset Gallery for more info.

        :ref:`jupyter_plotting`
            Example using this dataset.

    """
    return _download_dataset(_dataset_lucy, load=load)


_dataset_lucy = _SingleFileDownloadableDatasetLoader('lucy.ply')


def download_pump_bracket(load=True):  # pragma: no cover
    """Download the pump bracket example dataset.

    Data generated from public SimScale examples at `SimScale Project Library -
    Turbo <https://www.simscale.com/projects/STR/bracket/>`_.

    Licensing for this dataset is granted freely and without restriction to
    reproduce, distribute, and publish according to the `SimScale Terms and
    Conditions <https://www.simscale.com/terms-and-conditions/>`_.

    Parameters
    ----------
    load : bool, default: True
        Load the dataset after downloading it when ``True``.  Set this
        to ``False`` and only the filename will be returned.

    Returns
    -------
    UnstructuredGrid | str
        DataSet or filename depending on ``load``.

    Examples
    --------
    Load the dataset.

    >>> import pyvista as pv
    >>> from pyvista import examples
    >>> dataset = examples.download_pump_bracket()
    >>> dataset
    UnstructuredGrid (...)
      N Cells:    124806
      N Points:   250487
      X Bounds:   -5.000e-01, 5.000e-01
      Y Bounds:   -4.000e-01, 0.000e+00
      Z Bounds:   -2.500e-02, 2.500e-02
      N Arrays:   10

    Plot the displacement of the 4th mode shape as scalars.

    >>> cpos = [
    ...     (0.744, -0.502, -0.830),
    ...     (0.0520, -0.160, 0.0743),
    ...     (-0.180, -0.958, 0.224),
    ... ]
    >>> dataset.plot(
    ...     scalars='disp_3',
    ...     cpos=cpos,
    ...     show_scalar_bar=False,
    ...     ambient=0.2,
    ...     anti_aliasing='fxaa',
    ... )

    .. seealso::

        :ref:`Pump Bracket Dataset <pump_bracket_dataset>`
            See this dataset in the Dataset Gallery for more info.

        :ref:`pump_bracket_example`
            Full example using this dataset.

    """
    return _download_dataset(_dataset_pump_bracket, load=load)


_dataset_pump_bracket = _SingleFileDownloadableDatasetLoader(
    'fea/pump_bracket/pump_bracket.zip',
    target_file='pump_bracket.vtk',
)


def download_electronics_cooling(load=True):  # pragma: no cover
    """Download the electronics cooling example datasets.

    Data generated from public SimScale examples at `SimScale Project Library -
    Turbo <https://www.simscale.com/projects/ayarnoz/turbo/>`_.

    Licensing for this dataset is granted to freely and without restriction
    reproduce, distribute, publish according to the `SimScale Terms and
    Conditions <https://www.simscale.com/terms-and-conditions/>`_.

    Parameters
    ----------
    load : bool, default: True
        Load the dataset after downloading it when ``True``.  Set this
        to ``False`` and only the filename will be returned.

    Returns
    -------
    tuple[PolyData, UnstructuredGrid] | list[str]
        DataSets or filenames depending on ``load``.

    Examples
    --------
    Load the datasets and plot the air velocity through the electronics.

    >>> import pyvista as pv
    >>> from pyvista import examples
    >>> structure, air = examples.download_electronics_cooling()

    Show the type and bounds of the datasets.

    >>> structure, air
    (PolyData (...)
      N Cells:    344270
      N Points:   187992
      N Strips:   0
      X Bounds:   -3.000e-03, 1.530e-01
      Y Bounds:   -3.000e-03, 2.030e-01
      Z Bounds:   -9.000e-03, 4.200e-02
      N Arrays:   4, UnstructuredGrid (...)
      N Cells:    1749992
      N Points:   610176
      X Bounds:   -1.388e-18, 1.500e-01
      Y Bounds:   -3.000e-03, 2.030e-01
      Z Bounds:   -6.000e-03, 4.400e-02
      N Arrays:   10)

    >>> z_slice = air.clip('z', value=-0.005)
    >>> pl = pv.Plotter()
    >>> pl.enable_ssao(radius=0.01)
    >>> _ = pl.add_mesh(
    ...     z_slice,
    ...     scalars='U',
    ...     lighting=False,
    ...     scalar_bar_args={'title': 'Velocity'},
    ... )
    >>> _ = pl.add_mesh(
    ...     structure,
    ...     color='w',
    ...     smooth_shading=True,
    ...     split_sharp_edges=True,
    ... )
    >>> pl.camera_position = 'xy'
    >>> pl.camera.roll = 90
    >>> pl.enable_anti_aliasing('fxaa')
    >>> pl.show()

    .. seealso::

        :ref:`Electronics Cooling Dataset <electronics_cooling_dataset>`
            See this dataset in the Dataset Gallery for more info.

        :ref:`openfoam_cooling_example`
            Full example using this dataset.

    """
    return _download_dataset(_dataset_electronics_cooling, load=load)


def _electronics_cooling_files_func():  # pragma: no cover
    _structure = _SingleFileDownloadableDatasetLoader(
        'fvm/cooling_electronics/datasets.zip',
        target_file='structure.vtp',
    )
    _air = _SingleFileDownloadableDatasetLoader(
        'fvm/cooling_electronics/datasets.zip',
        target_file='air.vtu',
    )
    return _structure, _air


_dataset_electronics_cooling = _MultiFileDownloadableDatasetLoader(
    _electronics_cooling_files_func,
    load_func=_load_as_multiblock,
)


def download_can(partial=False, load=True):  # pragma: no cover
    """Download the can dataset mesh.

    File obtained from `Kitware <https://www.kitware.com/>`_. Used
    for testing hdf files.

    Parameters
    ----------
    partial : bool, default: False
        Load part of the dataset.

    load : bool, default: True
        Load the dataset after downloading it when ``True``.  Set this
        to ``False`` and only the filename will be returned.

    Returns
    -------
    pyvista.PolyData, str, or List[str]
        The example ParaView can DataSet or file path(s).

    Examples
    --------
    Plot the can dataset.

    >>> from pyvista import examples
    >>> import pyvista as pv
    >>> dataset = examples.download_can()  # doctest:+SKIP
    >>> dataset.plot(scalars='VEL', smooth_shading=True)  # doctest:+SKIP

    .. seealso::

        :ref:`Can Dataset <can_dataset>`
            See this dataset in the Dataset Gallery for more info.

        :ref:`Can Crushed Hdf Dataset <can_crushed_hdf_dataset>`

        :ref:`Can Crushed Vtu Dataset <can_crushed_vtu_dataset>`

    """
    if partial:
        return _download_dataset(__can_partial, load=load)
    else:
        return _download_dataset(_dataset_can, load=load)


def _dataset_can_files_func():  # pragma: no cover
    if pyvista.vtk_version_info > (9, 1):
        raise VTKVersionError(
            'This example file is deprecated for VTK v9.2.0 and newer. '
            'Use `download_can_crushed_hdf` instead.',
        )
    can_0 = _SingleFileDownloadableDatasetLoader('hdf/can_0.hdf')
    can_1 = _SingleFileDownloadableDatasetLoader('hdf/can_1.hdf')
    can_2 = _SingleFileDownloadableDatasetLoader('hdf/can_2.hdf')
    return can_0, can_1, can_2


_dataset_can = _MultiFileDownloadableDatasetLoader(
    files_func=_dataset_can_files_func,
    load_func=_load_and_merge,
)
__can_partial = _SingleFileDownloadableDatasetLoader('hdf/can_0.hdf')


def download_can_crushed_hdf(load=True):  # pragma: no cover
    """Download the crushed can dataset.

    File obtained from `Kitware <https://www.kitware.com/>`_. Used
    for testing hdf files.

    Originally built using VTK v9.2.0rc from:

    ``VTK/build/ExternalTesting/can-vtu.hdf``

    Parameters
    ----------
    load : bool, default: True
        Load the dataset after downloading it when ``True``.  Set this
        to ``False`` and only the filename will be returned.

    Returns
    -------
    pyvista.UnstructuredGrid | str
        Crushed can dataset or path depending on the value of ``load``.

    Examples
    --------
    Plot the crushed can dataset.

    >>> from pyvista import examples
    >>> import pyvista as pv
    >>> dataset = examples.download_can_crushed_hdf()
    >>> dataset.plot(smooth_shading=True)

    .. seealso::

        :ref:`Can Crushed Hdf Dataset <can_crushed_hdf_dataset>`
            See this dataset in the Dataset Gallery for more info.

        :ref:`Can Crushed Vtu Dataset <can_crushed_vtu_dataset>`

        :ref:`Can Dataset <can_dataset>`

    """
    return _download_dataset(_dataset_can_crushed_hdf, load=load)


_dataset_can_crushed_hdf = _SingleFileDownloadableDatasetLoader('hdf/can-vtu.hdf')


def download_can_crushed_vtu(load=True):  # pragma: no cover
    """Download the crushed can dataset.

    File obtained from `Kitware <https://www.kitware.com/>`_. Used
    for testing vtu files.

    Originally from VTKDataFiles-9.3.0.tar.gz.

    Parameters
    ----------
    load : bool, default: True
        Load the dataset after downloading it when ``True``.  Set this
        to ``False`` and only the filename will be returned.

    Returns
    -------
    pyvista.UnstructuredGrid | str
        Crushed can dataset or path depending on the value of ``load``.

    Examples
    --------
    Plot the crushed can dataset.

    >>> from pyvista import examples
    >>> import pyvista as pv
    >>> dataset = examples.download_can_crushed_vtu()
    >>> dataset.plot(smooth_shading=True)

    .. seealso::

        :ref:`Can Crushed Vtu Dataset <can_crushed_vtu_dataset>`
            See this dataset in the Dataset Gallery for more info.

        :ref:`Can Crushed Hdf Dataset <can_crushed_hdf_dataset>`

        :ref:`Can Dataset <can_dataset>`

    """
    return _download_dataset(_dataset_can_crushed_vtu, load=load)


_dataset_can_crushed_vtu = _SingleFileDownloadableDatasetLoader('can.vtu')


def download_cgns_structured(load=True):  # pragma: no cover
    """Download the structured CGNS dataset mesh.

    Originally downloaded from `CFD General Notation System Example Files
    <https://cgns.github.io/CGNSFiles.html>`_

    Parameters
    ----------
    load : bool, default: True
        Load the dataset after downloading it when ``True``.  Set this
        to ``False`` and only the filename will be returned.

    Returns
    -------
    pyvista.MultiBlock | str
        Structured, 12 block, 3-D constricting channel, with example use of
        Family_t for BCs (ADF type). If ``load`` is ``False``, then the path of the
        example CGNS file is returned.

    Examples
    --------
    Plot the example CGNS dataset.

    >>> from pyvista import examples
    >>> import pyvista as pv
    >>> dataset = examples.download_cgns_structured()
    >>> dataset[0].plot(scalars='Density')

    .. seealso::

        :ref:`Cgns Structured Dataset <cgns_structured_dataset>`
            See this dataset in the Dataset Gallery for more info.

        :ref:`Cgns Multi Dataset <cgns_multi_dataset>`

    """
    return _download_dataset(_dataset_cgns_structured, load=load)


_dataset_cgns_structured = _SingleFileDownloadableDatasetLoader('cgns/sqnz_s.adf.cgns')


def download_tecplot_ascii(load=True):  # pragma: no cover
    """Download the single block ASCII Tecplot dataset.

    Originally downloaded from Paul Bourke's
    `Sample file <http://paulbourke.net/dataformats/tp/sample.tp>`_

    Parameters
    ----------
    load : bool, default: True
        Load the dataset after downloading it when ``True``.  Set this
        to ``False`` and only the filename will be returned.

    Returns
    -------
    pyvista.MultiBlock | str
        Multiblock format with only 1 data block, simple geometric shape.
        If ``load`` is ``False``, then the path of the example Tecplot file
        is returned.

    Examples
    --------
    Plot the example Tecplot dataset.

    >>> from pyvista import examples
    >>> import pyvista as pv
    >>> dataset = examples.download_tecplot_ascii()
    >>> dataset.plot()

    .. seealso::

        :ref:`Tecplot Ascii Dataset <tecplot_ascii_dataset>`
            See this dataset in the Dataset Gallery for more info.

    """
    return _download_dataset(_dataset_tecplot_ascii, load=load)


_dataset_tecplot_ascii = _SingleFileDownloadableDatasetLoader('tecplot_ascii.dat')


def download_cgns_multi(load=True):  # pragma: no cover
    """Download a multielement airfoil with a cell centered solution.

    Originally downloaded from `CFD General Notation System Example Files
    <https://cgns.github.io/CGNSFiles.html>`_

    Parameters
    ----------
    load : bool, default: True
        Load the dataset after downloading it when ``True``.  Set this
        to ``False`` and only the filename will be returned.

    Returns
    -------
    pyvista.MultiBlock | str
        Structured, 4 blocks, 2D (2 planes in third dimension) multielement
        airfoil, with cell centered solution. If ``load`` is ``False``, then the path of the
        example CGNS file is returned.

    Examples
    --------
    Plot the airfoil dataset. Merge the multi-block and then plot the airfoil's
    ``"ViscosityEddy"``. Convert the cell data to point data as in this
    dataset, the solution is stored within the cells.

    >>> from pyvista import examples
    >>> import pyvista as pv
    >>> dataset = examples.download_cgns_multi()
    >>> ugrid = dataset.combine()
    >>> ugrid = ugrid = ugrid.cell_data_to_point_data()
    >>> ugrid.plot(
    ...     cmap='bwr',
    ...     scalars='ViscosityEddy',
    ...     zoom=4,
    ...     cpos='xz',
    ...     show_scalar_bar=False,
    ... )

    .. seealso::

        :ref:`Cgns Multi Dataset <cgns_multi_dataset>`
            See this dataset in the Dataset Gallery for more info.

        :ref:`Cgns Structured Dataset <cgns_structured_dataset>`

    """
    return _download_dataset(_dataset_cgns_multi, load=load)


def _cgns_multi_read_func(filename):  # pragma: no cover
    reader = pyvista.get_reader(filename)
    # disable reading the boundary patch. As of VTK 9.1.0 this generates
    # messages like "Skipping BC_t node: BC_t type 'BCFarfield' not supported
    # yet."
    reader.load_boundary_patch = False
    return reader.read()


_dataset_cgns_multi = _SingleFileDownloadableDatasetLoader(
    'cgns/multi.cgns',
    read_func=_cgns_multi_read_func,
)


def download_dicom_stack(load: bool = True) -> Union[pyvista.ImageData, str]:  # pragma: no cover
    """Download TCIA DICOM stack volume.

    Original download from the `The Cancer Imaging Archive (TCIA)
    <https://www.cancerimagingarchive.net/>`_. This is part of the
    Clinical Proteomic Tumor Analysis Consortium Sarcomas (CPTAC-SAR)
    collection.

    Parameters
    ----------
    load : bool, default: True
        Load the dataset after downloading it when ``True``.  Set this
        to ``False`` and only the filename will be returned.

    Returns
    -------
    pyvista.ImageData | str
        DataSet or path depending on ``load``.

    References
    ----------
    * **Data Citation**

        National Cancer Institute Clinical Proteomic Tumor Analysis Consortium
        (CPTAC). (2018).  Radiology Data from the Clinical Proteomic Tumor
        Analysis Consortium Sarcomas [CPTAC-SAR] collection [Data set]. The
        Cancer Imaging Archive.  DOI: 10.7937/TCIA.2019.9bt23r95

    * **Acknowledgement**

        Data used in this publication were generated by the National Cancer Institute Clinical
        Proteomic Tumor Analysis Consortium (CPTAC).

    * **TCIA Citation**

        Clark K, Vendt B, Smith K, Freymann J, Kirby J, Koppel P, Moore S, Phillips S,
        Maffitt D, Pringle M, Tarbox L, Prior F. The Cancer Imaging Archive (TCIA):  # pragma: no cover
        Maintaining and Operating a Public Information Repository, Journal of Digital Imaging,
        Volume 26, Number 6, December, 2013, pp 1045-1057. doi: 10.1007/s10278-013-9622-7

    Examples
    --------
    >>> from pyvista import examples
    >>> dataset = examples.download_dicom_stack()
    >>> dataset.plot(volume=True, zoom=3, show_scalar_bar=False)

    .. seealso::

        :ref:`Dicom Stack Dataset <dicom_stack_dataset>`
            See this dataset in the Dataset Gallery for more info.

        :ref:`medical_dataset_gallery`
            Browse other medical datasets.

    """
    return _download_dataset(_dataset_dicom_stack, load=load)


_dataset_dicom_stack = _SingleFileDownloadableDatasetLoader(
    'DICOM_Stack/data.zip',
    target_file='data',
)


def download_parched_canal_4k(load=True):  # pragma: no cover
    """Download parched canal 4k dataset.

    Parameters
    ----------
    load : bool, default: True
        Load the dataset after downloading it when ``True``.  Set this
        to ``False`` and only the filename will be returned.

    Returns
    -------
    pyvista.Texture | str
        DataSet or filename depending on ``load``.

    Examples
    --------
    >>> from pyvista import examples
    >>> dataset = examples.download_parched_canal_4k()
    >>> dataset.plot(cpos="xy")

    .. seealso::

        :ref:`Parched Canal 4k Dataset <parched_canal_4k_dataset>`
            See this dataset in the Dataset Gallery for more info.

    """
    return _download_dataset(_dataset_parched_canal_4k, load=load)


_dataset_parched_canal_4k = _SingleFileDownloadableDatasetLoader(
    'parched_canal_4k.hdr',
    read_func=read_texture,
)


def download_cells_nd(load=True):  # pragma: no cover
    """Download example AVS UCD dataset.

    Parameters
    ----------
    load : bool, default: True
        Load the dataset after downloading it when ``True``.  Set this
        to ``False`` and only the filename will be returned.

    Returns
    -------
    pyvista.UnstructuredGrid | str
        DataSet or filename depending on ``load``.

    Examples
    --------
    >>> from pyvista import examples
    >>> dataset = examples.download_cells_nd()
    >>> dataset.plot(cpos="xy")

    .. seealso::

        :ref:`CellsNd Dataset <cells_nd_dataset>`
            See this dataset in the Dataset Gallery for more info.

    """
    return _download_dataset(_dataset_cells_nd, load=load)


_dataset_cells_nd = _SingleFileDownloadableDatasetLoader('cellsnd.ascii.inp')


def download_moonlanding_image(load=True):  # pragma: no cover
    """Download the Moon landing image.

    This is a noisy image originally obtained from `Scipy Lecture Notes
    <https://scipy-lectures.org/index.html>`_ and can be used to demonstrate a
    low pass filter.

    See the `scipy-lectures license
    <http://scipy-lectures.org/preface.html#license>`_ for more details
    regarding this image's use and distribution.

    Parameters
    ----------
    load : bool, default: True
        Load the dataset after downloading it when ``True``.  Set this
        to ``False`` and only the filename will be returned.

    Returns
    -------
    pyvista.ImageData | str
        ``DataSet`` or filename depending on ``load``.

    Examples
    --------
    >>> from pyvista import examples
    >>> dataset = examples.download_moonlanding_image()
    >>> dataset.plot(
    ...     cpos='xy',
    ...     cmap='gray',
    ...     background='w',
    ...     show_scalar_bar=False,
    ... )

    .. seealso::

        :ref:`Moonlanding Image Dataset <moonlanding_image_dataset>`
            See this dataset in the Dataset Gallery for more info.

        :ref:`image_fft_example`
            Full example using this dataset.

    """
    return _download_dataset(_dataset_moonlanding_image, load=load)


_dataset_moonlanding_image = _SingleFileDownloadableDatasetLoader('moonlanding.png')


def download_angular_sector(load=True):  # pragma: no cover
    """Download the angular sector dataset.

    Parameters
    ----------
    load : bool, default: True
        Load the dataset after downloading it when ``True``.  Set this
        to ``False`` and only the filename will be returned.

    Returns
    -------
    pyvista.UnstructuredGrid | str
        DataSet or filename depending on ``load``.

    Examples
    --------
    >>> from pyvista import examples
    >>> dataset = examples.download_angular_sector()
    >>> dataset.plot(scalars='PointId')

    .. seealso::

        :ref:`Angular Sector Dataset <angular_sector_dataset>`
            See this dataset in the Dataset Gallery for more info.

    """
    return _download_dataset(_dataset_angular_sector, load=load)


_dataset_angular_sector = _SingleFileDownloadableDatasetLoader('AngularSector.vtk')


def download_mount_damavand(load=True):  # pragma: no cover
    """Download the Mount Damavand dataset.

    Visualize 3D models of Damavand Volcano, Alborz, Iran. This is a 2D map
    with the altitude embedded as ``'z'`` cell data within the
    :class:`pyvista.PolyData`.

    Originally posted at `banesullivan/damavand-volcano
    <https://github.com/banesullivan/damavand-volcano>`_.

    Parameters
    ----------
    load : bool, default: True
        Load the dataset after downloading it when ``True``.  Set this
        to ``False`` and only the filename will be returned.

    Returns
    -------
    pyvista.PolyData | str
        DataSet or filename depending on ``load``.

    Examples
    --------
    Download the Damavand dataset and plot it after warping it by its altitude.

    >>> from pyvista import examples
    >>> dataset = examples.download_mount_damavand()
    >>> dataset = dataset.cell_data_to_point_data()
    >>> dataset = dataset.warp_by_scalar('z', factor=2)
    >>> dataset.plot(cmap='gist_earth', show_scalar_bar=False)

    .. seealso::

        :ref:`Mount Damavand Dataset <mount_damavand_dataset>`
            See this dataset in the Dataset Gallery for more info.

    """
    return _download_dataset(_dataset_mount_damavand, load=load)


_dataset_mount_damavand = _SingleFileDownloadableDatasetLoader('AOI.Damavand.32639.vtp')


def download_particles_lethe(load=True):  # pragma: no cover
    """Download a particles dataset generated by `lethe <https://github.com/lethe-cfd/lethe>`_ .

    See `PyVista discussions #1984
    <https://github.com/pyvista/pyvista/discussions/1984>`_

    Parameters
    ----------
    load : bool, default: True
        Load the dataset after downloading it when ``True``.  Set this
        to ``False`` and only the filename will be returned.

    Returns
    -------
    pyvista.UnstructuredGrid | str
        DataSet or filename depending on ``load``.

    Examples
    --------
    Download the particles dataset and plot it after generating glyphs.

    >>> from pyvista import examples
    >>> particles = examples.download_particles_lethe()
    >>> particles.plot(
    ...     render_points_as_spheres=True,
    ...     style='points',
    ...     scalars='Velocity',
    ...     background='w',
    ...     scalar_bar_args={'color': 'k'},
    ...     cmap='bwr',
    ... )

    .. seealso::

        :ref:`Particles Lethe Dataset <particles_lethe_dataset>`
            See this dataset in the Dataset Gallery for more info.

    """
    return _download_dataset(_dataset_particles_lethe, load=load)


_dataset_particles_lethe = _SingleFileDownloadableDatasetLoader(
    'lethe/result_particles.20000.0000.vtu',
)


def download_gif_simple(load=True):  # pragma: no cover
    """Download a simple three frame GIF.

    Parameters
    ----------
    load : bool, default: True
        Load the dataset after downloading it when ``True``.  Set this
        to ``False`` and only the filename will be returned.

    Returns
    -------
    pyvista.ImageData | str
        DataSet or filename depending on ``load``.

    Examples
    --------
    Download and plot the first frame of a simple GIF.

    >>> from pyvista import examples
    >>> grid = examples.download_gif_simple()
    >>> grid.plot(
    ...     scalars='frame0',
    ...     rgb=True,
    ...     background='w',
    ...     show_scalar_bar=False,
    ...     cpos='xy',
    ... )

    Plot the second frame.

    >>> grid.plot(
    ...     scalars='frame1',
    ...     rgb=True,
    ...     background='w',
    ...     show_scalar_bar=False,
    ...     cpos='xy',
    ... )

    .. seealso::

        :ref:`Gif Simple Dataset <gif_simple_dataset>`
            See this dataset in the Dataset Gallery for more info.

    """
    return _download_dataset(_dataset_gif_simple, load=load)


_dataset_gif_simple = _SingleFileDownloadableDatasetLoader('gifs/sample.gif')


def download_cloud_dark_matter(load=True):  # pragma: no cover
    """Download particles from a simulated dark matter halo.

    This dataset contains 32,314 particles.

    Parameters
    ----------
    load : bool, default: True
        Load the dataset after downloading it when ``True``.  Set this
        to ``False`` and only the filename will be returned.

    Returns
    -------
    pyvista.PointSet | str
        DataSet or filename depending on ``load``.

    Examples
    --------
    Download the dark matter cloud and display its representation.

    >>> import numpy as np
    >>> from pyvista import examples
    >>> pc = examples.download_cloud_dark_matter()
    >>> pc
    PointSet (...)
      N Cells:    0
      N Points:   32314
      X Bounds:   7.451e+01, 7.892e+01
      Y Bounds:   1.616e+01, 2.275e+01
      Z Bounds:   8.900e+01, 9.319e+01
      N Arrays:   0

    Plot the point cloud. Color based on the distance from the center of the
    cloud.

    >>> pc.plot(
    ...     scalars=np.linalg.norm(pc.points - pc.center, axis=1),
    ...     style='points_gaussian',
    ...     opacity=0.5,
    ...     point_size=1.5,
    ...     show_scalar_bar=False,
    ...     zoom=2,
    ... )

    .. seealso::

        :ref:`Cloud Dark Matter Dataset <cloud_dark_matter_dataset>`
            See this dataset in the Dataset Gallery for more info.

        :ref:`Cloud Dark Matter Dense Dataset <cloud_dark_matter_dense_dataset>`

        :ref:`plotting_point_clouds`
            Full example using this dataset

    """
    return _download_dataset(_dataset_cloud_dark_matter, load=load)


_dataset_cloud_dark_matter = _SingleFileDownloadableDatasetLoader(
    'point-clouds/findus23/halo_low_res.npy',
    read_func=np.load,
    load_func=pyvista.PointSet,
)


def download_cloud_dark_matter_dense(load=True):  # pragma: no cover
    """Download a particles from a simulated dark matter halo.

    This dataset contains 2,062,256 particles.

    Parameters
    ----------
    load : bool, default: True
        Load the dataset after downloading it when ``True``.  Set this
        to ``False`` and only the filename will be returned.

    Returns
    -------
    pyvista.PointSet | str
        DataSet or filename depending on ``load``.

    Examples
    --------
    Download the dark matter cloud and display its representation.

    >>> import numpy as np
    >>> from pyvista import examples
    >>> pc = examples.download_cloud_dark_matter_dense()
    >>> pc
    PointSet (...)
      N Cells:    0
      N Points:   2062256
      X Bounds:   7.462e+01, 7.863e+01
      Y Bounds:   1.604e+01, 2.244e+01
      Z Bounds:   8.893e+01, 9.337e+01
      N Arrays:   0

    Plot the point cloud. Color based on the distance from the center of the
    cloud.

    >>> pc.plot(
    ...     scalars=np.linalg.norm(pc.points - pc.center, axis=1),
    ...     style='points_gaussian',
    ...     opacity=0.030,
    ...     point_size=2.0,
    ...     show_scalar_bar=False,
    ...     zoom=2,
    ... )

    .. seealso::

        :ref:`Cloud Dark Matter Dense Dataset <cloud_dark_matter_dense_dataset>`
            See this dataset in the Dataset Gallery for more info.

        :ref:`Cloud Dark Matter Dataset <cloud_dark_matter_dataset>`

        :ref:`plotting_point_clouds`
            More details on how to plot point clouds.

    """
    return _download_dataset(_dataset_cloud_dark_matter_dense, load=load)


_dataset_cloud_dark_matter_dense = _SingleFileDownloadableDatasetLoader(
    'point-clouds/findus23/halo_high_res.npy',
    read_func=np.load,
    load_func=pyvista.PointSet,
)


def download_stars_cloud_hyg(load=True):  # pragma: no cover
    """Download a point cloud of stars as computed by the HYG Database.

    See `HYG-Database <https://github.com/astronexus/HYG-Database>`_ for more
    details.

    This data set is licensed by a Creative Commons Attribution-ShareAlike
    license. For more details, read the `Creative Commons page
    <https://creativecommons.org/licenses/by-sa/2.5/>`_

    See the `README.md
    <https://github.com/pyvista/vtk-data/blob/master/Data/point-clouds/hyg-database/README.md>`_
    for more details for how the star colors were computed.

    Distances are in parsecs from Earth.

    Parameters
    ----------
    load : bool, default: True
        Load the dataset after downloading it when ``True``.  Set this
        to ``False`` and only the filename will be returned.

    Returns
    -------
    pyvista.PolyData | str
        DataSet or filename depending on ``load``.

    Examples
    --------
    Download and plot a point cloud of stars within 3,000 light years. Stars
    are colored according to their RGBA colors.

    >>> import numpy as np
    >>> from pyvista import examples
    >>> stars = examples.download_stars_cloud_hyg()
    >>> stars.plot(
    ...     style='points_gaussian',
    ...     background='k',
    ...     point_size=0.5,
    ...     scalars='_rgba',
    ...     render_points_as_spheres=False,
    ...     zoom=3.0,
    ... )

    >>> stars
    PolyData (...)
      N Cells:    107857
      N Points:   107857
      N Strips:   0
      X Bounds:   -9.755e+02, 9.774e+02
      Y Bounds:   -9.620e+02, 9.662e+02
      Z Bounds:   -9.788e+02, 9.702e+02
      N Arrays:   3

    .. seealso::

        :ref:`Stars Cloud Hyg Dataset <stars_cloud_hyg_dataset>`
            See this dataset in the Dataset Gallery for more info.

        :ref:`plotting_point_clouds`
            More details on how to plot point clouds.

    """
    return _download_dataset(_dataset_stars_cloud_hyg, load=load)


_dataset_stars_cloud_hyg = _SingleFileDownloadableDatasetLoader(
    'point-clouds/hyg-database/stars.vtp',
)


def download_fea_bracket(load=True):  # pragma: no cover
    """Download the finite element solution of a bracket.

    Contains von-mises equivalent cell stress assuming a vertical (y-axis) load.

    Parameters
    ----------
    load : bool, default: True
        Load the dataset after downloading it when ``True``.  Set this
        to ``False`` and only the filename will be returned.

    Returns
    -------
    pyvista.UnstructuredGrid | str
        DataSet or filename depending on ``load``.

    Examples
    --------
    Download and plot equivalent cell stress.

    >>> from pyvista import examples
    >>> grid = examples.download_fea_bracket()
    >>> grid.plot()

    Plot the point stress using the ``'jet'`` color map. Convert the cell data
    to point data.

    >>> from pyvista import examples
    >>> grid = examples.download_fea_bracket()
    >>> grid = grid.cell_data_to_point_data()
    >>> grid.plot(smooth_shading=True, split_sharp_edges=True, cmap='jet')

    .. seealso::

        :ref:`Fea Bracket Dataset <fea_bracket_dataset>`
            See this dataset in the Dataset Gallery for more info.

        :ref:`Fea Hertzian Contact Cylinder Dataset <fea_hertzian_contact_cylinder_dataset>`

        :ref:`Aero Bracket Dataset <aero_bracket_dataset>`

        :ref:`Notch Stress Dataset <notch_stress_dataset>`

        :ref:`Notch Displacement Dataset <notch_displacement_dataset>`

    """
    return _download_dataset(_dataset_fea_bracket, load=load)


_dataset_fea_bracket = _SingleFileDownloadableDatasetLoader('fea/kiefer/dataset.vtu')


def download_fea_hertzian_contact_cylinder(load=True):  # pragma: no cover
    """Download a hertzian contact finite element solution.

    Hertzian contact is referred to the frictionless contact between two
    bodies. Spherical contact is a special case of the Hertz contact, which is
    between two spheres, or as in the case of this dataset, between a sphere
    and the surface of a half space (flat plane).

    Parameters
    ----------
    load : bool, default: True
        Load the dataset after downloading it when ``True``.  Set this
        to ``False`` and only the filename will be returned.

    Returns
    -------
    pyvista.UnstructuredGrid | str
        DataSet or filename depending on ``load``.

    Examples
    --------
    Plot by part ID.

    >>> import numpy as np
    >>> import pyvista as pv
    >>> from pyvista import examples
    >>> grid = examples.download_fea_hertzian_contact_cylinder()
    >>> grid.plot(
    ...     scalars='PartID', cmap=['green', 'blue'], show_scalar_bar=False
    ... )

    Plot the absolute value of the component stress in the Z direction.

    >>> pl = pv.Plotter()
    >>> z_stress = np.abs(grid['Stress'][:, 2])
    >>> _ = pl.add_mesh(
    ...     grid,
    ...     scalars=z_stress,
    ...     clim=[0, 1.2e9],
    ...     cmap='jet',
    ...     lighting=True,
    ...     show_edges=False,
    ...     ambient=0.2,
    ... )
    >>> pl.camera_position = 'xz'
    >>> pl.camera.zoom(1.4)
    >>> pl.show()

    .. seealso::

        :ref:`Fea Hertzian Contact Cylinder Dataset <fea_hertzian_contact_cylinder_dataset>`
            See this dataset in the Dataset Gallery for more info.

        :ref:`Fea Bracket Dataset <fea_bracket_dataset>`

        :ref:`Aero Bracket Dataset <aero_bracket_dataset>`

        :ref:`Notch Stress Dataset <notch_stress_dataset>`

        :ref:`Notch Displacement Dataset <notch_displacement_dataset>`


    """
    return _download_dataset(_dataset_fea_hertzian_contact_cylinder, load=load)


_dataset_fea_hertzian_contact_cylinder = _SingleFileDownloadableDatasetLoader(
    'fea/hertzian_contact_cylinder/Hertzian_cylinder_on_plate.zip',
    target_file='bfac9fd1-e982-4825-9a95-9e5d8c5b4d3e_result_1.pvtu',
)


def download_black_vase(load=True):  # pragma: no cover
    """Download a black vase scan created by Ivan Nikolov.

    The dataset was downloaded from `GGG-BenchmarkSfM: Dataset for Benchmarking
    Close-range SfM Software Performance under Varying Capturing Conditions
    <https://data.mendeley.com/datasets/bzxk2n78s9/4>`_

    Original datasets are under the CC BY 4.0 license.

    For more details, see `Ivan Nikolov Datasets
    <https://github.com/pyvista/vtk-data/tree/master/Data/ivan-nikolov>`_

    Parameters
    ----------
    load : bool, default: True
        Load the dataset after downloading it when ``True``.  Set this
        to ``False`` and only the filename will be returned.

    Returns
    -------
    pyvista.PolyData | str
        DataSet or filename depending on ``load``.

    Examples
    --------
    Download and plot the dataset.

    >>> from pyvista import examples
    >>> mesh = examples.download_black_vase()
    >>> mesh.plot()

    Return the statistics of the dataset.

    >>> mesh
    PolyData (...)
      N Cells:    3136652
      N Points:   1611789
      N Strips:   0
      X Bounds:   -1.092e+02, 1.533e+02
      Y Bounds:   -1.200e+02, 1.415e+02
      Z Bounds:   1.666e+01, 4.077e+02
      N Arrays:   0

    .. seealso::

        :ref:`Black Vase Dataset <black_vase_dataset>`
            See this dataset in the Dataset Gallery for more info.

    """
    return _download_dataset(_dataset_black_vase, load=load)


_dataset_black_vase = _SingleFileDownloadableDatasetLoader(
    'ivan-nikolov/blackVase.zip',
    target_file='blackVase.vtp',
)


def download_ivan_angel(load=True):  # pragma: no cover
    """Download a scan of an angel statue created by Ivan Nikolov.

    The dataset was downloaded from `GGG-BenchmarkSfM: Dataset for Benchmarking
    Close-range SfM Software Performance under Varying Capturing Conditions
    <https://data.mendeley.com/datasets/bzxk2n78s9/4>`_

    Original datasets are under the CC BY 4.0 license.

    For more details, see `Ivan Nikolov Datasets
    <https://github.com/pyvista/vtk-data/tree/master/Data/ivan-nikolov>`_

    Parameters
    ----------
    load : bool, default: True
        Load the dataset after downloading it when ``True``.  Set this
        to ``False`` and only the filename will be returned.

    Returns
    -------
    pyvista.PolyData | str
        DataSet or filename depending on ``load``.

    Examples
    --------
    Download and plot the dataset.

    >>> from pyvista import examples
    >>> mesh = examples.download_ivan_angel()
    >>> cpos = [
    ...     (-476.14, -393.73, 282.14),
    ...     (-15.00, 11.25, 44.08),
    ...     (0.26, 0.24, 0.93),
    ... ]
    >>> mesh.plot(cpos=cpos)

    Return the statistics of the dataset.

    >>> mesh
    PolyData (...)
      N Cells:    3580454
      N Points:   1811531
      N Strips:   0
      X Bounds:   -1.147e+02, 8.468e+01
      Y Bounds:   -6.996e+01, 9.247e+01
      Z Bounds:   -1.171e+02, 2.052e+02
      N Arrays:   0

    .. seealso::

        :ref:`Ivan Angel Dataset <ivan_angel_dataset>`
            See this dataset in the Dataset Gallery for more info.

    """
    return _download_dataset(_dataset_ivan_angel, load=load)


_dataset_ivan_angel = _SingleFileDownloadableDatasetLoader(
    'ivan-nikolov/Angel.zip',
    target_file='Angel.vtp',
)


def download_bird_bath(load=True):  # pragma: no cover
    """Download a scan of a bird bath created by Ivan Nikolov.

    The dataset was downloaded from `GGG-BenchmarkSfM: Dataset for Benchmarking
    Close-range SfM Software Performance under Varying Capturing Conditions
    <https://data.mendeley.com/datasets/bzxk2n78s9/4>`_

    Original datasets are under the CC BY 4.0 license.

    For more details, see `Ivan Nikolov Datasets
    <https://github.com/pyvista/vtk-data/tree/master/Data/ivan-nikolov>`_

    Parameters
    ----------
    load : bool, default: True
        Load the dataset after downloading it when ``True``.  Set this
        to ``False`` and only the filename will be returned.

    Returns
    -------
    pyvista.PolyData | str
        DataSet or filename depending on ``load``.

    Examples
    --------
    Download and plot the dataset.

    >>> from pyvista import examples
    >>> mesh = examples.download_bird_bath()
    >>> mesh.plot()

    Return the statistics of the dataset.

    >>> mesh
    PolyData (...)
      N Cells:    3507935
      N Points:   1831383
      N Strips:   0
      X Bounds:   -1.601e+02, 1.483e+02
      Y Bounds:   -1.521e+02, 1.547e+02
      Z Bounds:   -4.241e+00, 1.409e+02
      N Arrays:   0

    .. seealso::

        :ref:`Bird Bath Dataset <bird_bath_dataset>`
            See this dataset in the Dataset Gallery for more info.

    """
    return _download_dataset(_dataset_bird_bath, load=load)


_dataset_bird_bath = _SingleFileDownloadableDatasetLoader(
    'ivan-nikolov/birdBath.zip',
    target_file='birdBath.vtp',
)


def download_owl(load=True):  # pragma: no cover
    """Download a scan of an owl statue created by Ivan Nikolov.

    The dataset was downloaded from `GGG-BenchmarkSfM: Dataset for Benchmarking
    Close-range SfM Software Performance under Varying Capturing Conditions
    <https://data.mendeley.com/datasets/bzxk2n78s9/4>`_

    Original datasets are under the CC BY 4.0 license.

    For more details, see `Ivan Nikolov Datasets
    <https://github.com/pyvista/vtk-data/tree/master/Data/ivan-nikolov>`_

    Parameters
    ----------
    load : bool, default: True
        Load the dataset after downloading it when ``True``.  Set this
        to ``False`` and only the filename will be returned.

    Returns
    -------
    pyvista.PolyData | str
        DataSet or filename depending on ``load``.

    Examples
    --------
    Download and plot the dataset.

    >>> from pyvista import examples
    >>> mesh = examples.download_owl()
    >>> cpos = [
    ...     (-315.18, -402.21, 230.71),
    ...     (6.06, -1.74, 101.48),
    ...     (0.108, 0.226, 0.968),
    ... ]
    >>> mesh.plot(cpos=cpos)

    Return the statistics of the dataset.

    >>> mesh
    PolyData (...)
      N Cells:    2440707
      N Points:   1221756
      N Strips:   0
      X Bounds:   -5.834e+01, 7.047e+01
      Y Bounds:   -7.006e+01, 6.658e+01
      Z Bounds:   1.676e+00, 2.013e+02
      N Arrays:   0

    .. seealso::

        :ref:`Owl Dataset <owl_dataset>`
            See this dataset in the Dataset Gallery for more info.

    """
    return _download_dataset(_dataset_owl, load=load)


_dataset_owl = _SingleFileDownloadableDatasetLoader('ivan-nikolov/owl.zip', target_file='owl.vtp')


def download_plastic_vase(load=True):  # pragma: no cover
    """Download a scan of a plastic vase created by Ivan Nikolov.

    The dataset was downloaded from `GGG-BenchmarkSfM: Dataset for Benchmarking
    Close-range SfM Software Performance under Varying Capturing Conditions
    <https://data.mendeley.com/datasets/bzxk2n78s9/4>`_

    Original datasets are under the CC BY 4.0 license.

    For more details, see `Ivan Nikolov Datasets
    <https://github.com/pyvista/vtk-data/tree/master/Data/ivan-nikolov>`_

    Parameters
    ----------
    load : bool, default: True
        Load the dataset after downloading it when ``True``.  Set this
        to ``False`` and only the filename will be returned.

    Returns
    -------
    pyvista.PolyData | str
        DataSet or filename depending on ``load``.

    Examples
    --------
    Download and plot the dataset.

    >>> from pyvista import examples
    >>> mesh = examples.download_plastic_vase()
    >>> mesh.plot()

    Return the statistics of the dataset.

    >>> mesh
    PolyData (...)
      N Cells:    3570967
      N Points:   1796805
      N Strips:   0
      X Bounds:   -1.364e+02, 1.929e+02
      Y Bounds:   -1.677e+02, 1.603e+02
      Z Bounds:   1.209e+02, 4.090e+02
      N Arrays:   0

    .. seealso::

        :ref:`Plastic Vase Dataset <plastic_vase_dataset>`
            See this dataset in the Dataset Gallery for more info.

    """
    return _download_dataset(_dataset_plastic_vase, load=load)


_dataset_plastic_vase = _SingleFileDownloadableDatasetLoader(
    'ivan-nikolov/plasticVase.zip',
    target_file='plasticVase.vtp',
)


def download_sea_vase(load=True):  # pragma: no cover
    """Download a scan of a sea vase created by Ivan Nikolov.

    The dataset was downloaded from `GGG-BenchmarkSfM: Dataset for Benchmarking
    Close-range SfM Software Performance under Varying Capturing Conditions
    <https://data.mendeley.com/datasets/bzxk2n78s9/4>`_

    Original datasets are under the CC BY 4.0 license.

    For more details, see `Ivan Nikolov Datasets
    <https://github.com/pyvista/vtk-data/tree/master/Data/ivan-nikolov>`_

    Parameters
    ----------
    load : bool, default: True
        Load the dataset after downloading it when ``True``.  Set this
        to ``False`` and only the filename will be returned.

    Returns
    -------
    pyvista.PolyData | str
        DataSet or filename depending on ``load``.

    Examples
    --------
    Download and plot the dataset.

    >>> from pyvista import examples
    >>> mesh = examples.download_sea_vase()
    >>> mesh.plot()

    Return the statistics of the dataset.

    >>> mesh
    PolyData (...)
      N Cells:    3548473
      N Points:   1810012
      N Strips:   0
      X Bounds:   -1.666e+02, 1.465e+02
      Y Bounds:   -1.742e+02, 1.384e+02
      Z Bounds:   -1.500e+02, 2.992e+02
      N Arrays:   0

    .. seealso::

        :ref:`Sea Vase Dataset <sea_vase_dataset>`
            See this dataset in the Dataset Gallery for more info.

    """
    return _download_dataset(_dataset_sea_vase, load=load)


_dataset_sea_vase = _SingleFileDownloadableDatasetLoader(
    'ivan-nikolov/seaVase.zip',
    target_file='seaVase.vtp',
)


def download_dikhololo_night():  # pragma: no cover
    """Download and read the dikholo night hdr texture example.

    Files hosted at https://polyhaven.com/

    Returns
    -------
    pyvista.Texture
        HDR Texture.

    Examples
    --------
    >>> import pyvista as pv
    >>> from pyvista import examples
    >>> gltf_file = examples.gltf.download_damaged_helmet()
    >>> texture = examples.download_dikhololo_night()
    >>> pl = pv.Plotter()
    >>> pl.import_gltf(gltf_file)
    >>> pl.set_environment_texture(texture)
    >>> pl.show()

    .. seealso::

        :ref:`Dikhololo Night Dataset <dikhololo_night_dataset>`
            See this dataset in the Dataset Gallery for more info.

    """
    # TODO: add `load` parameter
    return _download_dataset(_dataset_dikhololo_night)


def _dikhololo_night_load_func(texture):  # pragma: no cover
    texture.SetColorModeToDirectScalars()
    texture.SetMipmap(True)
    texture.SetInterpolate(True)
    return texture


_dataset_dikhololo_night = _SingleFileDownloadableDatasetLoader(
    'dikhololo_night_4k.hdr',
    read_func=read_texture,
)


def download_cad_model_case(load=True):  # pragma: no cover
    """Download a CAD model of a Raspberry PI 4 case.

    The dataset was downloaded from `Thingiverse
    <https://www.thingiverse.com/thing:4947746>`_

    Original datasets are under the `Creative Commons - Attribution
    <https://creativecommons.org/licenses/by/4.0/>`_ license.

    Parameters
    ----------
    load : bool, default: True
        Load the dataset after downloading it when ``True``.  Set this
        to ``False`` and only the filename will be returned.

    Returns
    -------
    pyvista.PolyData | str
        DataSet or filename depending on ``load``.

    Examples
    --------
    Download and plot the dataset.

    >>> from pyvista import examples
    >>> mesh = examples.download_cad_model_case()
    >>> mesh.plot()

    Return the statistics of the dataset.

    >>> mesh
    PolyData (...)
      N Cells:    15446
      N Points:   7677
      N Strips:   0
      X Bounds:   -6.460e-31, 9.000e+01
      Y Bounds:   -3.535e-32, 1.480e+02
      Z Bounds:   0.000e+00, 2.000e+01
      N Arrays:   2

    .. seealso::

        :ref:`Cad Model Case Dataset <cad_model_case_dataset>`
            See this dataset in the Dataset Gallery for more info.

    """
    return _download_dataset(_dataset_cad_model_case, load=load)


_dataset_cad_model_case = _SingleFileDownloadableDatasetLoader(
    'cad/4947746/Vented_Rear_Case_With_Pi_Supports.vtp',
)


def download_aero_bracket(load=True):  # pragma: no cover
    """Download the finite element solution of an aero bracket.

    Data generated from public SimScale examples at `SimScale Project Library -
    Turbo <https://www.simscale.com/projects/ayarnoz/turbo/>`_.

    Licensing for this dataset is granted to freely and without restriction
    reproduce, distribute, publish according to the `SimScale Terms and
    Conditions <https://www.simscale.com/terms-and-conditions/>`_.

    This project demonstrates the static stress analysis of three aircraft
    engine bearing bracket models considering both linear and nonlinear
    material definition. The models are tested with horizontal and vertical
    loading conditions as provided on the `GrabCAD - Airplane Bearing Bracket
    Challenge
    <https://grabcad.com/challenges/airplane-bearing-bracket-challenge/entries>`_.

    Parameters
    ----------
    load : bool, default: True
        Load the dataset after downloading it when ``True``.  Set this
        to ``False`` and only the filename will be returned.

    Returns
    -------
    pyvista.UnstructuredGrid | str
        DataSet or filename depending on ``load``.

    Examples
    --------
    Download the aero bracket.

    >>> from pyvista import examples
    >>> dataset = examples.download_aero_bracket()
    >>> dataset
    UnstructuredGrid (...)
      N Cells:    117292
      N Points:   187037
      X Bounds:   -6.858e-03, 1.118e-01
      Y Bounds:   -1.237e-02, 6.634e-02
      Z Bounds:   -1.638e-02, 1.638e-02
      N Arrays:   3

    Show the available point data arrays.

    >>> dataset.point_data
    pyvista DataSetAttributes
    Association     : POINT
    Active Scalars  : None
    Active Vectors  : None
    Active Texture  : None
    Active Normals  : None
    Contains arrays :
        displacement            float32    (187037, 3)
        total nonlinear strain  float32    (187037, 6)
        von Mises stress        float32    (187037,)

    Plot the von Mises stress.

    >>> cpos = [
    ...     (-0.0503, 0.132, -0.179),
    ...     (0.0505, 0.0185, -0.00201),
    ...     (0.275, 0.872, 0.405),
    ... ]
    >>> dataset.plot(
    ...     smooth_shading=True,
    ...     split_sharp_edges=True,
    ...     scalars='von Mises stress',
    ...     cmap='bwr',
    ...     cpos=cpos,
    ...     anti_aliasing='fxaa',
    ... )

    .. seealso::

        :ref:`Aero Bracket Dataset <aero_bracket_dataset>`
            See this dataset in the Dataset Gallery for more info.

        :ref:`Notch Stress Dataset <notch_stress_dataset>`

        :ref:`Notch Displacement Dataset <notch_displacement_dataset>`

        :ref:`Fea Bracket Dataset <fea_bracket_dataset>`

        :ref:`Fea Hertzian Contact Cylinder Dataset <fea_hertzian_contact_cylinder_dataset>`

    """
    return _download_dataset(_dataset_aero_bracket, load=load)


_dataset_aero_bracket = _SingleFileDownloadableDatasetLoader('fea/aero_bracket/aero_bracket.vtu')


def download_coil_magnetic_field(load=True):  # pragma: no cover
    """Download the magnetic field of a coil.

    These examples were generated from the following `script
    <https://github.com/pyvista/vtk-data/tree/master/Data/magpylib/>`_.

    Parameters
    ----------
    load : bool, default: True
        Load the dataset after downloading it when ``True``.  Set this
        to ``False`` and only the filename will be returned.

    Returns
    -------
    pyvista.ImageData or str
        DataSet or filename depending on ``load``.

    Examples
    --------
    Download the magnetic field dataset and generate streamlines from the field.

    >>> import pyvista as pv
    >>> from pyvista import examples
    >>> grid = examples.download_coil_magnetic_field()
    >>> seed = pv.Disc(inner=1, outer=5.2, r_res=3, c_res=12)
    >>> strl = grid.streamlines_from_source(
    ...     seed,
    ...     vectors='B',
    ...     max_time=180,
    ...     initial_step_length=0.1,
    ...     integration_direction='both',
    ... )
    >>> strl.plot(
    ...     cmap='plasma',
    ...     render_lines_as_tubes=True,
    ...     line_width=2,
    ...     lighting=False,
    ...     zoom=2,
    ... )

    Plot the magnet field strength in the Z direction.

    >>> import numpy as np
    >>> import pyvista as pv
    >>> from pyvista import examples
    >>> grid = examples.download_coil_magnetic_field()
    >>> # create coils
    >>> coils = []
    >>> for z in np.linspace(-8, 8, 16):
    ...     coils.append(
    ...         pv.Polygon((0, 0, z), radius=5, n_sides=100, fill=False)
    ...     )
    ...
    >>> coils = pv.MultiBlock(coils)
    >>> # plot the magnet field strength in the Z direction
    >>> scalars = np.abs(grid['B'][:, 2])
    >>> pl = pv.Plotter()
    >>> _ = pl.add_mesh(
    ...     coils, render_lines_as_tubes=True, line_width=5, color='w'
    ... )
    >>> vol = pl.add_volume(
    ...     grid,
    ...     scalars=scalars,
    ...     cmap='plasma',
    ...     show_scalar_bar=False,
    ...     log_scale=True,
    ...     opacity='sigmoid_2',
    ... )
    >>> vol.prop.interpolation_type = 'linear'
    >>> _ = pl.add_volume_clip_plane(
    ...     vol,
    ...     normal='-x',
    ...     normal_rotation=False,
    ...     interaction_event='always',
    ...     widget_color=pv.Color(opacity=0.0),
    ... )
    >>> pl.enable_anti_aliasing()
    >>> pl.camera.zoom(2)
    >>> pl.show()

    .. seealso::

        :ref:`Coil Magnetic Field Dataset <coil_magnetic_field_dataset>`
            See this dataset in the Dataset Gallery for more info.

        :ref:`magnetic_fields_example`
            More details on how to plot with this dataset.

    """
    return _download_dataset(_dataset_coil_magnetic_field, load=load)


_dataset_coil_magnetic_field = _SingleFileDownloadableDatasetLoader('magpylib/coil_field.vti')


def download_meshio_xdmf(load=True):  # pragma: no cover
    """Download xdmf file created by meshio.

    The dataset was created by ``test_time_series`` test function in meshio.

    Parameters
    ----------
    load : bool, default: True
        Load the dataset after downloading it when ``True``.  Set this
        to ``False`` and only the filename will be returned.

    Returns
    -------
    pyvista.UnstructuredGrid or str
        DataSet or filename depending on ``load``.

    Examples
    --------
    >>> from pyvista import examples
    >>> dataset = examples.download_meshio_xdmf()
    >>> dataset.plot()

    .. seealso::

        :ref:`Meshio Xdmf Dataset <meshio_xdmf_dataset>`
            See this dataset in the Dataset Gallery for more info.

    """
    return _download_dataset(_dataset_meshio_xdmf, load=load)


def _meshio_xdmf_files_func():
    h5 = _DownloadableFile('meshio/out.h5')
    xdmf = _SingleFileDownloadableDatasetLoader('meshio/out.xdmf')
    return xdmf, h5


_dataset_meshio_xdmf = _MultiFileDownloadableDatasetLoader(files_func=_meshio_xdmf_files_func)


def download_victorian_goblet_face_illusion(load=True):  # pragma: no cover
    """Download Victorian Goblet face illusion.

    This is a replica of a Victorian goblet with an external profile
    which resembles that of a face.

    Parameters
    ----------
    load : bool, default: True
        Load the dataset after downloading it when ``True``.  Set this
        to ``False`` and only the filename will be returned.

    Returns
    -------
    pyvista.UnstructuredGrid or str
        DataSet or filename depending on ``load``.

    Examples
    --------
    >>> from pyvista import examples
    >>> import pyvista as pv
    >>> mesh = examples.download_victorian_goblet_face_illusion()
    >>> plotter = pv.Plotter(lighting='none')
    >>> _ = plotter.add_mesh(
    ...     mesh, edge_color='gray', color='white', show_edges=True
    ... )
    >>> _ = plotter.add_floor('-x', color="black")
    >>> plotter.enable_parallel_projection()
    >>> plotter.show(cpos="yz")

    .. seealso::

        :ref:`Victorian Goblet Face Illusion Dataset <victorian_goblet_face_illusion_dataset>`
            See this dataset in the Dataset Gallery for more info.

    """
    return _download_dataset(_dataset_victorian_goblet_face_illusion, load=load)


_dataset_victorian_goblet_face_illusion = _SingleFileDownloadableDatasetLoader(
    'Victorian_Goblet_face_illusion/Vase.stl',
)


def download_reservoir(load=True):  # pragma: no cover
    """Download the UNISIM-II-D reservoir model.

    UNISIM-II is a synthetic carbonate reservoir model created by
    UNISIM-CEPETRO-Unicamp. The dataset can be used to compare methodologies
    and performance of different techniques, simulators, algorithms, among others.
    See more at https://www.unisim.cepetro.unicamp.br/benchmarks/br/unisim-ii/overview

    This dataset is licenced under the Database Contents License: http://opendatacommons.org/licenses/dbcl/1.0/

    Parameters
    ----------
    load : bool, default: True
        Load the dataset after downloading it when ``True``.  Set this
        to ``False`` and only the filename will be returned.

    Returns
    -------
    pyvista.ExplicitStructuredGrid or str
        DataSet or filename depending on ``load``.

    Examples
    --------
    Load and plot dataset.

    >>> from pyvista import examples
    >>> import pyvista as pv
    >>> dataset = examples.download_reservoir()
    >>> dataset
    ExplicitStructuredGrid (...)
      N Cells:    47610
      N Points:   58433
      X Bounds:   3.104e+05, 3.177e+05
      Y Bounds:   7.477e+06, 7.486e+06
      Z Bounds:   -2.472e+03, -1.577e+03
      N Arrays:   6


    >>> plot = pv.Plotter()
    >>> _ = plot.add_mesh(dataset, show_edges=True)
    >>> camera = plot.camera
    >>> camera.position = (312452, 7474760, 3507)
    >>> camera.focal_point = (314388, 7481520, -2287)
    >>> camera.up = (0.09, 0.63, 0.77)
    >>> camera.distance = 9112
    >>> camera.clipping_range = (595, 19595)
    >>> plot.show()

    .. seealso::

        :ref:`Reservoir Dataset <reservoir_dataset>`
            See this dataset in the Dataset Gallery for more info.

    """
    return _download_dataset(_dataset_reservoir, load=load)


def _reservoir_load_func(grid):  # pragma: no cover
    # See loading steps from this example:
    # https://examples.vtk.org/site/Python/ExplicitStructuredGrid/LoadESGrid/
    grid.ComputeFacesConnectivityFlagsArray()
    grid.set_active_scalars('ConnectivityFlags')

    # Remove misc data fields stored with the dataset
    grid.field_data.remove('dimensions')
    grid.field_data.remove('name')
    grid.field_data.remove('properties')
    grid.field_data.remove('filename')

    return grid


_dataset_reservoir = _SingleFileDownloadableDatasetLoader(
    'reservoir/UNISIM-II-D.zip',
    target_file='UNISIM-II-D.vtu',
    read_func=pyvista.ExplicitStructuredGrid,
    load_func=_reservoir_load_func,
)


def download_whole_body_ct_male(load=True):  # pragma: no cover
    r"""Download a CT image of a male subject with 117 segmented anatomic structures.

    This dataset is subject ``'s1397'`` from the TotalSegmentator dataset, version 2.0.1,
    available from `zenodo <https://zenodo.org/records/10047292>`_. See the
    original paper for details:

    Jakob Wasserthal et al., “TotalSegmentator: Robust Segmentation of 104 Anatomic
    Structures in CT Images,” Radiology, Jul. 2023, doi: https://doi.org/10.1148/ryai.230024.

    The dataset is loaded as a :class:`~pyvista.MultiBlock` with three blocks:

    -   ``'ct'``: :class:`~pyvista.ImageData` with CT data.

    -   ``'segmentations'``: :class:`~pyvista.MultiBlock` with 117 :class:`~pyvista.ImageData`
        blocks, each containing a binary segmentation label. The blocks are named by
        their anatomic structure (e.g. ``'heart'``) and are sorted alphabetically. See the
        examples below for a complete list label names.

    -   ``'label_map'``: :class:`~pyvista.ImageData` with a label map array. The
        label map is an alternative representation of the segmentation where
        the masks are combined into a single scalar array.

        .. note::

            The label map is not part of the original data source.

    Licensed under Creative Commons Attribution 4.0 International.

    Parameters
    ----------
    load : bool, default: True
        Load the dataset after downloading it when ``True``.  Set this
        to ``False`` and only the filename will be returned.

    Returns
    -------
    pyvista.MultiBlock or str
        DataSet or filename depending on ``load``.

    Examples
    --------
    Load the dataset and get some of its properties.

    >>> from pyvista import examples
    >>> import pyvista as pv
    >>> dataset = examples.download_whole_body_ct_male()

    Get the CT image

    >>> ct_image = dataset['ct']
    >>> ct_image
    ImageData (...)
      N Cells:      55561506
      N Points:     56012800
      X Bounds:     0.000e+00, 4.785e+02
      Y Bounds:     0.000e+00, 4.785e+02
      Z Bounds:     0.000e+00, 8.190e+02
      Dimensions:   320, 320, 547
      Spacing:      1.500e+00, 1.500e+00, 1.500e+00
      N Arrays:     1

    Get the segmentation label names and show the first three

    >>> segmentations = dataset['segmentations']
    >>> label_names = segmentations.keys()
    >>> label_names[:3]
    ['adrenal_gland_left', 'adrenal_gland_right', 'aorta']

    Get the label map and show its data range

    >>> label_map = dataset['label_map']
    >>> label_map.get_data_range()
    (0, 117)

    Create a surface mesh of the segmentation labels

    >>> labels_mesh = label_map.contour_labeled(smoothing=True)

    Plot the CT image and segmentation labels together.

    >>> pl = pv.Plotter()
    >>> _ = pl.add_volume(
    ...     ct_image,
    ...     cmap="bone",
    ...     opacity="sigmoid_9",
    ...     show_scalar_bar=False,
    ... )
    >>> _ = pl.add_mesh(labels_mesh, cmap='glasbey', show_scalar_bar=False)
    >>> pl.view_zx()
    >>> pl.camera.up = (0, 0, 1)
    >>> pl.camera.zoom(1.3)
    >>> pl.show()

    .. seealso::

        :ref:`Whole Body Ct Male Dataset <whole_body_ct_male_dataset>`
            See this dataset in the Dataset Gallery for more info.

        :ref:`Whole Body Ct Female Dataset <whole_body_ct_female_dataset>`
            Similar dataset of a female subject.

        :ref:`medical_dataset_gallery`
            Browse other medical datasets.

    """
    return _download_dataset(_dataset_whole_body_ct_male, load=load)


def _whole_body_ct_load_func(dataset):  # pragma: no cover
    # Process the dataset to create a label map from the segmentation masks

    segmentations = dataset['segmentations']

    # Create label map array from segmentation masks
    # Initialize array with background values (zeros)
    label_map_array = np.zeros((segmentations[0].n_points,), dtype=np.uint8)
    label_names = sorted(segmentations.keys())
    for i, name in enumerate(label_names):
        label_map_array[segmentations[name].active_scalars == 1] = i + 1

    # Add scalars to a new image
    label_map_image = segmentations[0].copy()
    label_map_image.clear_data()
    label_map_image['label_map'] = label_map_array

    # Add label map to dataset
    dataset['label_map'] = label_map_image

    return dataset


_dataset_whole_body_ct_male = _SingleFileDownloadableDatasetLoader(
    'whole_body_ct/s1397.zip',
    target_file='s1397',
    load_func=_whole_body_ct_load_func,
)


def download_whole_body_ct_female(load=True):  # pragma: no cover
    r"""Download a CT image of a female subject with 117 segmented anatomic structures.

    This dataset is subject ``'s1380'`` from the TotalSegmentator dataset, version 2.0.1,
    available from `zenodo <https://zenodo.org/records/10047292>`_. See the
    original paper for details:

    Jakob Wasserthal et al., “TotalSegmentator: Robust Segmentation of 104 Anatomic
    Structures in CT Images,” Radiology, Jul. 2023, doi: https://doi.org/10.1148/ryai.230024.

    The dataset is loaded as a :class:`~pyvista.MultiBlock` with three blocks:

    -   ``'ct'``: :class:`~pyvista.ImageData` with CT data.

    -   ``'segmentations'``: :class:`~pyvista.MultiBlock` with 117 :class:`~pyvista.ImageData`
        blocks, each containing a binary segmentation label. The blocks are named by
        their anatomic structure (e.g. ``'heart'``) and are sorted alphabetically. See the
        examples below for a complete list label names.

    -   ``'label_map'``: :class:`~pyvista.ImageData` with a label map array. The
        label map is an alternative representation of the segmentation where
        the masks are combined into a single scalar array.

        .. note::

            The label map is not part of the original data source.

    Licensed under Creative Commons Attribution 4.0 International.

    Parameters
    ----------
    load : bool, default: True
        Load the dataset after downloading it when ``True``.  Set this
        to ``False`` and only the filename will be returned.

    Returns
    -------
    pyvista.MultiBlock or str
        DataSet or filename depending on ``load``.

    Examples
    --------
    Load the dataset

    >>> from pyvista import examples
    >>> import pyvista as pv
    >>> dataset = examples.download_whole_body_ct_female()

    Get the names of the dataset's blocks

    >>> dataset.keys()
    ['ct', 'segmentations', 'label_map']

    Get the CT image

    >>> ct_image = dataset['ct']
    >>> ct_image
    ImageData (...)
      N Cells:      55154462
      N Points:     55603200
      X Bounds:     0.000e+00, 4.785e+02
      Y Bounds:     0.000e+00, 4.785e+02
      Z Bounds:     0.000e+00, 8.130e+02
      Dimensions:   320, 320, 543
      Spacing:      1.500e+00, 1.500e+00, 1.500e+00
      N Arrays:     1

    Get the segmentation label names and show the first three

    >>> segmentations = dataset['segmentations']
    >>> label_names = segmentations.keys()
    >>> label_names[:3]
    ['adrenal_gland_left', 'adrenal_gland_right', 'aorta']

    Get the label map and show its data range

    >>> label_map = dataset['label_map']
    >>> label_map.get_data_range()
    (0, 117)

    Create a surface mesh of the segmentation labels

    >>> labels_mesh = label_map.contour_labeled(smoothing=True)

    Plot the CT image and segmentation labels together.

    >>> pl = pv.Plotter()
    >>> _ = pl.add_volume(
    ...     ct_image,
    ...     cmap="bone",
    ...     opacity="sigmoid_7",
    ...     show_scalar_bar=False,
    ... )
    >>> _ = pl.add_mesh(labels_mesh, cmap='glasbey', show_scalar_bar=False)
    >>> pl.view_zx()
    >>> pl.camera.up = (0, 0, 1)
    >>> pl.camera.zoom(1.3)
    >>> pl.show()

    .. seealso::

        :ref:`Whole Body Ct Female Dataset <whole_body_ct_female_dataset>`
            See this dataset in the Dataset Gallery for more info.

        :ref:`Whole Body Ct Male Dataset <whole_body_ct_male_dataset>`
            Similar dataset of a male subject.

        :ref:`medical_dataset_gallery`
            Browse other medical datasets.

    """
    return _download_dataset(_dataset_whole_body_ct_female, load=load)


_dataset_whole_body_ct_female = _SingleFileDownloadableDatasetLoader(
    'whole_body_ct/s1380.zip',
    target_file='s1380',
    load_func=_whole_body_ct_load_func,
)


def download_room_cff(load=True):  # pragma: no cover
    """Download a room model in CFF format.

    Parameters
    ----------
    load : bool, default: True
        Load the dataset after downloading it when ``True``.  Set this
        to ``False`` and only the filename will be returned.

    Returns
    -------
    pyvista.MultiBlock or tuple
        DataSet or tuple of filenames depending on ``load``.

    Examples
    --------
    >>> import pyvista as pv
    >>> from pyvista import examples
    >>> blocks = examples.download_room_cff()
    >>> mesh = blocks[0]
    >>> mesh.plot(cpos="xy", scalars="SV_T")

    .. seealso::

        :ref:`Room Cff Dataset <room_cff_dataset>`
            See this dataset in the Dataset Gallery for more info.

    """
    return _download_dataset(_dataset_room_cff, load=load)


def _dataset_room_cff_files_func():
    cas = _SingleFileDownloadableDatasetLoader('FLUENTCFF/room.cas.h5')
    dat = _DownloadableFile('FLUENTCFF/room.dat.h5')
    return cas, dat


_dataset_room_cff = _MultiFileDownloadableDatasetLoader(_dataset_room_cff_files_func)


def download_headsq(load=True):  # pragma: no cover
    """Download the headsq dataset.

    The headsq dataset is a 3D MRI scan of a human head.

<<<<<<< HEAD
=======
    .. versionadded:: 0.44.0

>>>>>>> 8f226b12
    Parameters
    ----------
    load : bool, default: True
        Load the dataset after downloading it when ``True``.  Set this
        to ``False`` and only the filename will be returned.

    Returns
    -------
    pyvista.ImageData | str
        DataSet or filename depending on ``load``.

    Examples
    --------
    >>> from pyvista import examples
    >>> mesh = examples.download_headsq()
<<<<<<< HEAD
    >>> mesh.plot()
=======
    >>> mesh.plot(cpos="xy")
>>>>>>> 8f226b12

    .. seealso::

        :ref:`Headsq Dataset <headsq_dataset>`
            See this dataset in the Dataset Gallery for more info.

    """
    return _download_dataset(_dataset_headsq, load=load)


def _dataset_headsq_files_func():
    return tuple(
        [_SingleFileDownloadableDatasetLoader('headsq/quarter.nhdr')]
        + [_DownloadableFile('headsq/quarter.' + str(i)) for i in range(1, 94)],
    )


_dataset_headsq = _MultiFileDownloadableDatasetLoader(_dataset_headsq_files_func)<|MERGE_RESOLUTION|>--- conflicted
+++ resolved
@@ -7680,11 +7680,8 @@
 
     The headsq dataset is a 3D MRI scan of a human head.
 
-<<<<<<< HEAD
-=======
     .. versionadded:: 0.44.0
 
->>>>>>> 8f226b12
     Parameters
     ----------
     load : bool, default: True
@@ -7700,11 +7697,7 @@
     --------
     >>> from pyvista import examples
     >>> mesh = examples.download_headsq()
-<<<<<<< HEAD
-    >>> mesh.plot()
-=======
     >>> mesh.plot(cpos="xy")
->>>>>>> 8f226b12
 
     .. seealso::
 
