--- conflicted
+++ resolved
@@ -20,13 +20,7 @@
 from pathlib import PureWindowsPath
 import shutil
 from typing import Union
-<<<<<<< HEAD
 import warnings
-=======
-from urllib.request import urlretrieve
-import warnings
-import zipfile
->>>>>>> 16755b72
 
 import numpy as np
 import pooch
@@ -3480,15 +3474,11 @@
     str
         Filename of the JPEG.
     """
-<<<<<<< HEAD
-    return download_file('mars.jpg')
-=======
     warnings.warn(
         "examples.download_mars_jpg is deprecated.  Use examples.planets.download_mars_surface with load=False",
         PyVistaDeprecationWarning,
     )
     return pyvista.examples.planets.download_mars_surface(load=False)
->>>>>>> 16755b72
 
 
 def download_stars_jpg():
@@ -3499,15 +3489,11 @@
     str
         Filename of the JPEG.
     """
-<<<<<<< HEAD
-    return download_file('stars.jpg')
-=======
     warnings.warn(
         "examples.download_stars_jpg is deprecated.  Use examples.planets.download_stars_sky_background with load=False",
         PyVistaDeprecationWarning,
     )
     return pyvista.examples.planets.download_stars_sky_background(load=False)
->>>>>>> 16755b72
 
 
 def download_notch_stress(load=True):  # pragma: no cover
