--- conflicted
+++ resolved
@@ -7289,8 +7289,7 @@
 
 
 _dataset_victorian_goblet_face_illusion = _SingleFileDownloadableDatasetLoader(
-<<<<<<< HEAD
-    'Victorian_Goblet_face_illusion/Vase.stl'
+    'Victorian_Goblet_face_illusion/Vase.stl',
 )
 
 
@@ -7427,7 +7426,9 @@
 
 
 _dataset_whole_body_ct_male = _SingleFileDownloadableDatasetLoader(
-    'whole_body_ct/s1397.zip', target_file='s1397', load_func=_whole_body_ct_load_func
+    'whole_body_ct/s1397.zip',
+    target_file='s1397',
+    load_func=_whole_body_ct_load_func,
 )
 
 
@@ -7546,8 +7547,7 @@
 
 
 _dataset_whole_body_ct_female = _SingleFileDownloadableDatasetLoader(
-    'whole_body_ct/s1380.zip', target_file='s1380', load_func=_whole_body_ct_load_func
-=======
-    'Victorian_Goblet_face_illusion/Vase.stl',
->>>>>>> a3b819c3
+    'whole_body_ct/s1380.zip',
+    target_file='s1380',
+    load_func=_whole_body_ct_load_func,
 )