"""Downloadable datasets collected from various sources.

Once downloaded, these datasets are stored locally allowing for the
rapid reuse of these datasets.

Files are all hosted in https://github.com/pyvista/vtk-data/ and are downloaded
using the ``download_file`` function. If you add a file to the example data
repository, you should add a ``download-<dataset>`` method here which will
rendered on this page.

See the :ref:`dataset_gallery` for detailed information about the datasets,
including file and dataset metadata.

Examples
--------
>>> from pyvista import examples
>>> mesh = examples.download_saddle_surface()
>>> mesh.plot()

"""

from __future__ import annotations

import functools
import logging
import os
from pathlib import Path
from pathlib import PureWindowsPath
import shutil
import warnings

import numpy as np
import pooch
from pooch import Unzip
from pooch.utils import get_logger

import pyvista
from pyvista.core import _vtk_core as _vtk
from pyvista.core.errors import PyVistaDeprecationWarning
from pyvista.core.errors import VTKVersionError
from pyvista.core.utilities.fileio import get_ext
from pyvista.core.utilities.fileio import read
from pyvista.core.utilities.fileio import read_texture
from pyvista.examples._dataset_loader import _download_dataset
from pyvista.examples._dataset_loader import _DownloadableFile
from pyvista.examples._dataset_loader import _load_and_merge
from pyvista.examples._dataset_loader import _load_as_cubemap
from pyvista.examples._dataset_loader import _load_as_multiblock
from pyvista.examples._dataset_loader import _MultiFileDownloadableDatasetLoader
from pyvista.examples._dataset_loader import _SingleFileDownloadableDatasetLoader

# disable pooch verbose logging
POOCH_LOGGER = get_logger()
POOCH_LOGGER.setLevel(logging.CRITICAL)


CACHE_VERSION = 3


# If available, a local vtk-data instance will be used for examples
if 'PYVISTA_VTK_DATA' in os.environ:  # pragma: no cover
    _path = os.environ['PYVISTA_VTK_DATA']

    if Path(_path).name != 'Data':
        # append 'Data' if user does not provide it
        _path = str(Path(_path) / 'Data')

    # pooch assumes this is a URL so we have to take care of this
    if not _path.endswith('/'):
        _path = _path + '/'
    SOURCE = _path
    _FILE_CACHE = True

else:
    SOURCE = "https://github.com/pyvista/vtk-data/raw/master/Data/"
    _FILE_CACHE = False

# allow user to override the local path
default_user_data_path = str(pooch.os_cache(f'pyvista_{CACHE_VERSION}'))
if 'PYVISTA_USERDATA_PATH' in os.environ:  # pragma: no cover
    if not Path(os.environ['PYVISTA_USERDATA_PATH']).is_dir():
        warnings.warn('Ignoring invalid {PYVISTA_USERDATA_PATH')
        USER_DATA_PATH = default_user_data_path
    else:
        USER_DATA_PATH = os.environ['PYVISTA_USERDATA_PATH']
else:
    # use default pooch path
    USER_DATA_PATH = default_user_data_path

    # provide helpful message if pooch path is inaccessible
    if not Path(USER_DATA_PATH).is_dir():  # pragma: no cover
        try:
            Path(USER_DATA_PATH, exist_ok=True).mkdir()
            if not os.access(USER_DATA_PATH, os.W_OK):
                raise OSError
        except (PermissionError, OSError):
            # Warn, don't raise just in case there's an environment issue.
            warnings.warn(
                f'Unable to access {USER_DATA_PATH}. Manually specify the PyVista'
                'examples cache with the PYVISTA_USERDATA_PATH environment variable.',
            )

# Note that our fetcher doesn't have a registry (or we have an empty registry)
# with hashes because we don't want to have to add in all of them individually
# to the registry since we're not (at the moment) concerned about hashes.
FETCHER = pooch.create(
    path=USER_DATA_PATH,
    base_url=SOURCE,
    registry={},
    retry_if_failed=3,
)


def file_from_files(target_path, fnames):
    """Return the full path of a single file within a list of files.

    Parameters
    ----------
    target_path : str
        Path of the file to match the end of. If you need to match a file
        relative to the root directory of the archive, start the path with
        ``"unzip"``. Path must be a posix-like path.

    fnames : list
        List of filenames.

    Returns
    -------
    str
        Entry in ``fnames`` matching ``filename``.

    """
    found_fnames = []
    for fname in fnames:
        # always convert windows paths
        if os.name == 'nt':  # pragma: no cover
            fname = PureWindowsPath(fname).as_posix()
        # ignore mac hidden directories
        if '/__MACOSX/' in fname:
            continue
        if fname.endswith(target_path):
            found_fnames.append(fname)

    if len(found_fnames) == 1:
        return found_fnames[0]

    if len(found_fnames) > 1:
        files_str = '\n'.join(found_fnames)
        raise RuntimeError(f'Ambiguous "{target_path}". Multiple matches found:\n{files_str}')

    files_str = '\n'.join(fnames)
    raise FileNotFoundError(f'Missing "{target_path}" from archive. Archive contains:\n{files_str}')


def _file_copier(input_file, output_file, *args, **kwargs):
    """Copy a file from a local directory to the output path."""
    if not Path(input_file).is_file():
        raise FileNotFoundError(f"'{input_file}' not found within PYVISTA_VTK_DATA '{SOURCE}'")
    shutil.copy(input_file, output_file)


def download_file(filename):
    """Download a single file from the PyVista vtk-data repository.

    You can add an example file at `pyvista/vtk_data
    <https://github.com/pyvista/vtk-data>`_.

    Parameters
    ----------
    filename : str
        Filename relative to the ``Data`` directory.

    Returns
    -------
    str | list
        A single path if the file is not an archive. A ``list`` of paths if the
        file is an archive.

    Examples
    --------
    Download the ``'puppy.jpg'`` image.

    >>> from pyvista import examples
    >>> path = examples.download_file('puppy.jpg')  # doctest:+SKIP
    >>> path  # doctest:+SKIP
    '/home/user/.cache/pyvista_3/puppy.jpg'

    """
    try:  # should the file already exist within fetcher's registry
        return _download_file(filename)
    except ValueError:  # otherwise simply add the file to the registry
        FETCHER.registry[filename] = None
        return _download_file(filename)


def _download_file(filename):
    """Download a file using pooch."""
    return FETCHER.fetch(
        filename,
        processor=Unzip() if filename.endswith('.zip') else None,
        downloader=_file_copier if _FILE_CACHE else None,
    )


def _download_archive(filename, target_file=None):  # pragma: no cover
    """Download an archive.

    Return the path to a single file when set.

    Parameters
    ----------
    filename : str
        Relative path to the archive file. The entire archive will be
        downloaded and unarchived.

    target_file : str, optional
        Target file to return within the archive.

    Returns
    -------
    list | str
        List of files when ``target_file`` is ``None``. Otherwise, a single path.

    """
    fnames = download_file(filename)
    if target_file is not None:
        return file_from_files(target_file, fnames)
    return fnames


def _download_archive_file_or_folder(filename, target_file=None):
    """Download an archive.

    This function is similar to _download_archive, but also allows
    setting `target_file` as a folder. The target folder path must be
    fully specified relative to the root path of the archive.

    Set ``target_file=''`` (empty string) to download the entire
    archive and return the directory path to the entire extracted
    archive.

    """
    try:
        # Return file(s)
        return _download_archive(filename, target_file=target_file)
    except (FileNotFoundError, RuntimeError):
        pass
    # Return folder, or re-raise error by calling function again
    folder = str(Path(USER_DATA_PATH) / (filename + '.unzip') / target_file)
    return folder if Path(folder).is_dir() else _download_archive(filename, target_file=target_file)


def delete_downloads():
    """Delete all downloaded examples to free space or update the files.

    Examples
    --------
    Delete all local downloads.

    >>> from pyvista import examples
    >>> examples.delete_downloads()  # doctest:+SKIP

    """
    if Path(USER_DATA_PATH).is_dir():
        shutil.rmtree(USER_DATA_PATH)
    Path(USER_DATA_PATH).mkdir()


def _download_and_read(filename, texture=False, file_format=None, load=True):
    """Download and read a file.

    Parameters
    ----------
    filename : str
        Path to the filename. This cannot be a zip file.

    texture : bool, default: False
        ``True`` when file being read is a texture.

    file_format : str, optional
        Override the file format with a different extension.

    load : bool, default: True
        Read the file. When ``False``, return the path to the
        file.

    Returns
    -------
    pyvista.DataSet | str
        Dataset or path to the file depending on the ``load`` parameter.

    """
    if get_ext(filename) == '.zip':  # pragma: no cover
        raise ValueError('Cannot download and read an archive file')

    saved_file = download_file(filename)
    if not load:
        return saved_file
    if texture:
        return read_texture(saved_file)
    return read(saved_file, file_format=file_format)


def download_masonry_texture(load=True):  # pragma: no cover
    """Download masonry texture.

    Parameters
    ----------
    load : bool, default: True
        Load the dataset after downloading it when ``True``.  Set this
        to ``False`` and only the filename will be returned.

    Returns
    -------
    pyvista.DataSet | str
        DataSet or filename depending on ``load``.

    Examples
    --------
    Create plot the masonry testure on a surface.

    >>> import pyvista as pv
    >>> from pyvista import examples
    >>> texture = examples.download_masonry_texture()
    >>> surf = pv.Cylinder()
    >>> surf.plot(texture=texture)

    .. seealso::

        :ref:`Masonry Texture Dataset <masonry_texture_dataset>`
            See this dataset in the Dataset Gallery for more info.

        :ref:`texture_example`
            Example using this dataset.

    """
    return _download_dataset(_dataset_masonry_texture, load=load)


_dataset_masonry_texture = _SingleFileDownloadableDatasetLoader(
    'masonry.bmp',
    read_func=read_texture,
)


def download_usa_texture(load=True):  # pragma: no cover
    """Download USA texture.

    Parameters
    ----------
    load : bool, default: True
        Load the dataset after downloading it when ``True``.  Set this
        to ``False`` and only the filename will be returned.

    Returns
    -------
    pyvista.DataSet | str
        DataSet or filename depending on ``load``.

    Examples
    --------
    >>> import pyvista as pv
    >>> from pyvista import examples
    >>> dataset = examples.download_usa_texture()
    >>> dataset.plot(cpos="xy")

    .. seealso::

        :ref:`Usa Texture Dataset <usa_texture_dataset>`
            See this dataset in the Dataset Gallery for more info.

        :ref:`Usa Dataset <usa_dataset>`

    """
    return _download_dataset(_dataset_usa_texture, load=load)


_dataset_usa_texture = _SingleFileDownloadableDatasetLoader('usa_image.jpg', read_func=read_texture)


def download_puppy_texture(load=True):  # pragma: no cover
    """Download puppy texture.

    Parameters
    ----------
    load : bool, default: True
        Load the dataset after downloading it when ``True``.  Set this
        to ``False`` and only the filename will be returned.

    Returns
    -------
    pyvista.DataSet | str
        DataSet or filename depending on ``load``.

    Examples
    --------
    >>> from pyvista import examples
    >>> dataset = examples.download_puppy_texture()
    >>> dataset.plot(cpos="xy")

    .. seealso::

        :ref:`Puppy Texture Dataset <puppy_texture_dataset>`
            See this dataset in the Dataset Gallery for more info.

        :ref:`Puppy Dataset <puppy_dataset>`

        :ref:`texture_example`
            Example which uses this dataset.

    """
    return _download_dataset(_dataset_puppy_texture, load=load)


_dataset_puppy_texture = _SingleFileDownloadableDatasetLoader('puppy.jpg', read_func=read_texture)


def download_puppy(load=True):  # pragma: no cover
    """Download puppy dataset.

    Parameters
    ----------
    load : bool, default: True
        Load the dataset after downloading it when ``True``.  Set this
        to ``False`` and only the filename will be returned.

    Returns
    -------
    pyvista.ImageData | str
        DataSet or filename depending on ``load``.

    Examples
    --------
    >>> from pyvista import examples
    >>> dataset = examples.download_puppy()
    >>> dataset.plot(cpos='xy', rgba=True)

    .. seealso::

        :ref:`Puppy Dataset <puppy_dataset>`
            See this dataset in the Dataset Gallery for more info.

        :ref:`Puppy Texture Dataset <puppy_texture_dataset>`

    """
    return _download_dataset(_dataset_puppy, load=load)


_dataset_puppy = _SingleFileDownloadableDatasetLoader('puppy.jpg')


def download_usa(load=True):  # pragma: no cover
    """Download usa dataset.

    Parameters
    ----------
    load : bool, default: True
        Load the dataset after downloading it when ``True``.  Set this
        to ``False`` and only the filename will be returned.

    Returns
    -------
    pyvista.DataSet | str
        DataSet or filename depending on ``load``.

    Examples
    --------
    >>> from pyvista import examples
    >>> dataset = examples.download_usa()
    >>> dataset.plot(style="wireframe", cpos="xy")

    .. seealso::

        :ref:`Usa Dataset <usa_dataset>`
            See this dataset in the Dataset Gallery for more info.

        :ref:`Usa Texture Dataset <usa_texture_dataset>`

    """
    return _download_dataset(_dataset_usa, load=load)


_dataset_usa = _SingleFileDownloadableDatasetLoader('usa.vtk')


def download_st_helens(load=True):  # pragma: no cover
    """Download Saint Helens dataset.

    Parameters
    ----------
    load : bool, default: True
        Load the dataset after downloading it when ``True``.  Set this
        to ``False`` and only the filename will be returned.

    Returns
    -------
    pyvista.ImageData | str
        DataSet or filename depending on ``load``.

    Examples
    --------
    >>> from pyvista import examples
    >>> dataset = examples.download_st_helens()
    >>> dataset.plot(cmap="gist_earth")

    .. seealso::

        :ref:`St Helens Dataset <st_helens_dataset>`
            See this dataset in the Dataset Gallery for more info.

        This dataset is used in the following examples:

        * :ref:`colormap_example`
        * :ref:`lighting_properties_example`
        * :ref:`plot_opacity_example`
        * :ref:`orbiting_example`
        * :ref:`plot_over_line_example`
        * :ref:`plotter_lighting_example`
        * :ref:`themes_example`

    """
    return _download_dataset(_dataset_st_helens, load=load)


_dataset_st_helens = _SingleFileDownloadableDatasetLoader('SainteHelens.dem')


def download_bunny(load=True):  # pragma: no cover
    """Download bunny dataset.

    Parameters
    ----------
    load : bool, default: True
        Load the dataset after downloading it when ``True``.  Set this
        to ``False`` and only the filename will be returned.

    Returns
    -------
    pyvista.PolyData | str
        DataSet or filename depending on ``load``.

    Examples
    --------
    >>> from pyvista import examples
    >>> dataset = examples.download_bunny()
    >>> dataset.plot(cpos="xy")

    .. seealso::

        :ref:`Bunny Dataset <bunny_dataset>`
            See this dataset in the Dataset Gallery for more info.

        :ref:`Bunny Coarse Dataset <bunny_coarse_dataset>`

        This dataset is used in the following examples:

        * :ref:`read_file_example`
        * :ref:`clip_with_surface_example`
        * :ref:`extract_edges_example`
        * :ref:`subdivide_example`
        * :ref:`silhouette_example`
        * :ref:`light_types_example`

    """
    return _download_dataset(_dataset_bunny, load=load)


_dataset_bunny = _SingleFileDownloadableDatasetLoader('bunny.ply')


def download_bunny_coarse(load=True):  # pragma: no cover
    """Download coarse bunny dataset.

    Parameters
    ----------
    load : bool, default: True
        Load the dataset after downloading it when ``True``.  Set this
        to ``False`` and only the filename will be returned.

    Returns
    -------
    pyvista.PolyData | str
        DataSet or filename depending on ``load``.

    Examples
    --------
    >>> from pyvista import examples
    >>> dataset = examples.download_bunny_coarse()
    >>> dataset.plot(cpos="xy")

    .. seealso::

        :ref:`Bunny Coarse Dataset <bunny_coarse_dataset>`
            See this dataset in the Dataset Gallery for more info.

        :ref:`Bunny Dataset <bunny_dataset>`

        This dataset is used in the following examples:

        * :ref:`read_file_example`
        * :ref:`clip_with_surface_example`
        * :ref:`subdivide_example`

    """
    return _download_dataset(_dataset_bunny_coarse, load=load)


def _bunny_coarse_load_func(mesh):
    mesh.verts = np.array([], dtype=np.int32)
    return mesh


_dataset_bunny_coarse = _SingleFileDownloadableDatasetLoader(
    'Bunny.vtp',
    load_func=_bunny_coarse_load_func,
)


def download_cow(load=True):  # pragma: no cover
    """Download cow dataset.

    Parameters
    ----------
    load : bool, default: True
        Load the dataset after downloading it when ``True``.  Set this
        to ``False`` and only the filename will be returned.

    Returns
    -------
    pyvista.PolyData | str
        DataSet or filename depending on ``load``.

    Examples
    --------
    >>> from pyvista import examples
    >>> dataset = examples.download_cow()
    >>> dataset.plot(cpos="xy")

    .. seealso::

        :ref:`Cow Dataset <cow_dataset>`
            See this dataset in the Dataset Gallery for more info.

        :ref:`Cow Head Dataset <cow_head_dataset>`

        This dataset is used in the following examples:

        * :ref:`extract_edges_example`
        * :ref:`mesh_quality_example`
        * :ref:`rotate_example`
        * :ref:`linked_views_example`
        * :ref:`light_actors_example`

    """
    return _download_dataset(_dataset_cow, load=load)


_dataset_cow = _SingleFileDownloadableDatasetLoader('cow.vtp')


def download_cow_head(load=True):  # pragma: no cover
    """Download cow head dataset.

    Parameters
    ----------
    load : bool, default: True
        Load the dataset after downloading it when ``True``.  Set this
        to ``False`` and only the filename will be returned.

    Returns
    -------
    pyvista.PolyData | str
        DataSet or filename depending on ``load``.

    Examples
    --------
    >>> from pyvista import examples
    >>> dataset = examples.download_cow_head()
    >>> dataset.plot(cpos="xy")

    .. seealso::

        :ref:`Cow Head Dataset <cow_head_dataset>`
            See this dataset in the Dataset Gallery for more info.

        :ref:`Cow Dataset <cow_dataset>`

    """
    return _download_dataset(_dataset_cow_head, load=load)


_dataset_cow_head = _SingleFileDownloadableDatasetLoader('cowHead.vtp')


def download_faults(load=True):  # pragma: no cover
    """Download faults dataset.

    Parameters
    ----------
    load : bool, default: True
        Load the dataset after downloading it when ``True``.  Set this
        to ``False`` and only the filename will be returned.

    Returns
    -------
    pyvista.PolyData | str
        DataSet or filename depending on ``load``.

    Examples
    --------
    >>> from pyvista import examples
    >>> dataset = examples.download_faults()
    >>> dataset.plot(line_width=4)

    .. seealso::

        :ref:`Faults Dataset <faults_dataset>`
            See this dataset in the Dataset Gallery for more info.

    """
    return _download_dataset(_dataset_faults, load=load)


_dataset_faults = _SingleFileDownloadableDatasetLoader('faults.vtk')


def download_tensors(load=True):  # pragma: no cover
    """Download tensors dataset.

    Parameters
    ----------
    load : bool, default: True
        Load the dataset after downloading it when ``True``.  Set this
        to ``False`` and only the filename will be returned.

    Returns
    -------
    pyvista.UnstructuredGrid | str
        DataSet or filename depending on ``load``.

    Examples
    --------
    >>> from pyvista import examples
    >>> dataset = examples.download_tensors()
    >>> dataset.plot()

    .. seealso::

        :ref:`Tensors Dataset <tensors_dataset>`
            See this dataset in the Dataset Gallery for more info.

    """
    return _download_dataset(_dataset_tensors, load=load)


_dataset_tensors = _SingleFileDownloadableDatasetLoader('tensors.vtk')


def download_head(load=True):  # pragma: no cover
    """Download head dataset.

    Parameters
    ----------
    load : bool, default: True
        Load the dataset after downloading it when ``True``.  Set this
        to ``False`` and only the filename will be returned.

    Returns
    -------
    pyvista.ImageData | str
        DataSet or filename depending on ``load``.

    Examples
    --------
    >>> import pyvista as pv
    >>> from pyvista import examples
    >>> dataset = examples.download_head()
    >>> pl = pv.Plotter()
    >>> _ = pl.add_volume(dataset, cmap="cool", opacity="sigmoid_6")
    >>> pl.camera_position = [
    ...     (-228.0, -418.0, -158.0),
    ...     (94.0, 122.0, 82.0),
    ...     (-0.2, -0.3, 0.9),
    ... ]
    >>> pl.show()

    .. seealso::

        :ref:`Head Dataset <head_dataset>`
            See this dataset in the Dataset Gallery for more info.

        :ref:`Head 2 Dataset <head_2_dataset>`

        :ref:`medical_dataset_gallery`
            Browse other medical datasets.

        :ref:`volume_rendering_example`
            Example using this dataset.

    """
    return _download_dataset(_dataset_head, load=load)


def _head_files_func():
    # Multiple files needed for read, but only one gets loaded
    head_raw = _DownloadableFile('HeadMRVolume.raw')
    head_mhd = _SingleFileDownloadableDatasetLoader('HeadMRVolume.mhd')
    return head_mhd, head_raw


_dataset_head = _MultiFileDownloadableDatasetLoader(_head_files_func)


def download_head_2(load=True):  # pragma: no cover
    """Download head dataset.

    Parameters
    ----------
    load : bool, default: True
        Load the dataset after downloading it when ``True``.  Set this
        to ``False`` and only the filename will be returned.

    Returns
    -------
    pyvista.ImageData | str
        DataSet or filename depending on ``load``.

    Examples
    --------
    >>> import pyvista as pv
    >>> from pyvista import examples
    >>> dataset = examples.download_head_2()
    >>> pl = pv.Plotter()
    >>> _ = pl.add_volume(dataset, cmap="cool", opacity="sigmoid_6")
    >>> pl.show()

    .. seealso::

        :ref:`Head 2 Dataset <head_2_dataset>`
            See this dataset in the Dataset Gallery for more info.

        :ref:`Head Dataset <head_dataset>`

        :ref:`medical_dataset_gallery`
            Browse other medical datasets.

    """
    return _download_dataset(_dataset_head_2, load=load)


_dataset_head_2 = _SingleFileDownloadableDatasetLoader('head.vti')


def download_bolt_nut(load=True):  # pragma: no cover
    """Download bolt nut dataset.

    Parameters
    ----------
    load : bool, default: True
        Load the dataset after downloading it when ``True``.  Set this
        to ``False`` and only the filename will be returned.

    Returns
    -------
    pyvista.MultiBlock or tuple
        DataSet or tuple of filenames depending on ``load``.

    Examples
    --------
    >>> import pyvista as pv
    >>> from pyvista import examples
    >>> dataset = examples.download_bolt_nut()
    >>> pl = pv.Plotter()
    >>> _ = pl.add_volume(
    ...     dataset,
    ...     cmap="coolwarm",
    ...     opacity="sigmoid_5",
    ...     show_scalar_bar=False,
    ... )
    >>> pl.camera_position = [
    ...     (194.6, -141.8, 182.0),
    ...     (34.5, 61.0, 32.5),
    ...     (-0.229, 0.45, 0.86),
    ... ]
    >>> pl.show()

    .. seealso::

        :ref:`Bolt Nut Dataset <bolt_nut_dataset>`
            See this dataset in the Dataset Gallery for more info.

        :ref:`volume_rendering_example`
            Example which uses this dataset.

    """
    return _download_dataset(_dataset_bolt_nut, load=load)


def _bolt_nut_files_func():  # pragma: no cover
    # Multiple mesh files are loaded for this example
    bolt = _SingleFileDownloadableDatasetLoader('bolt.slc')
    nut = _SingleFileDownloadableDatasetLoader('nut.slc')
    return bolt, nut


_dataset_bolt_nut = _MultiFileDownloadableDatasetLoader(
    _bolt_nut_files_func,
    load_func=_load_as_multiblock,
)


def download_clown(load=True):  # pragma: no cover
    """Download clown dataset.

    Parameters
    ----------
    load : bool, default: True
        Load the dataset after downloading it when ``True``.  Set this
        to ``False`` and only the filename will be returned.

    Returns
    -------
    pyvista.PolyData | str
        DataSet or filename depending on ``load``.

    Examples
    --------
    >>> from pyvista import examples
    >>> dataset = examples.download_clown()
    >>> dataset.plot()

    .. seealso::

        :ref:`Clown Dataset <clown_dataset>`
            See this dataset in the Dataset Gallery for more info.

    """
    return _download_dataset(_dataset_clown, load=load)


_dataset_clown = _SingleFileDownloadableDatasetLoader('clown.facet')


def download_topo_global(load=True):  # pragma: no cover
    """Download topo dataset.

    Parameters
    ----------
    load : bool, default: True
        Load the dataset after downloading it when ``True``.  Set this
        to ``False`` and only the filename will be returned.

    Returns
    -------
    pyvista.PolyData | str
        DataSet or filename depending on ``load``.

    Examples
    --------
    >>> from pyvista import examples
    >>> dataset = examples.download_topo_global()
    >>> dataset.plot(cmap="gist_earth")

    .. seealso::

        :ref:`Topo Global Dataset <topo_global_dataset>`
            See this dataset in the Dataset Gallery for more info.

        This dataset is used in the following examples:

        * :ref:`surface_normal_example`
        * :ref:`background_image_example`

    """
    return _download_dataset(_dataset_topo_global, load=load)


_dataset_topo_global = _SingleFileDownloadableDatasetLoader('EarthModels/ETOPO_10min_Ice.vtp')


def download_topo_land(load=True):  # pragma: no cover
    """Download topo land dataset.

    Parameters
    ----------
    load : bool, default: True
        Load the dataset after downloading it when ``True``.  Set this
        to ``False`` and only the filename will be returned.

    Returns
    -------
    pyvista.PolyData | str
        DataSet or filename depending on ``load``.

    Examples
    --------
    >>> from pyvista import examples
    >>> dataset = examples.download_topo_land()
    >>> dataset.plot(
    ...     clim=[-2000, 3000], cmap="gist_earth", show_scalar_bar=False
    ... )

    .. seealso::

        :ref:`Topo Land Dataset <topo_land_dataset>`
            See this dataset in the Dataset Gallery for more info.

        This dataset is used in the following examples:

        * :ref:`geodesic_example`
        * :ref:`background_image_example`

    """
    return _download_dataset(_dataset_topo_land, load=load)


_dataset_topo_land = _SingleFileDownloadableDatasetLoader(
    'EarthModels/ETOPO_10min_Ice_only-land.vtp',
)


def download_coastlines(load=True):  # pragma: no cover
    """Download coastlines dataset.

    Parameters
    ----------
    load : bool, default: True
        Load the dataset after downloading it when ``True``.  Set this
        to ``False`` and only the filename will be returned.

    Returns
    -------
    pyvista.PolyData | str
        DataSet or filename depending on ``load``.

    Examples
    --------
    >>> from pyvista import examples
    >>> dataset = examples.download_coastlines()
    >>> dataset.plot()

    .. seealso::

        :ref:`Coastlines Dataset <coastlines_dataset>`
            See this dataset in the Dataset Gallery for more info.

    """
    return _download_dataset(_dataset_coastlines, load=load)


_dataset_coastlines = _SingleFileDownloadableDatasetLoader('EarthModels/Coastlines_Los_Alamos.vtp')


def download_knee(load=True):  # pragma: no cover
    """Download knee dataset.

    Parameters
    ----------
    load : bool, default: True
        Load the dataset after downloading it when ``True``.  Set this
        to ``False`` and only the filename will be returned.

    Returns
    -------
    pyvista.ImageData | str
        DataSet or filename depending on ``load``.

    Examples
    --------
    >>> from pyvista import examples
    >>> dataset = examples.download_knee()
    >>> dataset.plot(cpos="xy", show_scalar_bar=False)

    .. seealso::

        :ref:`Knee Dataset <knee_dataset>`
            See this dataset in the Dataset Gallery for more info.

        :ref:`Knee Full Dataset <knee_full_dataset>`

        :ref:`medical_dataset_gallery`
            Browse other medical datasets.

        This dataset is used in the following examples:

        * :ref:`plot_opacity_example`
        * :ref:`volume_rendering_example`
        * :ref:`slider_bar_widget_example`

    """
    return _download_dataset(_dataset_knee, load=load)


_dataset_knee = _SingleFileDownloadableDatasetLoader('DICOM_KNEE.dcm')


def download_knee_full(load=True):  # pragma: no cover
    """Download full knee dataset.

    Parameters
    ----------
    load : bool, default: True
        Load the dataset after downloading it when ``True``.  Set this
        to ``False`` and only the filename will be returned.

    Returns
    -------
    pyvista.ImageData | str
        DataSet or filename depending on ``load``.

    Examples
    --------
    >>> from pyvista import examples
    >>> dataset = examples.download_knee_full()
    >>> cpos = [
    ...     (-381.74, -46.02, 216.54),
    ...     (74.8305, 89.2905, 100.0),
    ...     (0.23, 0.072, 0.97),
    ... ]
    >>> dataset.plot(
    ...     volume=True, cmap="bone", cpos=cpos, show_scalar_bar=False
    ... )

    .. seealso::

        :ref:`Knee Full Dataset <knee_full_dataset>`
            See this dataset in the Dataset Gallery for more info.

        :ref:`Knee Dataset <knee_dataset>`

        :ref:`medical_dataset_gallery`
            Browse other medical datasets.

        This dataset is used in the following examples:

        * :ref:`volume_rendering_example`
        * :ref:`slider_bar_widget_example`

    """
    return _download_dataset(_dataset_knee_full, load=load)


_dataset_knee_full = _SingleFileDownloadableDatasetLoader('vw_knee.slc')


def download_lidar(load=True):  # pragma: no cover
    """Download lidar dataset.

    Parameters
    ----------
    load : bool, default: True
        Load the dataset after downloading it when ``True``.  Set this
        to ``False`` and only the filename will be returned.

    Returns
    -------
    pyvista.PolyData | str
        DataSet or filename depending on ``load``.

    Examples
    --------
    >>> from pyvista import examples
    >>> dataset = examples.download_lidar()
    >>> dataset.plot(cmap="gist_earth")

    .. seealso::

        :ref:`Lidar Dataset <lidar_dataset>`
            See this dataset in the Dataset Gallery for more info.

        This dataset is used in the following examples:

        * :ref:`create_point_cloud`
        * :ref:`edl`

    """
    return _download_dataset(_dataset_lidar, load=load)


_dataset_lidar = _SingleFileDownloadableDatasetLoader('kafadar-lidar-interp.vtp')


def download_exodus(load=True):  # pragma: no cover
    """Sample ExodusII data file.

    Parameters
    ----------
    load : bool, default: True
        Load the dataset after downloading it when ``True``.  Set this
        to ``False`` and only the filename will be returned.

    Returns
    -------
    pyvista.MultiBlock | str
        DataSet or filename depending on ``load``.

    Examples
    --------
    >>> from pyvista import examples
    >>> dataset = examples.download_exodus()
    >>> dataset.plot()

    .. seealso::

        :ref:`Exodus Dataset <exodus_dataset>`
            See this dataset in the Dataset Gallery for more info.

    """
    return _download_dataset(_dataset_exodus, load=load)


_dataset_exodus = _SingleFileDownloadableDatasetLoader('mesh_fs8.exo')


def download_nefertiti(load=True):  # pragma: no cover
    """Download mesh of Queen Nefertiti.

    Parameters
    ----------
    load : bool, default: True
        Load the dataset after downloading it when ``True``.  Set this
        to ``False`` and only the filename will be returned.

    Returns
    -------
    pyvista.PolyData | str
        DataSet or filename depending on ``load``.

    Examples
    --------
    >>> from pyvista import examples
    >>> dataset = examples.download_nefertiti()
    >>> dataset.plot(cpos="xz")

    .. seealso::

        :ref:`Nefertiti Dataset <nefertiti_dataset>`
            See this dataset in the Dataset Gallery for more info.

        This dataset is used in the following examples:

        * :ref:`surface_normal_example`
        * :ref:`extract_edges_example`
        * :ref:`show_edges_example`
        * :ref:`edl`
        * :ref:`pbr_example`
        * :ref:`box_widget_example`

    """
    return _download_dataset(_dataset_nefertiti, load=load)


_dataset_nefertiti = _SingleFileDownloadableDatasetLoader(
    'nefertiti.ply.zip',
    target_file='nefertiti.ply',
)


def download_blood_vessels(load=True):  # pragma: no cover
    """Download data representing the bifurcation of blood vessels.

    Parameters
    ----------
    load : bool, default: True
        Load the dataset after downloading it when ``True``.  Set this
        to ``False`` and only the filename will be returned.

    Returns
    -------
    pyvista.UnstructuredGrid | str
        DataSet or filename depending on ``load``.

    Examples
    --------
    >>> from pyvista import examples
    >>> dataset = examples.download_blood_vessels()
    >>> dataset.plot()

    .. seealso::

        :ref:`Blood Vessels Dataset <blood_vessels_dataset>`
            See this dataset in the Dataset Gallery for more info.

        This dataset is used in the following examples:

        * :ref:`read_parallel_example`
        * :ref:`streamlines_example`
        * :ref:`integrate_example`

    """
    return _download_dataset(_dataset_blood_vessels, load=load)


def _blood_vessels_load_func(obj):  # pragma: no cover
    obj.set_active_vectors('velocity')
    return obj


_dataset_blood_vessels = _SingleFileDownloadableDatasetLoader(
    'pvtu_blood_vessels/blood_vessels.zip',
    target_file='T0000000500.pvtu',
    load_func=_blood_vessels_load_func,
)


def download_iron_protein(load=True):  # pragma: no cover
    """Download iron protein dataset.

    Parameters
    ----------
    load : bool, default: True
        Load the dataset after downloading it when ``True``.  Set this
        to ``False`` and only the filename will be returned.

    Returns
    -------
    pyvista.ImageData | str
        DataSet or filename depending on ``load``.

    Examples
    --------
    >>> from pyvista import examples
    >>> dataset = examples.download_iron_protein()
    >>> dataset.plot(volume=True, cmap='blues')

    .. seealso::

        :ref:`Iron Protein Dataset <iron_protein_dataset>`
            See this dataset in the Dataset Gallery for more info.

    """
    return _download_dataset(_dataset_iron_protein, load=load)


_dataset_iron_protein = _SingleFileDownloadableDatasetLoader('ironProt.vtk')


def download_tetrahedron(load=True):  # pragma: no cover
    """Download tetrahedron dataset.

    Parameters
    ----------
    load : bool, default: True
        Load the dataset after downloading it when ``True``.  Set this
        to ``False`` and only the filename will be returned.

    Returns
    -------
    pyvista.UnstructuredGrid | str
        DataSet or filename depending on ``load``.

    Examples
    --------
    Shrink and plot the dataset to show it is composed of several
    tetrahedrons.

    >>> from pyvista import examples
    >>> dataset = examples.download_tetrahedron()
    >>> dataset.shrink(0.85).plot()

    .. seealso::

        :ref:`Tetrahedron Dataset <tetrahedron_dataset>`
            See this dataset in the Dataset Gallery for more info.

    """
    return _download_dataset(_dataset_tetrahedron, load=load)


_dataset_tetrahedron = _SingleFileDownloadableDatasetLoader('Tetrahedron.vtu')


def download_saddle_surface(load=True):  # pragma: no cover
    """Download saddle surface dataset.

    Parameters
    ----------
    load : bool, default: True
        Load the dataset after downloading it when ``True``.  Set this
        to ``False`` and only the filename will be returned.

    Returns
    -------
    pyvista.PolyData | str
        DataSet or filename depending on ``load``.

    Examples
    --------
    >>> from pyvista import examples
    >>> dataset = examples.download_saddle_surface()
    >>> dataset.plot()

    .. seealso::

        :ref:`Saddle Surface Dataset <saddle_surface_dataset>`
            See this dataset in the Dataset Gallery for more info.

        :ref:`interpolate_example`
            Example using this dataset.

    """
    return _download_dataset(_dataset_saddle_surface, load=load)


_dataset_saddle_surface = _SingleFileDownloadableDatasetLoader('InterpolatingOnSTL_final.stl')


def download_sparse_points(load=True):  # pragma: no cover
    """Download sparse points data.

    Used with :func:`download_saddle_surface`.

    Parameters
    ----------
    load : bool, default: True
        Load the dataset after downloading it when ``True``.  Set this
        to ``False`` and only the filename will be returned.

    Returns
    -------
    pyvista.PolyData | str
        DataSet or filename depending on ``load``.

    Examples
    --------
    >>> from pyvista import examples
    >>> dataset = examples.download_sparse_points()
    >>> dataset.plot(
    ...     scalars="val", render_points_as_spheres=True, point_size=50
    ... )

    .. seealso::

        :ref:`Sparse Points Dataset <sparse_points_dataset>`
            See this dataset in the Dataset Gallery for more info.

        :ref:`interpolate_example`
            Example using this dataset.

    """
    return _download_dataset(_dataset_sparse_points, load=load)


def _sparse_points_reader(saved_file):  # pragma: no cover
    points_reader = _vtk.vtkDelimitedTextReader()
    points_reader.SetFileName(saved_file)
    points_reader.DetectNumericColumnsOn()
    points_reader.SetFieldDelimiterCharacters('\t')
    points_reader.SetHaveHeaders(True)
    table_points = _vtk.vtkTableToPolyData()
    table_points.SetInputConnection(points_reader.GetOutputPort())
    table_points.SetXColumn('x')
    table_points.SetYColumn('y')
    table_points.SetZColumn('z')
    table_points.Update()
    return pyvista.wrap(table_points.GetOutput())


_dataset_sparse_points = _SingleFileDownloadableDatasetLoader(
    'sparsePoints.txt',
    read_func=_sparse_points_reader,
)


def download_foot_bones(load=True):  # pragma: no cover
    """Download foot bones dataset.

    Parameters
    ----------
    load : bool, default: True
        Load the dataset after downloading it when ``True``.  Set this
        to ``False`` and only the filename will be returned.

    Returns
    -------
    pyvista.PolyData | str
        DataSet or filename depending on ``load``.

    Examples
    --------
    >>> from pyvista import examples
    >>> dataset = examples.download_foot_bones()
    >>> dataset.plot()

    .. seealso::

        :ref:`Foot Bones Dataset <foot_bones_dataset>`
            See this dataset in the Dataset Gallery for more info.

        :ref:`voxelize_surface_mesh_example`
            Example using this dataset.

    """
    return _download_dataset(_dataset_foot_bones, load=load)


_dataset_foot_bones = _SingleFileDownloadableDatasetLoader('fsu/footbones.ply')


def download_guitar(load=True):  # pragma: no cover
    """Download guitar dataset.

    Parameters
    ----------
    load : bool, default: True
        Load the dataset after downloading it when ``True``.  Set this
        to ``False`` and only the filename will be returned.

    Returns
    -------
    pyvista.PolyData | str
        DataSet or filename depending on ``load``.

    Examples
    --------
    >>> from pyvista import examples
    >>> dataset = examples.download_guitar()
    >>> dataset.plot()

    .. seealso::

        :ref:`Guitar Dataset <guitar_dataset>`
            See this dataset in the Dataset Gallery for more info.

        :ref:`Trumpet Dataset <trumpet_dataset>`

    """
    return _download_dataset(_dataset_guitar, load=load)


_dataset_guitar = _SingleFileDownloadableDatasetLoader('fsu/stratocaster.ply')


def download_quadratic_pyramid(load=True):  # pragma: no cover
    """Download quadratic pyramid dataset.

    Parameters
    ----------
    load : bool, default: True
        Load the dataset after downloading it when ``True``.  Set this
        to ``False`` and only the filename will be returned.

    Returns
    -------
    pyvista.UnstructuredGrid | str
        DataSet or filename depending on ``load``.

    Examples
    --------
    Shrink and plot the dataset to show it is composed of several
    pyramids.

    >>> from pyvista import examples
    >>> dataset = examples.download_quadratic_pyramid()
    >>> dataset.shrink(0.4).plot()

    .. seealso::

        :ref:`Quadratic Pyramid Dataset <quadratic_pyramid_dataset>`
            See this dataset in the Dataset Gallery for more info.

    """
    return _download_dataset(_dataset_quadratic_pyramid, load=load)


_dataset_quadratic_pyramid = _SingleFileDownloadableDatasetLoader('QuadraticPyramid.vtu')


def download_bird(load=True):  # pragma: no cover
    """Download bird dataset.

    Parameters
    ----------
    load : bool, default: True
        Load the dataset after downloading it when ``True``.  Set this
        to ``False`` and only the filename will be returned.

    Returns
    -------
    pyvista.ImageData | str
        DataSet or filename depending on ``load``.

    Examples
    --------
    >>> from pyvista import examples
    >>> dataset = examples.download_bird()
    >>> dataset.plot(rgba=True, cpos="xy")

    .. seealso::

        :ref:`Bird Dataset <bird_dataset>`
            See this dataset in the Dataset Gallery for more info.

        :ref:`Bird Texture Dataset <bird_texture_dataset>`

    """
    return _download_dataset(_dataset_bird, load=load)


_dataset_bird = _SingleFileDownloadableDatasetLoader('Pileated.jpg')


def download_bird_texture(load=True):  # pragma: no cover
    """Download bird texture.

    Parameters
    ----------
    load : bool, default: True
        Load the dataset after downloading it when ``True``.  Set this
        to ``False`` and only the filename will be returned.

    Returns
    -------
    pyvista.Texture | str
        DataSet or filename depending on ``load``.

    Examples
    --------
    >>> from pyvista import examples
    >>> dataset = examples.download_bird_texture()
    >>> dataset.plot(cpos="xy")

    .. seealso::

        :ref:`Bird Texture Dataset <bird_texture_dataset>`
            See this dataset in the Dataset Gallery for more info.

        :ref:`Bird Dataset <bird_dataset>`

    """
    return _download_dataset(_dataset_bird_texture, load=load)


_dataset_bird_texture = _SingleFileDownloadableDatasetLoader('Pileated.jpg', read_func=read_texture)


def download_office(load=True):  # pragma: no cover
    """Download office dataset.

    Parameters
    ----------
    load : bool, default: True
        Load the dataset after downloading it when ``True``.  Set this
        to ``False`` and only the filename will be returned.

    Returns
    -------
    pyvista.StructuredGrid | str
        DataSet or filename depending on ``load``.

    Examples
    --------
    >>> from pyvista import examples
    >>> dataset = examples.download_office()
    >>> dataset.contour().plot()

    .. seealso::

        :ref:`Office Dataset <office_dataset>`
            See this dataset in the Dataset Gallery for more info.

        :ref:`clip_with_plane_box_example`
            Example using this dataset.

    """
    return _download_dataset(_dataset_office, load=load)


_dataset_office = _SingleFileDownloadableDatasetLoader('office.binary.vtk')


def download_horse_points(load=True):  # pragma: no cover
    """Download horse points dataset.

    Parameters
    ----------
    load : bool, default: True
        Load the dataset after downloading it when ``True``.  Set this
        to ``False`` and only the filename will be returned.

    Returns
    -------
    pyvista.PolyData | str
        DataSet or filename depending on ``load``.

    Examples
    --------
    >>> from pyvista import examples
    >>> dataset = examples.download_horse_points()
    >>> dataset.plot(point_size=1)

    .. seealso::

        :ref:`Horse Points Dataset <horse_points_dataset>`
            See this dataset in the Dataset Gallery for more info.

        :ref:`Horse Dataset <horse_dataset>`

    """
    return _download_dataset(_dataset_horse_points, load=load)


_dataset_horse_points = _SingleFileDownloadableDatasetLoader('horsePoints.vtp')


def download_horse(load=True):  # pragma: no cover
    """Download horse dataset.

    Parameters
    ----------
    load : bool, default: True
        Load the dataset after downloading it when ``True``.  Set this
        to ``False`` and only the filename will be returned.

    Returns
    -------
    pyvista.DataSet | str
        DataSet or filename depending on ``load``.

    Examples
    --------
    >>> from pyvista import examples
    >>> dataset = examples.download_horse()
    >>> dataset.plot(smooth_shading=True)

    .. seealso::

        :ref:`Horse Dataset <horse_dataset>`
            See this dataset in the Dataset Gallery for more info.

        :ref:`Horse Points Dataset <horse_points_dataset>`

        :ref:`disabling_mesh_lighting_example`
            Example using this dataset.

    """
    return _download_dataset(_dataset_horse, load=load)


_dataset_horse = _SingleFileDownloadableDatasetLoader('horse.vtp')


def download_cake_easy(load=True):  # pragma: no cover
    """Download cake dataset.

    Parameters
    ----------
    load : bool, default: True
        Load the dataset after downloading it when ``True``.  Set this
        to ``False`` and only the filename will be returned.

    Returns
    -------
    pyvista.ImageData | str
        DataSet or filename depending on ``load``.

    Examples
    --------
    >>> from pyvista import examples
    >>> dataset = examples.download_cake_easy()
    >>> dataset.plot(rgba=True, cpos="xy")

    .. seealso::

        :ref:`Cake Easy Dataset <cake_easy_dataset>`
            See this dataset in the Dataset Gallery for more info.

        :ref:`Cake Easy Texture Dataset <cake_easy_texture_dataset>`

    """
    return _download_dataset(_dataset_cake_easy, load=load)


_dataset_cake_easy = _SingleFileDownloadableDatasetLoader('cake_easy.jpg')


def download_cake_easy_texture(load=True):  # pragma: no cover
    """Download cake texture.

    Parameters
    ----------
    load : bool, default: True
        Load the dataset after downloading it when ``True``.  Set this
        to ``False`` and only the filename will be returned.

    Returns
    -------
    pyvista.Texture | str
        DataSet or filename depending on ``load``.

    Examples
    --------
    >>> from pyvista import examples
    >>> dataset = examples.download_cake_easy_texture()
    >>> dataset.plot(cpos="xy")

    .. seealso::

        :ref:`Cake Easy Texture Dataset <cake_easy_texture_dataset>`
            See this dataset in the Dataset Gallery for more info.

        :ref:`Cake Easy Dataset <cake_easy_dataset>`

    """
    return _download_dataset(_dataset_cake_easy_texture, load=load)


_dataset_cake_easy_texture = _SingleFileDownloadableDatasetLoader(
    'cake_easy.jpg',
    read_func=read_texture,
)


def download_rectilinear_grid(load=True):  # pragma: no cover
    """Download rectilinear grid dataset.

    Parameters
    ----------
    load : bool, default: True
        Load the dataset after downloading it when ``True``.  Set this
        to ``False`` and only the filename will be returned.

    Returns
    -------
    pyvista.RectilinearGrid | str
        DataSet or filename depending on ``load``.

    Examples
    --------
    Compute the threshold of this dataset.

    >>> from pyvista import examples
    >>> dataset = examples.download_rectilinear_grid()
    >>> dataset.threshold(0.0001).plot()

    .. seealso::

        :ref:`Rectilinear Grid Dataset <rectilinear_grid_dataset>`
            See this dataset in the Dataset Gallery for more info.

    """
    return _download_dataset(_dataset_rectilinear_grid, load=load)


_dataset_rectilinear_grid = _SingleFileDownloadableDatasetLoader('RectilinearGrid.vtr')


def download_gourds(zoom=False, load=True):  # pragma: no cover
    """Download gourds dataset.

    Parameters
    ----------
    zoom : bool, default: False
        When ``True``, return the zoomed picture of the gourds.

    load : bool, default: True
        Load the dataset after downloading it when ``True``.  Set this
        to ``False`` and only the filename will be returned.

    Returns
    -------
    pyvista.ImageData | str
        DataSet or filename depending on ``load``.

    Examples
    --------
    >>> from pyvista import examples
    >>> dataset = examples.download_gourds()
    >>> dataset.plot(rgba=True, cpos="xy")

    .. seealso::

        :ref:`Gourds Dataset <gourds_dataset>`
            See this dataset in the Dataset Gallery for more info.

        :ref:`Gourds Pnm Dataset <gourds_pnm_dataset>`

        :ref:`Gourds Texture Dataset <gourds_texture_dataset>`

        :ref:`gaussian_smoothing_example`
            Example using this dataset.

    """
    example = __gourds2 if zoom else _dataset_gourds
    return _download_dataset(example, load=load)


# Two loadable files, but only one example
# Name variables such that non-zoomed version is the 'representative' example
# Use '__' on the zoomed version to label it as private
_dataset_gourds = _SingleFileDownloadableDatasetLoader('Gourds.png')
__gourds2 = _SingleFileDownloadableDatasetLoader('Gourds2.jpg')


def download_gourds_texture(zoom=False, load=True):  # pragma: no cover
    """Download gourds texture.

    Parameters
    ----------
    zoom : bool, default: False
        When ``True``, return the zoomed picture of the gourds.

    load : bool, default: True
        Load the dataset after downloading it when ``True``.  Set this
        to ``False`` and only the filename will be returned.

    Returns
    -------
    pyvista.DataSet | str
        DataSet or filename depending on ``load``.

    Examples
    --------
    >>> from pyvista import examples
    >>> dataset = examples.download_gourds_texture()
    >>> dataset.plot(cpos="xy")

    .. seealso::

        :ref:`Gourds Texture Dataset <gourds_texture_dataset>`
            See this dataset in the Dataset Gallery for more info.

        :ref:`Gourds Dataset <gourds_dataset>`

        :ref:`Gourds Pnm Dataset <gourds_pnm_dataset>`

    """
    example = __gourds2_texture if zoom else _dataset_gourds_texture
    return _download_dataset(example, load=load)


# Two loadable files, but only one example
# Name variables such that non-zoomed version is the 'representative' example
# Use '__' on the zoomed version to label it as private
_dataset_gourds_texture = _SingleFileDownloadableDatasetLoader('Gourds.png', read_func=read_texture)
__gourds2_texture = _SingleFileDownloadableDatasetLoader('Gourds2.jpg', read_func=read_texture)


def download_gourds_pnm(load=True):  # pragma: no cover
    """Download gourds dataset from pnm file.

    Parameters
    ----------
    load : bool, default: True
        Load the dataset after downloading it when ``True``.  Set this
        to ``False`` and only the filename will be returned.

    Returns
    -------
    pyvista.ImageData | str
        DataSet or filename depending on ``load``.

    Examples
    --------
    >>> from pyvista import examples
    >>> dataset = examples.download_gourds_pnm()
    >>> dataset.plot(rgba=True, cpos="xy")

    .. seealso::

        :ref:`Gourds Pnm Dataset <gourds_pnm_dataset>`
            See this dataset in the Dataset Gallery for more info.

        :ref:`Gourds Dataset <gourds_dataset>`

        :ref:`Gourds Texture Dataset <gourds_texture_dataset>`

    """
    return _download_dataset(_dataset_gourds_pnm, load=load)


_dataset_gourds_pnm = _SingleFileDownloadableDatasetLoader('Gourds.pnm')


def download_unstructured_grid(load=True):  # pragma: no cover
    """Download unstructured grid dataset.

    Parameters
    ----------
    load : bool, default: True
        Load the dataset after downloading it when ``True``.  Set this
        to ``False`` and only the filename will be returned.

    Returns
    -------
    pyvista.UnstructuredGrid | str
        DataSet or filename depending on ``load``.

    Examples
    --------
    >>> from pyvista import examples
    >>> dataset = examples.download_unstructured_grid()
    >>> dataset.plot(show_edges=True)

    .. seealso::

        :ref:`Unstructured Grid Dataset <unstructured_grid_dataset>`
            See this dataset in the Dataset Gallery for more info.

    """
    return _download_dataset(_dataset_unstructured_grid, load=load)


_dataset_unstructured_grid = _SingleFileDownloadableDatasetLoader('uGridEx.vtk')


def download_letter_k(load=True):  # pragma: no cover
    """Download letter k dataset.

    Parameters
    ----------
    load : bool, default: True
        Load the dataset after downloading it when ``True``.  Set this
        to ``False`` and only the filename will be returned.

    Returns
    -------
    pyvista.PolyData | str
        DataSet or filename depending on ``load``.

    Examples
    --------
    >>> from pyvista import examples
    >>> dataset = examples.download_letter_k()
    >>> dataset.plot(cpos="xy")

    .. seealso::

        :ref:`Letter K Dataset <letter_k_dataset>`
            See this dataset in the Dataset Gallery for more info.

        :ref:`Letter A Dataset <letter_a_dataset>`

    """
    return _download_dataset(_dataset_letter_k, load=load)


_dataset_letter_k = _SingleFileDownloadableDatasetLoader('k.vtk')


def download_letter_a(load=True):  # pragma: no cover
    """Download letter a dataset.

    Parameters
    ----------
    load : bool, default: True
        Load the dataset after downloading it when ``True``.  Set this
        to ``False`` and only the filename will be returned.

    Returns
    -------
    pyvista.UnstructuredGrid | str
        DataSet or filename depending on ``load``.

    Examples
    --------
    >>> from pyvista import examples
    >>> dataset = examples.download_letter_a()
    >>> dataset.plot(cpos="xy", show_edges=True)

    .. seealso::

        :ref:`Letter A Dataset <letter_a_dataset>`
            See this dataset in the Dataset Gallery for more info.

        :ref:`Letter K Dataset <letter_k_dataset>`

        :ref:`cell_centers_example`
            Example using this dataset.

    """
    return _download_dataset(_dataset_letter_a, load=load)


_dataset_letter_a = _SingleFileDownloadableDatasetLoader('a_grid.vtk')


def download_poly_line(load=True):  # pragma: no cover
    """Download polyline dataset.

    Parameters
    ----------
    load : bool, default: True
        Load the dataset after downloading it when ``True``.  Set this
        to ``False`` and only the filename will be returned.

    Returns
    -------
    pyvista.PolyData | str
        DataSet or filename depending on ``load``.

    Examples
    --------
    >>> from pyvista import examples
    >>> dataset = examples.download_poly_line()
    >>> dataset.plot(line_width=5)

    .. seealso::

        :ref:`Poly Line Dataset <poly_line_dataset>`
            See this dataset in the Dataset Gallery for more info.

    """
    return _download_dataset(_dataset_poly_line, load=load)


_dataset_poly_line = _SingleFileDownloadableDatasetLoader('polyline.vtk')


def download_cad_model(load=True):  # pragma: no cover
    """Download cad dataset.

    Parameters
    ----------
    load : bool, default: True
        Load the dataset after downloading it when ``True``.  Set this
        to ``False`` and only the filename will be returned.

    Returns
    -------
    pyvista.PolyData | str
        DataSet or filename depending on ``load``.

    Examples
    --------
    >>> from pyvista import examples
    >>> dataset = examples.download_cad_model()
    >>> dataset.plot()

    .. seealso::

        :ref:`Cad Model Dataset <cad_model_dataset>`
            See this dataset in the Dataset Gallery for more info.

        :ref:`read_file_example`
            Example using this dataset.

    """
    return _download_dataset(_dataset_cad_model, load=load)


_dataset_cad_model = _SingleFileDownloadableDatasetLoader('42400-IDGH.stl')


def download_frog(load=True):  # pragma: no cover
    """Download frog dataset.

    Parameters
    ----------
    load : bool, default: True
        Load the dataset after downloading it when ``True``.  Set this
        to ``False`` and only the filename will be returned.

    Returns
    -------
    pyvista.ImageData | str
        DataSet or filename depending on ``load``.

    Examples
    --------
    >>> from pyvista import examples
    >>> cpos = [
    ...     [8.4287e02, -5.7418e02, -4.4085e02],
    ...     [2.4950e02, 2.3450e02, 1.0125e02],
    ...     [-3.2000e-01, 3.5000e-01, -8.8000e-01],
    ... ]
    >>> dataset = examples.download_frog()
    >>> dataset.plot(volume=True, cpos=cpos)

    .. seealso::

        :ref:`Frog Dataset <frog_dataset>`
            See this dataset in the Dataset Gallery for more info.

        :ref:`Frog Tissue Dataset <frog_tissue_dataset>`
            Segmentation labels associated with this dataset.

        :ref:`medical_dataset_gallery`
            Browse other medical datasets.

        :ref:`volume_rendering_example`
            Example using this dataset.

    """
    return _download_dataset(_dataset_frog, load=load)


def _frog_files_func():  # pragma: no cover
    # Multiple files needed for read, but only one gets loaded
    frog_zraw = _DownloadableFile('froggy/frog.zraw')
    frog_mhd = _SingleFileDownloadableDatasetLoader('froggy/frog.mhd')
    return frog_mhd, frog_zraw


_dataset_frog = _MultiFileDownloadableDatasetLoader(_frog_files_func)


def download_frog_tissue(load=True):  # pragma: no cover
    """Download frog tissue dataset.

    This dataset contains tissue segmentation labels for the frog dataset.

    .. deprecated:: 0.44.0

        This example does not load correctly on some systems and has been deprecated.
        Use :func:`~pyvista.examples.load_frog_tissues` instead.

    Parameters
    ----------
    load : bool, default: True
        Load the dataset after downloading it when ``True``.  Set this
        to ``False`` and only the filename will be returned.

    Returns
    -------
    pyvista.ImageData | str
        DataSet or filename depending on ``load``.

    .. seealso::

        :ref:`Frog Tissue Dataset <frog_tissue_dataset>`
            See this dataset in the Dataset Gallery for more info.

        :ref:`Frog Dataset <frog_dataset>`

        :ref:`medical_dataset_gallery`
            Browse other medical datasets.

    """
    # Deprecated on v0.44.0, estimated removal on v0.47.0
    warnings.warn(
        'This example is deprecated and will be removed in v0.47.0. Use `load_frog_tissues` instead.',
        PyVistaDeprecationWarning,
    )
    if pyvista._version.version_info >= (0, 47):
        raise RuntimeError('Remove this deprecated function')

    return _download_dataset(_dataset_frog_tissue, load=load)


def _frog_tissue_files_func():
    # Multiple files needed for read, but only one gets loaded
    frog_tissue_zraw = _DownloadableFile('froggy/frogtissue.zraw')
    frog_tissue_mhd = _SingleFileDownloadableDatasetLoader('froggy/frogtissue.mhd')
    return frog_tissue_mhd, frog_tissue_zraw


_dataset_frog_tissue = _MultiFileDownloadableDatasetLoader(_frog_tissue_files_func)


def download_chest(load=True):  # pragma: no cover
    """Download chest dataset.

    Parameters
    ----------
    load : bool, default: True
        Load the dataset after downloading it when ``True``.  Set this
        to ``False`` and only the filename will be returned.

    Returns
    -------
    pyvista.ImageData | str
        DataSet or filename depending on ``load``.

    Examples
    --------
    >>> from pyvista import examples
    >>> dataset = examples.download_chest()
    >>> dataset.plot(cpos="xy")

    .. seealso::

        :ref:`Chest Dataset <chest_dataset>`
            See this dataset in the Dataset Gallery for more info.

        :ref:`medical_dataset_gallery`
            Browse other medical datasets.

        :ref:`volume_rendering_example`
            Example using this dataset.

    """
    return _download_dataset(_dataset_chest, load=load)


_dataset_chest = _SingleFileDownloadableDatasetLoader('MetaIO/ChestCT-SHORT.mha')


def download_brain_atlas_with_sides(load=True):  # pragma: no cover
    """Download an image of an averaged brain with a right-left label.

    Parameters
    ----------
    load : bool, default: True
        Load the dataset after downloading it when ``True``.  Set this
        to ``False`` and only the filename will be returned.

    Returns
    -------
    pyvista.ImageData | str
        DataSet or filename depending on ``load``.

    Examples
    --------
    >>> from pyvista import examples
    >>> dataset = examples.download_brain_atlas_with_sides()
    >>> dataset.slice(normal='z').plot(cpos='xy')

    .. seealso::

        :ref:`Brain Atlas With Sides Dataset <brain_atlas_with_sides_dataset>`
            See this dataset in the Dataset Gallery for more info.

        :ref:`Brain Dataset <brain_dataset>`

        :ref:`medical_dataset_gallery`
            Browse other medical datasets.

    """
    return _download_dataset(_dataset_brain_atlas_with_sides, load=load)


_dataset_brain_atlas_with_sides = _SingleFileDownloadableDatasetLoader('avg152T1_RL_nifti.nii.gz')


def download_prostate(load=True):  # pragma: no cover
    """Download prostate dataset.

    Parameters
    ----------
    load : bool, default: True
        Load the dataset after downloading it when ``True``.  Set this
        to ``False`` and only the filename will be returned.

    Returns
    -------
    pyvista.ImageData | str
        DataSet or filename depending on ``load``.

    Examples
    --------
    >>> from pyvista import examples
    >>> dataset = examples.download_prostate()
    >>> dataset.plot(cpos="xy")

    .. seealso::

        :ref:`Prostate Dataset <prostate_dataset>`
            See this dataset in the Dataset Gallery for more info.

        :ref:`medical_dataset_gallery`
            Browse other medical datasets.

    """
    return _download_dataset(_dataset_prostate, load=load)


_dataset_prostate = _SingleFileDownloadableDatasetLoader('prostate.img')


def download_filled_contours(load=True):  # pragma: no cover
    """Download filled contours dataset.

    Parameters
    ----------
    load : bool, default: True
        Load the dataset after downloading it when ``True``.  Set this
        to ``False`` and only the filename will be returned.

    Returns
    -------
    pyvista.PolyData | str
        DataSet or filename depending on ``load``.

    Examples
    --------
    >>> from pyvista import examples
    >>> dataset = examples.download_filled_contours()
    >>> dataset.plot(cpos="xy")

    .. seealso::

        :ref:`Filled Contours Dataset <filled_contours_dataset>`
            See this dataset in the Dataset Gallery for more info.

    """
    return _download_dataset(_dataset_filled_contours, load=load)


_dataset_filled_contours = _SingleFileDownloadableDatasetLoader('filledContours.vtp')


def download_doorman(load=True):  # pragma: no cover
    """Download doorman dataset.

    .. versionchanged:: 0.44.0
        Add support for downloading the texture images.

    Parameters
    ----------
    load : bool, default: True
        Load the dataset after downloading it when ``True``.  Set this
        to ``False`` and only the filename will be returned.

    Returns
    -------
    pyvista.PolyData | str
        DataSet or filename depending on ``load``.

    Examples
    --------
    >>> from pyvista import examples
    >>> dataset = examples.download_doorman()
    >>> dataset.plot(cpos="xy")

    .. seealso::

        :ref:`Doorman Dataset <doorman_dataset>`
            See this dataset in the Dataset Gallery for more info.

        :ref:`read_file_example`
            Example using this dataset.

    """
    return _download_dataset(_dataset_doorman, load=load)


def _doorman_files_func():
    # Multiple files needed for read, but only one gets loaded
    doorman_obj = _SingleFileDownloadableDatasetLoader('doorman/doorman.obj')
    doorman_mtl = _DownloadableFile('doorman/doorman.mtl')
    t_doorMan_d = _DownloadableFile('doorman/t_doorMan_d.png')
    t_doorMan_n = _DownloadableFile('doorman/t_doorMan_n.png')
    t_doorMan_s = _DownloadableFile('doorman/t_doorMan_s.png')
    t_doorMan_teeth_d = _DownloadableFile('doorman/t_doorMan_teeth_d.png')
    t_doorMan_teeth_n = _DownloadableFile('doorman/t_doorMan_teeth_n.png')
    t_eye_d = _DownloadableFile('doorman/t_eye_d.png')
    t_eye_n = _DownloadableFile('doorman/t_eye_n.png')
    return (
        doorman_obj,
        doorman_mtl,
        t_doorMan_d,
        t_doorMan_n,
        t_doorMan_s,
        t_doorMan_teeth_d,
        t_doorMan_teeth_n,
        t_eye_d,
        t_eye_n,
    )


_dataset_doorman = _MultiFileDownloadableDatasetLoader(
    files_func=_doorman_files_func,
)


def download_mug(load=True):  # pragma: no cover
    """Download mug dataset.

    Parameters
    ----------
    load : bool, default: True
        Load the dataset after downloading it when ``True``.  Set this
        to ``False`` and only the filename will be returned.

    Returns
    -------
    pyvista.MultiBlock | str
        DataSet or filename depending on ``load``.

    Examples
    --------
    >>> from pyvista import examples
    >>> dataset = examples.download_mug()
    >>> dataset.plot()

    .. seealso::

        :ref:`Mug Dataset <mug_dataset>`
            See this dataset in the Dataset Gallery for more info.

    """
    return _download_dataset(_dataset_mug, load=load)


_dataset_mug = _SingleFileDownloadableDatasetLoader('mug.e')


def download_oblique_cone(load=True):  # pragma: no cover
    """Download oblique cone dataset.

    Parameters
    ----------
    load : bool, default: True
        Load the dataset after downloading it when ``True``.  Set this
        to ``False`` and only the filename will be returned.

    Returns
    -------
    pyvista.PolyData | str
        DataSet or filename depending on ``load``.

    Examples
    --------
    >>> from pyvista import examples
    >>> dataset = examples.download_oblique_cone()
    >>> dataset.plot()

    .. seealso::

        :ref:`Oblique Cone Dataset <oblique_cone_dataset>`
            See this dataset in the Dataset Gallery for more info.

    """
    return _download_dataset(_dataset_oblique_cone, load=load)


_dataset_oblique_cone = _SingleFileDownloadableDatasetLoader('ObliqueCone.vtp')


def download_emoji(load=True):  # pragma: no cover
    """Download emoji dataset.

    Parameters
    ----------
    load : bool, default: True
        Load the dataset after downloading it when ``True``.  Set this
        to ``False`` and only the filename will be returned.

    Returns
    -------
    pyvista.ImageData | str
        DataSet or filename depending on ``load``.

    Examples
    --------
    >>> from pyvista import examples
    >>> dataset = examples.download_emoji()
    >>> dataset.plot(rgba=True, cpos="xy")

    .. seealso::

        :ref:`Emoji Dataset <emoji_dataset>`
            See this dataset in the Dataset Gallery for more info.

        :ref:`Emoji Texture Dataset <emoji_texture_dataset>`

    """
    return _download_dataset(_dataset_emoji, load=load)


_dataset_emoji = _SingleFileDownloadableDatasetLoader('emote.jpg')


def download_emoji_texture(load=True):  # pragma: no cover
    """Download emoji texture.

    Parameters
    ----------
    load : bool, default: True
        Load the dataset after downloading it when ``True``.  Set this
        to ``False`` and only the filename will be returned.

    Returns
    -------
    pyvista.Texture | str
        DataSet or filename depending on ``load``.

    Examples
    --------
    >>> from pyvista import examples
    >>> dataset = examples.download_emoji_texture()
    >>> dataset.plot(cpos="xy")

    .. seealso::

        :ref:`Emoji Texture Dataset <emoji_texture_dataset>`
            See this dataset in the Dataset Gallery for more info.

        :ref:`Emoji Dataset <emoji_dataset>`

    """
    return _download_dataset(_dataset_emoji_texture, load=load)


_dataset_emoji_texture = _SingleFileDownloadableDatasetLoader('emote.jpg', read_func=read_texture)


def download_teapot(load=True):  # pragma: no cover
    """Download teapot dataset.

    Parameters
    ----------
    load : bool, default: True
        Load the dataset after downloading it when ``True``.  Set this
        to ``False`` and only the filename will be returned.

    Returns
    -------
    pyvista.PolyData | str
        DataSet or filename depending on ``load``.

    Examples
    --------
    >>> from pyvista import examples
    >>> dataset = examples.download_teapot()
    >>> dataset.plot(cpos="xy")

    .. seealso::

        :ref:`Teapot Dataset <teapot_dataset>`
            See this dataset in the Dataset Gallery for more info.

        This dataset is used in the following examples:

        * :ref:`read_file_example`
        * :ref:`cell_centers_example`

    """
    return _download_dataset(_dataset_teapot, load=load)


_dataset_teapot = _SingleFileDownloadableDatasetLoader('teapot.g')


def download_brain(load=True):  # pragma: no cover
    """Download brain dataset.

    Parameters
    ----------
    load : bool, default: True
        Load the dataset after downloading it when ``True``.  Set this
        to ``False`` and only the filename will be returned.

    Returns
    -------
    pyvista.ImageData | str
        DataSet or filename depending on ``load``.

    Examples
    --------
    >>> from pyvista import examples
    >>> dataset = examples.download_brain()
    >>> dataset.plot(volume=True)

    .. seealso::

        :ref:`Brain Dataset <brain_dataset>`
            See this dataset in the Dataset Gallery for more info.

        :ref:`Brain Atlas With Sides Dataset <brain_atlas_with_sides_dataset>`

        :ref:`medical_dataset_gallery`
            Browse other medical datasets.

        This dataset is used in the following examples:

        * :ref:`gaussian_smoothing_example`
        * :ref:`slice_example`
        * :ref:`depth_peeling_example`
        * :ref:`moving_isovalue_example`
        * :ref:`plane_widget_example`

    """
    return _download_dataset(_dataset_brain, load=load)


_dataset_brain = _SingleFileDownloadableDatasetLoader('brain.vtk')


def download_structured_grid(load=True):  # pragma: no cover
    """Download structured grid dataset.

    Parameters
    ----------
    load : bool, default: True
        Load the dataset after downloading it when ``True``.  Set this
        to ``False`` and only the filename will be returned.

    Returns
    -------
    pyvista.StructuredGrid | str
        DataSet or filename depending on ``load``.

    Examples
    --------
    >>> from pyvista import examples
    >>> dataset = examples.download_structured_grid()
    >>> dataset.plot(show_edges=True)

    .. seealso::

        :ref:`Structured Grid Dataset <structured_grid_dataset>`
            See this dataset in the Dataset Gallery for more info.

        :ref:`Structured Grid Two Dataset <structured_grid_two_dataset>`

    """
    return _download_dataset(_dataset_structured_grid, load=load)


_dataset_structured_grid = _SingleFileDownloadableDatasetLoader('StructuredGrid.vts')


def download_structured_grid_two(load=True):  # pragma: no cover
    """Download structured grid two dataset.

    Parameters
    ----------
    load : bool, default: True
        Load the dataset after downloading it when ``True``.  Set this
        to ``False`` and only the filename will be returned.

    Returns
    -------
    pyvista.StructuredGrid | str
        DataSet or filename depending on ``load``.

    Examples
    --------
    >>> from pyvista import examples
    >>> dataset = examples.download_structured_grid_two()
    >>> dataset.plot(show_edges=True)

    .. seealso::

        :ref:`Structured Grid Two Dataset <structured_grid_two_dataset>`
            See this dataset in the Dataset Gallery for more info.

        :ref:`Structured Grid Dataset <structured_grid_dataset>`

    """
    return _download_dataset(_dataset_structured_grid_two, load=load)


_dataset_structured_grid_two = _SingleFileDownloadableDatasetLoader('SampleStructGrid.vtk')


def download_trumpet(load=True):  # pragma: no cover
    """Download trumpet dataset.

    Parameters
    ----------
    load : bool, default: True
        Load the dataset after downloading it when ``True``.  Set this
        to ``False`` and only the filename will be returned.

    Returns
    -------
    pyvista.PolyData | str
        DataSet or filename depending on ``load``.

    Examples
    --------
    >>> from pyvista import examples
    >>> dataset = examples.download_trumpet()
    >>> dataset.plot()

    .. seealso::

        :ref:`Trumpet Dataset <trumpet_dataset>`
            See this dataset in the Dataset Gallery for more info.

        :ref:`Guitar Dataset <guitar_dataset>`

    """
    return _download_dataset(_dataset_trumpet, load=load)


_dataset_trumpet = _SingleFileDownloadableDatasetLoader('trumpet.obj')


def download_face(load=True):  # pragma: no cover
    """Download face dataset.

    Parameters
    ----------
    load : bool, default: True
        Load the dataset after downloading it when ``True``.  Set this
        to ``False`` and only the filename will be returned.

    Returns
    -------
    pyvista.PolyData | str
        DataSet or filename depending on ``load``.

    Examples
    --------
    >>> from pyvista import examples
    >>> dataset = examples.download_face()
    >>> dataset.plot()

    .. seealso::

        :ref:`Face Dataset <face_dataset>`
            See this dataset in the Dataset Gallery for more info.

        :ref:`Face2 Dataset <face2_dataset>`

        :ref:`decimate_example`
            Example using this dataset.

    """
    # TODO: there is a texture with this
    return _download_dataset(_dataset_face, load=load)


_dataset_face = _SingleFileDownloadableDatasetLoader('fran_cut.vtk')


def download_sky_box_nz(load=True):  # pragma: no cover
    """Download skybox-nz dataset.

    Parameters
    ----------
    load : bool, default: True
        Load the dataset after downloading it when ``True``.  Set this
        to ``False`` and only the filename will be returned.

    Returns
    -------
    pyvista.ImageData | str
        DataSet or filename depending on ``load``.

    Examples
    --------
    >>> from pyvista import examples
    >>> dataset = examples.download_sky_box_nz()
    >>> dataset.plot(rgba=True, cpos="xy")

    .. seealso::

        :ref:`Sky Box Nz Dataset <sky_box_nz_dataset>`
            See this dataset in the Dataset Gallery for more info.

        :ref:`Sky Box Nz Texture Dataset <sky_box_nz_texture_dataset>`

        :ref:`Sky Box Cube Map Dataset <sky_box_cube_map_dataset>`

    """
    return _download_dataset(_dataset_sky_box_nz, load=load)


_dataset_sky_box_nz = _SingleFileDownloadableDatasetLoader('skybox-nz.jpg')


def download_sky_box_nz_texture(load=True):  # pragma: no cover
    """Download skybox-nz texture.

    Parameters
    ----------
    load : bool, default: True
        Load the dataset after downloading it when ``True``.  Set this
        to ``False`` and only the filename will be returned.

    Returns
    -------
    pyvista.Texture | str
        DataSet or filename depending on ``load``.

    Examples
    --------
    >>> from pyvista import examples
    >>> dataset = examples.download_sky_box_nz_texture()
    >>> dataset.plot(cpos="xy")

    .. seealso::

        :ref:`Sky Box Nz Texture Dataset <sky_box_nz_texture_dataset>`
            See this dataset in the Dataset Gallery for more info.

        :ref:`Sky Box Nz Dataset <sky_box_nz_dataset>`

        :ref:`Sky Box Cube Map Dataset <sky_box_cube_map_dataset>`

    """
    return _download_dataset(_dataset_sky_box_nz_texture, load=load)


_dataset_sky_box_nz_texture = _SingleFileDownloadableDatasetLoader(
    'skybox-nz.jpg',
    read_func=read_texture,
)


def download_disc_quads(load=True):  # pragma: no cover
    """Download disc quads dataset.

    Parameters
    ----------
    load : bool, default: True
        Load the dataset after downloading it when ``True``.  Set this
        to ``False`` and only the filename will be returned.

    Returns
    -------
    pyvista.UnstructuredGrid | str
        DataSet or filename depending on ``load``.

    Examples
    --------
    >>> from pyvista import examples
    >>> dataset = examples.download_disc_quads()
    >>> dataset.plot(show_edges=True)

    .. seealso::

        :ref:`Disc Quads Dataset <disc_quads_dataset>`
            See this dataset in the Dataset Gallery for more info.

    """
    return _download_dataset(_dataset_disc_quads, load=load)


_dataset_disc_quads = _SingleFileDownloadableDatasetLoader('Disc_BiQuadraticQuads_0_0.vtu')


def download_honolulu(load=True):  # pragma: no cover
    """Download honolulu dataset.

    Parameters
    ----------
    load : bool, default: True
        Load the dataset after downloading it when ``True``.  Set this
        to ``False`` and only the filename will be returned.

    Returns
    -------
    pyvista.PolyData | str
        DataSet or filename depending on ``load``.

    Examples
    --------
    >>> from pyvista import examples
    >>> dataset = examples.download_honolulu()
    >>> dataset.plot(
    ...     scalars=dataset.points[:, 2],
    ...     show_scalar_bar=False,
    ...     cmap="gist_earth",
    ...     clim=[-50, 800],
    ... )

    .. seealso::

        :ref:`Honolulu Dataset <honolulu_dataset>`
            See this dataset in the Dataset Gallery for more info.

    """
    return _download_dataset(_dataset_honolulu, load=load)


_dataset_honolulu = _SingleFileDownloadableDatasetLoader('honolulu.vtk')


def download_motor(load=True):  # pragma: no cover
    """Download motor dataset.

    Parameters
    ----------
    load : bool, default: True
        Load the dataset after downloading it when ``True``.  Set this
        to ``False`` and only the filename will be returned.

    Returns
    -------
    pyvista.PolyData | str
        DataSet or filename depending on ``load``.

    Examples
    --------
    >>> from pyvista import examples
    >>> dataset = examples.download_motor()
    >>> dataset.plot()

    .. seealso::

        :ref:`Motor Dataset <motor_dataset>`
            See this dataset in the Dataset Gallery for more info.

    """
    return _download_dataset(_dataset_motor, load=load)


_dataset_motor = _SingleFileDownloadableDatasetLoader('motor.g')


def download_tri_quadratic_hexahedron(load=True):  # pragma: no cover
    """Download tri quadratic hexahedron dataset.

    Parameters
    ----------
    load : bool, default: True
        Load the dataset after downloading it when ``True``.  Set this
        to ``False`` and only the filename will be returned.

    Returns
    -------
    pyvista.UnstructuredGrid | str
        DataSet or filename depending on ``load``.

    Examples
    --------
    >>> from pyvista import examples
    >>> dataset = examples.download_tri_quadratic_hexahedron()
    >>> dataset.plot()

    Show non-linear subdivision.

    >>> surf = dataset.extract_surface(nonlinear_subdivision=5)
    >>> surf.plot(smooth_shading=True)

    .. seealso::

        :ref:`Tri Quadratic Hexahedron Dataset <tri_quadratic_hexahedron_dataset>`
            See this dataset in the Dataset Gallery for more info.

    """
    return _download_dataset(_dataset_tri_quadratic_hexahedron, load=load)


def _tri_quadratic_hexahedron_load_func(dataset):  # pragma: no cover
    dataset.clear_data()
    return dataset


_dataset_tri_quadratic_hexahedron = _SingleFileDownloadableDatasetLoader(
    'TriQuadraticHexahedron.vtu',
    load_func=_tri_quadratic_hexahedron_load_func,
)


def download_human(load=True):  # pragma: no cover
    """Download human dataset.

    Parameters
    ----------
    load : bool, default: True
        Load the dataset after downloading it when ``True``.  Set this
        to ``False`` and only the filename will be returned.

    Returns
    -------
    pyvista.PolyData | str
        DataSet or filename depending on ``load``.

    Examples
    --------
    >>> from pyvista import examples
    >>> dataset = examples.download_human()
    >>> dataset.plot()

    .. seealso::

        :ref:`Human Dataset <human_dataset>`
            See this dataset in the Dataset Gallery for more info.

    """
    return _download_dataset(_dataset_human, load=load)


_dataset_human = _SingleFileDownloadableDatasetLoader('Human.vtp')


def download_vtk(load=True):  # pragma: no cover
    """Download vtk dataset.

    Parameters
    ----------
    load : bool, default: True
        Load the dataset after downloading it when ``True``.  Set this
        to ``False`` and only the filename will be returned.

    Returns
    -------
    pyvista.PolyData | str
        DataSet or filename depending on ``load``.

    Examples
    --------
    >>> from pyvista import examples
    >>> dataset = examples.download_vtk()
    >>> dataset.plot(cpos="xy", line_width=5)

    .. seealso::

        :ref:`Vtk Dataset <vtk_dataset>`
            See this dataset in the Dataset Gallery for more info.

        :ref:`Vtk Logo Dataset <vtk_logo_dataset>`

    """
    return _download_dataset(_dataset_vtk, load=load)


_dataset_vtk = _SingleFileDownloadableDatasetLoader('vtk.vtp')


def download_spider(load=True):  # pragma: no cover
    """Download spider dataset.

    Parameters
    ----------
    load : bool, default: True
        Load the dataset after downloading it when ``True``.  Set this
        to ``False`` and only the filename will be returned.

    Returns
    -------
    pyvista.PolyData | str
        DataSet or filename depending on ``load``.

    Examples
    --------
    >>> from pyvista import examples
    >>> dataset = examples.download_spider()
    >>> dataset.plot()

    .. seealso::

        :ref:`Spider Dataset <spider_dataset>`
            See this dataset in the Dataset Gallery for more info.

    """
    return _download_dataset(_dataset_spider, load=load)


_dataset_spider = _SingleFileDownloadableDatasetLoader('spider.ply')


def download_carotid(load=True):  # pragma: no cover
    """Download carotid dataset.

    Parameters
    ----------
    load : bool, default: True
        Load the dataset after downloading it when ``True``.  Set this
        to ``False`` and only the filename will be returned.

    Returns
    -------
    pyvista.ImageData | str
        DataSet or filename depending on ``load``.

    Examples
    --------
    >>> from pyvista import examples
    >>> cpos = [
    ...     [220.96, -24.38, -69.96],
    ...     [135.86, 106.55, 17.72],
    ...     [-0.25, 0.42, -0.87],
    ... ]
    >>> dataset = examples.download_carotid()
    >>> dataset.plot(volume=True, cpos=cpos)

    .. seealso::

        :ref:`Carotid Dataset <carotid_dataset>`
            See this dataset in the Dataset Gallery for more info.

        :ref:`medical_dataset_gallery`
            Browse other medical datasets.

        This dataset is used in the following examples:

        * :ref:`glyph_example`
        * :ref:`gradients_example`
        * :ref:`streamlines_example`
        * :ref:`plane_widget_example`

    """
    return _download_dataset(_dataset_carotid, load=load)


def _carotid_load_func(mesh):  # pragma: no cover
    mesh.set_active_scalars('scalars')
    mesh.set_active_vectors('vectors')
    return mesh


_dataset_carotid = _SingleFileDownloadableDatasetLoader('carotid.vtk', load_func=_carotid_load_func)


def download_blow(load=True):  # pragma: no cover
    """Download blow dataset.

    Parameters
    ----------
    load : bool, default: True
        Load the dataset after downloading it when ``True``.  Set this
        to ``False`` and only the filename will be returned.

    Returns
    -------
    pyvista.UnstructuredGrid | str
        DataSet or filename depending on ``load``.

    Examples
    --------
    >>> from pyvista import examples
    >>> cpos = [
    ...     [71.96, 86.1, 28.45],
    ...     [3.5, 12.0, 1.0],
    ...     [-0.18, -0.19, 0.96],
    ... ]
    >>> dataset = examples.download_blow()
    >>> dataset.plot(
    ...     scalars='displacement1',
    ...     component=1,
    ...     cpos=cpos,
    ...     show_scalar_bar=False,
    ...     smooth_shading=True,
    ... )

    .. seealso::

        :ref:`Blow Dataset <blow_dataset>`
            See this dataset in the Dataset Gallery for more info.

    """
    return _download_dataset(_dataset_blow, load=load)


_dataset_blow = _SingleFileDownloadableDatasetLoader('blow.vtk')


def download_shark(load=True):  # pragma: no cover
    """Download shark dataset.

    Parameters
    ----------
    load : bool, default: True
        Load the dataset after downloading it when ``True``.  Set this
        to ``False`` and only the filename will be returned.

    Returns
    -------
    pyvista.PolyData | str
        DataSet or filename depending on ``load``.

    Examples
    --------
    >>> from pyvista import examples
    >>> cpos = [
    ...     [-2.3195e02, -3.3930e01, 1.2981e02],
    ...     [-8.7100e00, 1.9000e-01, -1.1740e01],
    ...     [-1.4000e-01, 9.9000e-01, 2.0000e-02],
    ... ]
    >>> dataset = examples.download_shark()
    >>> dataset.plot(cpos=cpos, smooth_shading=True)

    .. seealso::

        :ref:`Shark Dataset <shark_dataset>`
            See this dataset in the Dataset Gallery for more info.

    """
    return _download_dataset(_dataset_shark, load=load)


_dataset_shark = _SingleFileDownloadableDatasetLoader('shark.ply')


def download_dragon(load=True):  # pragma: no cover
    """Download dragon dataset.

    Parameters
    ----------
    load : bool, default: True
        Load the dataset after downloading it when ``True``.  Set this
        to ``False`` and only the filename will be returned.

    Returns
    -------
    pyvista.PolyData | str
        DataSet or filename depending on ``load``.

    Examples
    --------
    >>> from pyvista import examples
    >>> dataset = examples.download_dragon()
    >>> dataset.plot(cpos="xy")

    .. seealso::

        :ref:`Dragon Dataset <dragon_dataset>`
            See this dataset in the Dataset Gallery for more info.

        This dataset is used in the following examples:

        * :ref:`floors_example`
        * :ref:`orbiting_example`
        * :ref:`silhouette_example`
        * :ref:`light_shadows_example`

    """
    return _download_dataset(_dataset_dragon, load=load)


_dataset_dragon = _SingleFileDownloadableDatasetLoader('dragon.ply')


def download_armadillo(load=True):  # pragma: no cover
    """Download armadillo dataset.

    Parameters
    ----------
    load : bool, default: True
        Load the dataset after downloading it when ``True``.  Set this
        to ``False`` and only the filename will be returned.

    Returns
    -------
    pyvista.PolyData | str
        DataSet or filename depending on ``load``.

    Examples
    --------
    Plot the armadillo dataset. Use a custom camera position.

    >>> from pyvista import examples
    >>> cpos = [
    ...     (161.5, 82.1, -330.2),
    ...     (-4.3, 24.5, -1.6),
    ...     (-0.1, 1, 0.12),
    ... ]
    >>> dataset = examples.download_armadillo()
    >>> dataset.plot(cpos=cpos)

    .. seealso::

        :ref:`Armadillo Dataset <armadillo_dataset>`
            See this dataset in the Dataset Gallery for more info.

    """
    return _download_dataset(_dataset_armadillo, load=load)


_dataset_armadillo = _SingleFileDownloadableDatasetLoader('Armadillo.ply')


def download_gears(load=True):  # pragma: no cover
    """Download gears dataset.

    Parameters
    ----------
    load : bool, default: True
        Load the dataset after downloading it when ``True``.  Set this
        to ``False`` and only the filename will be returned.

    Returns
    -------
    pyvista.PolyData | str
        DataSet or filename depending on ``load``.

    Examples
    --------
    Download the dataset, split the bodies, and color each one.

    >>> import numpy as np
    >>> from pyvista import examples
    >>> dataset = examples.download_gears()
    >>> bodies = dataset.split_bodies()
    >>> for i, body in enumerate(bodies):  # pragma: no cover
    ...     bid = np.empty(body.n_points)
    ...     bid[:] = i
    ...     body.point_data["Body ID"] = bid
    ...
    >>> bodies.plot(cmap='jet')

    .. seealso::

        :ref:`Gears Dataset <gears_dataset>`
            See this dataset in the Dataset Gallery for more info.

    """
    return _download_dataset(_dataset_gears, load=load)


_dataset_gears = _SingleFileDownloadableDatasetLoader('gears.stl')


def download_torso(load=True):  # pragma: no cover
    """Download torso dataset.

    Parameters
    ----------
    load : bool, default: True
        Load the dataset after downloading it when ``True``.  Set this
        to ``False`` and only the filename will be returned.

    Returns
    -------
    pyvista.PolyData | str
        DataSet or filename depending on ``load``.

    Examples
    --------
    >>> from pyvista import examples
    >>> dataset = examples.download_torso()
    >>> dataset.plot(cpos="xz")

    .. seealso::

        :ref:`Torso Dataset <torso_dataset>`
            See this dataset in the Dataset Gallery for more info.

    """
    return _download_dataset(_dataset_torso, load=load)


_dataset_torso = _SingleFileDownloadableDatasetLoader('Torso.vtp')


def download_kitchen(split=False, load=True):  # pragma: no cover
    """Download structured grid of kitchen with velocity field.

    Use the ``split`` argument to extract all of the furniture in the
    kitchen.

    Parameters
    ----------
    split : bool, default: False
        Optionally split the furniture and return a
        :class:`pyvista.MultiBlock`.

    load : bool, default: True
        Load the dataset after downloading it when ``True``.  Set this
        to ``False`` and only the filename will be returned.

    Returns
    -------
    pyvista.StructuredGrid | str
        DataSet or filename depending on ``load``.

    Examples
    --------
    >>> import pyvista as pv
    >>> from pyvista import examples
    >>> dataset = examples.download_kitchen()
    >>> point_a = (0.08, 2.50, 0.71)
    >>> point_b = (0.08, 4.50, 0.71)
    >>> line = pv.Line(point_a, point_b, resolution=39)
    >>> dataset.streamlines_from_source(line).plot(show_grid=True)

    .. seealso::

        :ref:`Kitchen Dataset <kitchen_dataset>`
            See this dataset in the Dataset Gallery for more info.

        This dataset is used in the following examples:

        * :ref:`plot_over_line_example`
        * :ref:`line_widget_example`

    """
    if load and split:
        return _download_dataset(__kitchen_split, load=load)
    else:
        return _download_dataset(_dataset_kitchen, load=load)


def _kitchen_split_load_func(mesh):  # pragma: no cover
    extents = {
        'door': (27, 27, 14, 18, 0, 11),
        'window1': (0, 0, 9, 18, 6, 12),
        'window2': (5, 12, 23, 23, 6, 12),
        'klower1': (17, 17, 0, 11, 0, 6),
        'klower2': (19, 19, 0, 11, 0, 6),
        'klower3': (17, 19, 0, 0, 0, 6),
        'klower4': (17, 19, 11, 11, 0, 6),
        'klower5': (17, 19, 0, 11, 0, 0),
        'klower6': (17, 19, 0, 7, 6, 6),
        'klower7': (17, 19, 9, 11, 6, 6),
        'hood1': (17, 17, 0, 11, 11, 16),
        'hood2': (19, 19, 0, 11, 11, 16),
        'hood3': (17, 19, 0, 0, 11, 16),
        'hood4': (17, 19, 11, 11, 11, 16),
        'hood5': (17, 19, 0, 11, 16, 16),
        'cookingPlate': (17, 19, 7, 9, 6, 6),
        'furniture': (17, 19, 7, 9, 11, 11),
    }
    kitchen = pyvista.MultiBlock()
    for key, extent in extents.items():  # pragma: no cover
        alg = _vtk.vtkStructuredGridGeometryFilter()
        alg.SetInputDataObject(mesh)
        alg.SetExtent(extent)
        alg.Update()
        result = pyvista.core.filters._get_output(alg)
        kitchen[key] = result
    return kitchen


_dataset_kitchen = _SingleFileDownloadableDatasetLoader('kitchen.vtk')
__kitchen_split = _SingleFileDownloadableDatasetLoader(
    'kitchen.vtk',
    load_func=_kitchen_split_load_func,
)


def download_tetra_dc_mesh(load=True):  # pragma: no cover
    """Download two meshes defining an electrical inverse problem.

    This contains a high resolution forward modeled mesh and a coarse
    inverse modeled mesh.

    Parameters
    ----------
    load : bool, default: True
        Load the dataset after downloading it when ``True``.  Set this
        to ``False`` and only the filename will be returned.

    Returns
    -------
    pyvista.MultiBlock
        DataSet containing the high resolution forward modeled mesh
        and a coarse inverse modeled mesh.

    Examples
    --------
    >>> from pyvista import examples
    >>> fine, coarse = examples.download_tetra_dc_mesh()
    >>> coarse.plot()

    .. seealso::

        :ref:`Tetra Dc Mesh Dataset <tetra_dc_mesh_dataset>`
            See this dataset in the Dataset Gallery for more info.

    """
    return _download_dataset(_dataset_tetra_dc_mesh, load=load)


def _tetra_dc_mesh_files_func():  # pragma: no cover
    def _fwd_load_func(mesh):
        mesh.set_active_scalars('Resistivity(log10)-fwd')
        return mesh

    def _inv_load_func(mesh):
        mesh.set_active_scalars('Resistivity(log10)')
        return mesh

    fwd = _SingleFileDownloadableDatasetLoader(
        'dc-inversion.zip',
        target_file='mesh-forward.vtu',
        load_func=_fwd_load_func,
    )
    inv = _SingleFileDownloadableDatasetLoader(
        'dc-inversion.zip',
        target_file='mesh-inverse.vtu',
        load_func=_inv_load_func,
    )
    return fwd, inv


_dataset_tetra_dc_mesh = _MultiFileDownloadableDatasetLoader(
    _tetra_dc_mesh_files_func,
    load_func=functools.partial(_load_as_multiblock, names=['forward', 'inverse']),
)


def download_model_with_variance(load=True):  # pragma: no cover
    """Download model with variance dataset.

    Parameters
    ----------
    load : bool, default: True
        Load the dataset after downloading it when ``True``.  Set this
        to ``False`` and only the filename will be returned.

    Returns
    -------
    pyvista.UnstructuredGrid | str
        DataSet or filename depending on ``load``.

    Examples
    --------
    >>> from pyvista import examples
    >>> dataset = examples.download_model_with_variance()
    >>> dataset.plot()

    .. seealso::

        :ref:`Model With Variance Dataset <model_with_variance_dataset>`
            See this dataset in the Dataset Gallery for more info.

        :ref:`plot_opacity_example`
            Example using this dataset.

    """
    return _download_dataset(_dataset_model_with_variance, load=load)


_dataset_model_with_variance = _SingleFileDownloadableDatasetLoader('model_with_variance.vtu')


def download_thermal_probes(load=True):  # pragma: no cover
    """Download thermal probes dataset.

    Parameters
    ----------
    load : bool, default: True
        Load the dataset after downloading it when ``True``.  Set this
        to ``False`` and only the filename will be returned.

    Returns
    -------
    pyvista.PolyData | str
        DataSet or filename depending on ``load``.

    Examples
    --------
    >>> from pyvista import examples
    >>> dataset = examples.download_thermal_probes()
    >>> dataset.plot(
    ...     render_points_as_spheres=True, point_size=5, cpos="xy"
    ... )

    .. seealso::

        :ref:`Thermal Probes Dataset <thermal_probes_dataset>`
            See this dataset in the Dataset Gallery for more info.

        :ref:`interpolate_example`
            Example using this dataset.

    """
    return _download_dataset(_dataset_thermal_probes, load=load)


_dataset_thermal_probes = _SingleFileDownloadableDatasetLoader('probes.vtp')


def download_carburetor(load=True):  # pragma: no cover
    """Download scan of a carburetor.

    Parameters
    ----------
    load : bool, default: True
        Load the dataset after downloading it when ``True``.  Set this
        to ``False`` and only the filename will be returned.

    Returns
    -------
    pyvista.PolyData | str
        DataSet or filename depending on ``load``.

    Examples
    --------
    >>> from pyvista import examples
    >>> dataset = examples.download_carburetor()
    >>> dataset.plot()

    .. seealso::

        :ref:`Carburetor Dataset <carburetor_dataset>`
            See this dataset in the Dataset Gallery for more info.

    """
    return _download_dataset(_dataset_carburetor, load=load)


_dataset_carburetor = _SingleFileDownloadableDatasetLoader('carburetor.ply')


def download_turbine_blade(load=True):  # pragma: no cover
    """Download scan of a turbine blade.

    Parameters
    ----------
    load : bool, default: True
        Load the dataset after downloading it when ``True``.  Set this
        to ``False`` and only the filename will be returned.

    Returns
    -------
    pyvista.PolyData | str
        DataSet or filename depending on ``load``.

    Examples
    --------
    >>> from pyvista import examples
    >>> dataset = examples.download_turbine_blade()
    >>> dataset.plot()

    .. seealso::

        :ref:`Turbine Blade Dataset <turbine_blade_dataset>`
            See this dataset in the Dataset Gallery for more info.

    """
    return _download_dataset(_dataset_turbine_blade, load=load)


_dataset_turbine_blade = _SingleFileDownloadableDatasetLoader('turbineblade.ply')


def download_pine_roots(load=True):  # pragma: no cover
    """Download pine roots dataset.

    Parameters
    ----------
    load : bool, default: True
        Load the dataset after downloading it when ``True``.  Set this
        to ``False`` and only the filename will be returned.

    Returns
    -------
    pyvista.PolyData | str
        DataSet or filename depending on ``load``.

    Examples
    --------
    >>> from pyvista import examples
    >>> dataset = examples.download_pine_roots()
    >>> dataset.plot()

    .. seealso::

        :ref:`Pine Roots Dataset <pine_roots_dataset>`
            See this dataset in the Dataset Gallery for more info.

        :ref:`connectivity_example`
            Example using this dataset.

    """
    return _download_dataset(_dataset_pine_roots, load=load)


_dataset_pine_roots = _SingleFileDownloadableDatasetLoader('pine_root.tri')


def download_crater_topo(load=True):  # pragma: no cover
    """Download crater dataset.

    Parameters
    ----------
    load : bool, default: True
        Load the dataset after downloading it when ``True``.  Set this
        to ``False`` and only the filename will be returned.

    Returns
    -------
    pyvista.ImageData | str
        DataSet or filename depending on ``load``.

    Examples
    --------
    >>> from pyvista import examples
    >>> dataset = examples.download_crater_topo()
    >>> dataset.plot(cmap="gist_earth", cpos="xy")

    .. seealso::

        :ref:`Crater Topo Dataset <crater_topo_dataset>`
            See this dataset in the Dataset Gallery for more info.

        This dataset is used in the following examples:

        * :ref:`terrain_following_mesh_example`
        * :ref:`topo_map_example`

    """
    return _download_dataset(_dataset_crater_topo, load=load)


_dataset_crater_topo = _SingleFileDownloadableDatasetLoader('Ruapehu_mag_dem_15m_NZTM.vtk')


def download_crater_imagery(load=True):  # pragma: no cover
    """Download crater texture.

    Parameters
    ----------
    load : bool, default: True
        Load the dataset after downloading it when ``True``.  Set this
        to ``False`` and only the filename will be returned.

    Returns
    -------
    pyvista.Texture | str
        DataSet or filename depending on ``load``.

    Examples
    --------
    >>> from pyvista import examples
    >>> cpos = [
    ...     [66.0, 73.0, -382.6],
    ...     [66.0, 73.0, 0.0],
    ...     [-0.0, -1.0, 0.0],
    ... ]
    >>> texture = examples.download_crater_imagery()
    >>> texture.plot(cpos=cpos)

    .. seealso::

        :ref:`Crater Imagery Dataset <crater_imagery_dataset>`
            See this dataset in the Dataset Gallery for more info.

        :ref:`topo_map_example`
            Example using this dataset.

    """
    return _download_dataset(_dataset_crater_imagery, load=load)


_dataset_crater_imagery = _SingleFileDownloadableDatasetLoader(
    'BJ34_GeoTifv1-04_crater_clip.tif',
    read_func=read_texture,
)


def download_dolfin(load=True):  # pragma: no cover
    """Download dolfin mesh.

    Parameters
    ----------
    load : bool, default: True
        Load the dataset after downloading it when ``True``.  Set this
        to ``False`` and only the filename will be returned.

    Returns
    -------
    pyvista.UnstructuredGrid | str
        DataSet or filename depending on ``load``.

    Examples
    --------
    >>> from pyvista import examples
    >>> dataset = examples.download_dolfin()
    >>> dataset.plot(cpos="xy", show_edges=True)

    .. seealso::

        :ref:`Dolfin Dataset <dolfin_dataset>`
            See this dataset in the Dataset Gallery for more info.

    """
    return _download_dataset(_dataset_dolfin, load=load)


_dataset_dolfin = _SingleFileDownloadableDatasetLoader(
    'dolfin_fine.xml',
    read_func=functools.partial(read, file_format='dolfin-xml'),
)


def download_damavand_volcano(load=True):  # pragma: no cover
    """Download damavand volcano model.

    Parameters
    ----------
    load : bool, default: True
        Load the dataset after downloading it when ``True``.  Set this
        to ``False`` and only the filename will be returned.

    Returns
    -------
    pyvista.ImageData | str
        DataSet or filename depending on ``load``.

    Examples
    --------
    >>> from pyvista import examples
    >>> cpos = [
    ...     [4.66316700e04, 4.32796241e06, -3.82467050e05],
    ...     [5.52532740e05, 3.98017300e06, -2.47450000e04],
    ...     [4.10000000e-01, -2.90000000e-01, -8.60000000e-01],
    ... ]
    >>> dataset = examples.download_damavand_volcano()
    >>> dataset.plot(
    ...     cpos=cpos, cmap="reds", show_scalar_bar=False, volume=True
    ... )

    .. seealso::

        :ref:`Damavand Volcano Dataset <damavand_volcano_dataset>`
            See this dataset in the Dataset Gallery for more info.

        :ref:`volume_rendering_example`
            Example using this dataset.

    """
    return _download_dataset(_dataset_damavand_volcano, load=load)


def _damavand_volcano_load_func(volume):  # pragma: no cover
    volume.rename_array("None", "data")
    return volume


_dataset_damavand_volcano = _SingleFileDownloadableDatasetLoader(
    'damavand-volcano.vtk',
    load_func=_damavand_volcano_load_func,
)


def download_delaunay_example(load=True):  # pragma: no cover
    """Download a pointset for the Delaunay example.

    Parameters
    ----------
    load : bool, default: True
        Load the dataset after downloading it when ``True``.  Set this
        to ``False`` and only the filename will be returned.

    Returns
    -------
    pyvista.PolyData | str
        DataSet or filename depending on ``load``.

    Examples
    --------
    >>> from pyvista import examples
    >>> dataset = examples.download_delaunay_example()
    >>> dataset.plot(show_edges=True)

    .. seealso::

        :ref:`Delaunay Example Dataset <delaunay_example_dataset>`
            See this dataset in the Dataset Gallery for more info.

    """
    return _download_dataset(_dataset_delaunay_example, load=load)


_dataset_delaunay_example = _SingleFileDownloadableDatasetLoader('250.vtk')


def download_embryo(load=True):  # pragma: no cover
    """Download a volume of an embryo.

    Parameters
    ----------
    load : bool, default: True
        Load the dataset after downloading it when ``True``.  Set this
        to ``False`` and only the filename will be returned.

    Returns
    -------
    pyvista.ImageData | str
        DataSet or filename depending on ``load``.

    Examples
    --------
    >>> from pyvista import examples
    >>> dataset = examples.download_embryo()
    >>> dataset.plot(volume=True)

    .. seealso::

        :ref:`Embryo Dataset <embryo_dataset>`
            See this dataset in the Dataset Gallery for more info.

        :ref:`medical_dataset_gallery`
            Browse other medical datasets.

        This dataset is used in the following examples:

        * :ref:`contouring_example`
        * :ref:`resampling_example`
        * :ref:`orthogonal_slices_example`

    """
    return _download_dataset(_dataset_embryo, load=load)


def _embryo_load_func(dataset):  # pragma: no cover
    # cleanup artifact
    mask = dataset['SLCImage'] == 255
    dataset['SLCImage'][mask] = 0
    return dataset


_dataset_embryo = _SingleFileDownloadableDatasetLoader('embryo.slc', load_func=_embryo_load_func)


def download_antarctica_velocity(load=True):  # pragma: no cover
    """Download the antarctica velocity simulation results.

    Parameters
    ----------
    load : bool, default: True
        Load the dataset after downloading it when ``True``.  Set this
        to ``False`` and only the filename will be returned.

    Returns
    -------
    pyvista.PolyData | str
        DataSet or filename depending on ``load``.

    Examples
    --------
    >>> from pyvista import examples
    >>> dataset = examples.download_antarctica_velocity()
    >>> dataset.plot(
    ...     cpos='xy', clim=[1e-3, 1e4], cmap='Blues', log_scale=True
    ... )

    .. seealso::

        :ref:`Antarctica Velocity Dataset <antarctica_velocity_dataset>`
            See this dataset in the Dataset Gallery for more info.

        :ref:`antarctica_example`
            Example using this dataset.

    """
    return _download_dataset(_dataset_antarctica_velocity, load=load)


_dataset_antarctica_velocity = _SingleFileDownloadableDatasetLoader('antarctica_velocity.vtp')


def download_room_surface_mesh(load=True):  # pragma: no cover
    """Download the room surface mesh.

    This mesh is for demonstrating the difference that depth peeling can
    provide when rendering translucent geometries.

    This mesh is courtesy of `Sam Potter <https://github.com/sampotter>`_.

    Parameters
    ----------
    load : bool, default: True
        Load the dataset after downloading it when ``True``.  Set this
        to ``False`` and only the filename will be returned.

    Returns
    -------
    pyvista.PolyData | str
        DataSet or filename depending on ``load``.

    Examples
    --------
    >>> from pyvista import examples
    >>> dataset = examples.download_room_surface_mesh()
    >>> dataset.plot()

    .. seealso::

        :ref:`Room Surface Mesh Dataset <room_surface_mesh_dataset>`
            See this dataset in the Dataset Gallery for more info.

        :ref:`depth_peeling_example`
            Example using this dataset.

    """
    return _download_dataset(_dataset_room_surface_mesh, load=load)


_dataset_room_surface_mesh = _SingleFileDownloadableDatasetLoader('room_surface_mesh.obj')


def download_beach(load=True):  # pragma: no cover
    """Download the beach NRRD image.

    Parameters
    ----------
    load : bool, default: True
        Load the dataset after downloading it when ``True``.  Set this
        to ``False`` and only the filename will be returned.

    Returns
    -------
    pyvista.ImageData | str
        DataSet or filename depending on ``load``.

    Examples
    --------
    >>> from pyvista import examples
    >>> dataset = examples.download_beach()
    >>> dataset.plot(rgba=True, cpos="xy")

    .. seealso::

        :ref:`Beach Dataset <beach_dataset>`
            See this dataset in the Dataset Gallery for more info.

    """
    return _download_dataset(_dataset_beach, load=load)


_dataset_beach = _SingleFileDownloadableDatasetLoader('beach.nrrd')


def download_rgba_texture(load=True):  # pragma: no cover
    """Download a texture with an alpha channel.

    Parameters
    ----------
    load : bool, default: True
        Load the dataset after downloading it when ``True``.  Set this
        to ``False`` and only the filename will be returned.

    Returns
    -------
    pyvista.Texture | str
        DataSet or filename depending on ``load``.

    Examples
    --------
    >>> from pyvista import examples
    >>> dataset = examples.download_rgba_texture()
    >>> dataset.plot(cpos="xy")

    .. seealso::

        :ref:`Rgba Texture Dataset <rgba_texture_dataset>`
            See this dataset in the Dataset Gallery for more info.

        :ref:`texture_example`
            Example using this dataset.

    """
    return _download_dataset(_dataset_rgba_texture, load=load)


_dataset_rgba_texture = _SingleFileDownloadableDatasetLoader(
    'alphachannel.png',
    read_func=read_texture,
)


def download_vtk_logo(load=True):  # pragma: no cover
    """Download a texture of the VTK logo.

    Parameters
    ----------
    load : bool, default: True
        Load the dataset after downloading it when ``True``.  Set this
        to ``False`` and only the filename will be returned.

    Returns
    -------
    pyvista.Texture | str
        DataSet or filename depending on ``load``.

    Examples
    --------
    >>> from pyvista import examples
    >>> dataset = examples.download_vtk_logo()
    >>> dataset.plot(cpos="xy")

    .. seealso::

        :ref:`Vtk Logo Dataset <vtk_logo_dataset>`
            See this dataset in the Dataset Gallery for more info.

        :ref:`Vtk Dataset <vtk_dataset>`

    """
    return _download_dataset(_dataset_vtk_logo, load=load)


_dataset_vtk_logo = _SingleFileDownloadableDatasetLoader('vtk.png', read_func=read_texture)


def download_sky_box_cube_map(load=True):  # pragma: no cover
    """Download a skybox cube map texture.

    Parameters
    ----------
    load : bool, default: True
        Load the dataset after downloading it when ``True``.  Set this
        to ``False`` and only the filename will be returned.

    Returns
    -------
    pyvista.Texture
        Texture containing a skybox.

    Examples
    --------
    >>> from pyvista import examples
    >>> import pyvista as pv
    >>> pl = pv.Plotter()
    >>> dataset = examples.download_sky_box_cube_map()
    >>> _ = pl.add_actor(dataset.to_skybox())
    >>> pl.set_environment_texture(dataset)
    >>> pl.show()

    .. seealso::

        :ref:`Sky Box Cube Map Dataset <sky_box_cube_map_dataset>`
            See this dataset in the Dataset Gallery for more info.

        :ref:`Cubemap Space 4k Dataset <cubemap_space_4k_dataset>`

        :ref:`Cubemap Space 16k Dataset <cubemap_space_16k_dataset>`

        :ref:`Cubemap Park Dataset <cubemap_park_dataset>`

        :ref:`pbr_example`
            Example using this dataset.

    """
    return _download_dataset(_dataset_sky_box_cube_map, load=load)


def _sky_box_cube_map_files_func():
    posx = _DownloadableFile(
        'skybox2-posx.jpg',
    )
    negx = _DownloadableFile('skybox2-negx.jpg')
    posy = _DownloadableFile('skybox2-posy.jpg')
    negy = _DownloadableFile('skybox2-negy.jpg')
    posz = _DownloadableFile('skybox2-posz.jpg')
    negz = _DownloadableFile('skybox2-negz.jpg')
    return posx, negx, posy, negy, posz, negz


_dataset_sky_box_cube_map = _MultiFileDownloadableDatasetLoader(
    files_func=_sky_box_cube_map_files_func,
    load_func=_load_as_cubemap,
)


def download_cubemap_park(load=True):  # pragma: no cover
    """Download a cubemap of a park.

    Downloaded from http://www.humus.name/index.php?page=Textures
    by David Eck, and converted to a smaller 512x512 size for use
    with WebGL in his free, on-line textbook at
    http://math.hws.edu/graphicsbook

    This work is licensed under a Creative Commons Attribution 3.0 Unported
    License.

    Parameters
    ----------
    load : bool, default: True
        Load the dataset after downloading it when ``True``.  Set this
        to ``False`` and only the filename will be returned.

    Returns
    -------
    pyvista.Texture
        Texture containing a skybox.

    Examples
    --------
    >>> from pyvista import examples
    >>> import pyvista as pv
    >>> pl = pv.Plotter(lighting=None)
    >>> dataset = examples.download_cubemap_park()
    >>> _ = pl.add_actor(dataset.to_skybox())
    >>> pl.set_environment_texture(dataset, True)
    >>> pl.camera_position = 'xy'
    >>> pl.camera.zoom(0.4)
    >>> _ = pl.add_mesh(pv.Sphere(), pbr=True, roughness=0.1, metallic=0.5)
    >>> pl.show()

    .. seealso::

        :ref:`Cubemap Park Dataset <cubemap_park_dataset>`
            See this dataset in the Dataset Gallery for more info.

        :ref:`Cubemap Space 4k Dataset <cubemap_space_4k_dataset>`

        :ref:`Cubemap Space 16k Dataset <cubemap_space_16k_dataset>`

        :ref:`Sky Box Cube Map Dataset <sky_box_cube_map_dataset>`

    """
    return _download_dataset(_dataset_cubemap_park, load=load)


_dataset_cubemap_park = _SingleFileDownloadableDatasetLoader(
    'cubemap_park/cubemap_park.zip',
    target_file='',
    read_func=_load_as_cubemap,
)


def download_cubemap_space_4k(load=True):  # pragma: no cover
    """Download the 4k space cubemap.

    This cubemap was generated by downloading the 4k image from: `Deep Star
    Maps 2020 <https://svs.gsfc.nasa.gov/4851>`_ and converting it using
    https://jaxry.github.io/panorama-to-cubemap/

    See `vtk-data/cubemap_space
    <https://github.com/pyvista/vtk-data/tree/master/Data/cubemap_space#readme>`_
    for more details.

    Parameters
    ----------
    load : bool, default: True
        Load the dataset after downloading it when ``True``.  Set this
        to ``False`` and only the filename will be returned.

    Returns
    -------
    pyvista.Texture
        Texture containing a skybox.

    Examples
    --------
    Display the cubemap as both an environment texture and an actor.

    >>> import pyvista as pv
    >>> from pyvista import examples
    >>> cubemap = examples.download_cubemap_space_4k()
    >>> pl = pv.Plotter(lighting=None)
    >>> _ = pl.add_actor(cubemap.to_skybox())
    >>> pl.set_environment_texture(cubemap, True)
    >>> pl.camera.zoom(0.4)
    >>> _ = pl.add_mesh(
    ...     pv.Sphere(), pbr=True, roughness=0.24, metallic=1.0
    ... )
    >>> pl.show()

    .. seealso::

        :ref:`Cubemap Space 4k Dataset <cubemap_space_4k_dataset>`
            See this dataset in the Dataset Gallery for more info.

        :ref:`Cubemap Space 16k Dataset <cubemap_space_16k_dataset>`

        :ref:`Cubemap Park Dataset <cubemap_park_dataset>`

        :ref:`Sky Box Cube Map Dataset <sky_box_cube_map_dataset>`

    """
    return _download_dataset(_dataset_cubemap_space_4k, load=load)


_dataset_cubemap_space_4k = _SingleFileDownloadableDatasetLoader(
    'cubemap_space/4k.zip',
    target_file='',
    read_func=_load_as_cubemap,
)


def download_cubemap_space_16k(load=True):  # pragma: no cover
    """Download the 16k space cubemap.

    This cubemap was generated by downloading the 16k image from: `Deep Star
    Maps 2020 <https://svs.gsfc.nasa.gov/4851>`_ and converting it using
    https://jaxry.github.io/panorama-to-cubemap/

    See `vtk-data/cubemap_space
    <https://github.com/pyvista/vtk-data/tree/master/Data/cubemap_space#readme>`_ for
    more details.

    Parameters
    ----------
    load : bool, default: True
        Load the dataset after downloading it when ``True``.  Set this
        to ``False`` and only the filename will be returned.

    Returns
    -------
    pyvista.Texture
        Texture containing a skybox.

    Notes
    -----
    This is a 38MB file and may take a while to download.

    Examples
    --------
    Display the cubemap as both an environment texture and an actor. Note that
    here we're displaying the 4k as the 16k is a bit too expensive to display
    in the documentation.

    >>> import pyvista as pv
    >>> from pyvista import examples
    >>> cubemap = examples.download_cubemap_space_4k()
    >>> pl = pv.Plotter(lighting=None)
    >>> _ = pl.add_actor(cubemap.to_skybox())
    >>> pl.set_environment_texture(cubemap, True)
    >>> pl.camera.zoom(0.4)
    >>> _ = pl.add_mesh(
    ...     pv.Sphere(), pbr=True, roughness=0.24, metallic=1.0
    ... )
    >>> pl.show()

    .. seealso::

        :ref:`Cubemap Space 16k Dataset <cubemap_space_16k_dataset>`
            See this dataset in the Dataset Gallery for more info.

        :ref:`Cubemap Space 4k Dataset <cubemap_space_4k_dataset>`

        :ref:`Cubemap Park Dataset <cubemap_park_dataset>`

        :ref:`Sky Box Cube Map Dataset <sky_box_cube_map_dataset>`

    """
    return _download_dataset(_dataset_cubemap_space_16k, load=load)


_dataset_cubemap_space_16k = _SingleFileDownloadableDatasetLoader(
    'cubemap_space/16k.zip',
    target_file='',
    read_func=_load_as_cubemap,
)


def download_backward_facing_step(load=True):  # pragma: no cover
    """Download an ensight gold case of a fluid simulation.

    Parameters
    ----------
    load : bool, default: True
        Load the dataset after downloading it when ``True``.  Set this
        to ``False`` and only the filename will be returned.

    Returns
    -------
    pyvista.MultiBlock | str
        DataSet or filename depending on ``load``.

    Examples
    --------
    >>> from pyvista import examples
    >>> dataset = examples.download_backward_facing_step()
    >>> dataset.plot()

    .. seealso::

        :ref:`Backward Facing Step Dataset <backward_facing_step_dataset>`
            See this dataset in the Dataset Gallery for more info.

    """
    return _download_dataset(_dataset_backward_facing_step, load=load)


_dataset_backward_facing_step = _SingleFileDownloadableDatasetLoader(
    'EnSight.zip',
    target_file='foam_case_0_0_0_0.case',
)


def download_gpr_data_array(load=True):  # pragma: no cover
    """Download GPR example data array.

    Parameters
    ----------
    load : bool, default: True
        Load the dataset after downloading it when ``True``.  Set this
        to ``False`` and only the filename will be returned.

    Returns
    -------
    numpy.ndarray | str
        Array or filename depending on ``load``.

    Examples
    --------
    >>> from pyvista import examples
    >>> dataset = examples.download_gpr_data_array()  # doctest:+SKIP
    >>> dataset  # doctest:+SKIP
    array([[nan, nan, nan, ..., nan, nan, nan],
           [nan, nan, nan, ..., nan, nan, nan],
           [nan, nan, nan, ..., nan, nan, nan],
           ...,
           [ 0.,  0.,  0., ...,  0.,  0.,  0.],
           [ 0.,  0.,  0., ...,  0.,  0.,  0.],
           [ 0.,  0.,  0., ...,  0.,  0.,  0.]])

    .. seealso::

        :ref:`Gpr Data Array Dataset <gpr_data_array_dataset>`
            See this dataset in the Dataset Gallery for more info.

        :ref:`Gpr Path Dataset <gpr_path_dataset>`

        :ref:`create_draped_surf_example`
            Example using this dataset.

    """
    return _download_dataset(_dataset_gpr_data_array, load=load)


_dataset_gpr_data_array = _SingleFileDownloadableDatasetLoader(
    'gpr-example/data.npy',
    read_func=np.load,
)


def download_gpr_path(load=True):  # pragma: no cover
    """Download GPR example path.

    Parameters
    ----------
    load : bool, default: True
        Load the dataset after downloading it when ``True``.  Set this
        to ``False`` and only the filename will be returned.

    Returns
    -------
    pyvista.PolyData | str
        DataSet or filename depending on ``load``.

    Examples
    --------
    >>> from pyvista import examples
    >>> dataset = examples.download_gpr_path()
    >>> dataset.plot()

    .. seealso::

        :ref:`Gpr Path Dataset <gpr_path_dataset>`
            See this dataset in the Dataset Gallery for more info.

        :ref:`Gpr Data Array Dataset <gpr_data_array_dataset>`

        :ref:`create_draped_surf_example`
            Example using this dataset.

    """
    return _download_dataset(_dataset_gpr_path, load=load)


_dataset_gpr_path = _SingleFileDownloadableDatasetLoader(
    'gpr-example/path.txt',
    read_func=functools.partial(np.loadtxt, skiprows=1),  # type: ignore[arg-type]
    load_func=pyvista.PolyData,
)


def download_woman(load=True):  # pragma: no cover
    """Download scan of a woman.

    Originally obtained from Laser Design.

    Parameters
    ----------
    load : bool, default: True
        Load the dataset after downloading it when ``True``.  Set this
        to ``False`` and only the filename will be returned.

    Returns
    -------
    pyvista.PolyData | str
        DataSet or filename depending on ``load``.

    Examples
    --------
    >>> from pyvista import examples
    >>> dataset = examples.download_woman()
    >>> cpos = [
    ...     (-2600.0, 1970.6, 1836.9),
    ...     (48.5, -20.3, 843.9),
    ...     (0.23, -0.168, 0.958),
    ... ]
    >>> dataset.plot(cpos=cpos)

    .. seealso::

        :ref:`Woman Dataset <woman_dataset>`
            See this dataset in the Dataset Gallery for more info.

    """
    return _download_dataset(_dataset_woman, load=load)


_dataset_woman = _SingleFileDownloadableDatasetLoader('woman.stl')


def download_lobster(load=True):  # pragma: no cover
    """Download scan of a lobster.

    Originally obtained from Laser Design.

    Parameters
    ----------
    load : bool, default: True
        Load the dataset after downloading it when ``True``.  Set this
        to ``False`` and only the filename will be returned.

    Returns
    -------
    pyvista.PolyData | str
        DataSet or filename depending on ``load``.

    Examples
    --------
    >>> from pyvista import examples
    >>> dataset = examples.download_lobster()
    >>> dataset.plot()

    .. seealso::

        :ref:`Lobster Dataset <lobster_dataset>`
            See this dataset in the Dataset Gallery for more info.

    """
    return _download_dataset(_dataset_lobster, load=load)


_dataset_lobster = _SingleFileDownloadableDatasetLoader('lobster.ply')


def download_face2(load=True):  # pragma: no cover
    """Download scan of a man's face.

    Originally obtained from Laser Design.

    Parameters
    ----------
    load : bool, default: True
        Load the dataset after downloading it when ``True``.  Set this
        to ``False`` and only the filename will be returned.

    Returns
    -------
    pyvista.PolyData | str
        DataSet or filename depending on ``load``.

    Examples
    --------
    >>> from pyvista import examples
    >>> dataset = examples.download_face2()
    >>> dataset.plot()

    .. seealso::

        :ref:`Face2 Dataset <face2_dataset>`
            See this dataset in the Dataset Gallery for more info.

        :ref:`Face Dataset <face_dataset>`

    """
    return _download_dataset(_dataset_face2, load=load)


_dataset_face2 = _SingleFileDownloadableDatasetLoader('man_face.stl')


def download_urn(load=True):  # pragma: no cover
    """Download scan of a burial urn.

    Originally obtained from Laser Design.

    Parameters
    ----------
    load : bool, default: True
        Load the dataset after downloading it when ``True``.  Set this
        to ``False`` and only the filename will be returned.

    Returns
    -------
    pyvista.PolyData | str
        DataSet or filename depending on ``load``.

    Examples
    --------
    >>> from pyvista import examples
    >>> cpos = [
    ...     [-7.123e02, 5.715e02, 8.601e02],
    ...     [4.700e00, 2.705e02, -1.010e01],
    ...     [2.000e-01, 1.000e00, -2.000e-01],
    ... ]
    >>> dataset = examples.download_urn()
    >>> dataset.plot(cpos=cpos)

    .. seealso::

        :ref:`Urn Dataset <urn_dataset>`
            See this dataset in the Dataset Gallery for more info.

    """
    return _download_dataset(_dataset_urn, load=load)


_dataset_urn = _SingleFileDownloadableDatasetLoader('urn.stl')


def download_pepper(load=True):  # pragma: no cover
    """Download scan of a pepper (capsicum).

    Originally obtained from Laser Design.

    Parameters
    ----------
    load : bool, default: True
        Load the dataset after downloading it when ``True``.  Set this
        to ``False`` and only the filename will be returned.

    Returns
    -------
    pyvista.PolyData | str
        DataSet or filename depending on ``load``.

    Examples
    --------
    >>> from pyvista import examples
    >>> dataset = examples.download_pepper()
    >>> dataset.plot()

    .. seealso::

        :ref:`Pepper Dataset <pepper_dataset>`
            See this dataset in the Dataset Gallery for more info.

    """
    return _download_dataset(_dataset_pepper, load=load)


_dataset_pepper = _SingleFileDownloadableDatasetLoader('pepper.ply')


def download_drill(load=True):  # pragma: no cover
    """Download scan of a power drill.

    Originally obtained from Laser Design.

    Parameters
    ----------
    load : bool, default: True
        Load the dataset after downloading it when ``True``.  Set this
        to ``False`` and only the filename will be returned.

    Returns
    -------
    pyvista.PolyData | str
        DataSet or filename depending on ``load``.

    Examples
    --------
    >>> from pyvista import examples
    >>> dataset = examples.download_drill()
    >>> dataset.plot()

    .. seealso::

        :ref:`Drill Dataset <drill_dataset>`
            See this dataset in the Dataset Gallery for more info.

    """
    return _download_dataset(_dataset_drill, load=load)


_dataset_drill = _SingleFileDownloadableDatasetLoader('drill.obj')


def download_action_figure(load=True):  # pragma: no cover
    """Download scan of an action figure.

    Originally obtained from Laser Design.

    Parameters
    ----------
    load : bool, default: True
        Load the dataset after downloading it when ``True``.  Set this
        to ``False`` and only the filename will be returned.

    Returns
    -------
    pyvista.PolyData | str
        DataSet or filename depending on ``load``.

    Examples
    --------
    Show the action figure example. This also demonstrates how to use
    physically based rendering and lighting to make a good looking
    plot.

    >>> import pyvista as pv
    >>> from pyvista import examples
    >>> dataset = examples.download_action_figure()
    >>> _ = dataset.clean(inplace=True)
    >>> pl = pv.Plotter(lighting=None)
    >>> pl.add_light(pv.Light((30, 10, 10)))
    >>> _ = pl.add_mesh(
    ...     dataset,
    ...     color='w',
    ...     smooth_shading=True,
    ...     pbr=True,
    ...     metallic=0.3,
    ...     roughness=0.5,
    ... )
    >>> pl.camera_position = [
    ...     (32.3, 116.3, 220.6),
    ...     (-0.05, 3.8, 33.8),
    ...     (-0.017, 0.86, -0.51),
    ... ]
    >>> pl.show()

    .. seealso::

        :ref:`Action Figure Dataset <action_figure_dataset>`
            See this dataset in the Dataset Gallery for more info.

    """
    return _download_dataset(_dataset_action_figure, load=load)


_dataset_action_figure = _SingleFileDownloadableDatasetLoader('tigerfighter.obj')


def download_notch_stress(load=True):  # pragma: no cover
    """Download the FEA stress result from a notched beam.

    Parameters
    ----------
    load : bool, default: True
        Load the dataset after downloading it when ``True``.  Set this
        to ``False`` and only the filename will be returned.

    Returns
    -------
    pyvista.UnstructuredGrid | str
        DataSet or filename depending on ``load``.

    Examples
    --------
    >>> from pyvista import examples
    >>> dataset = examples.download_notch_stress()
    >>> dataset.plot(cmap='bwr')

    .. seealso::

        :ref:`Notch Stress Dataset <notch_stress_dataset>`
            See this dataset in the Dataset Gallery for more info.

        :ref:`Notch Displacement Dataset <notch_displacement_dataset>`

        :ref:`Aero Bracket Dataset <aero_bracket_dataset>`

        :ref:`Fea Bracket Dataset <fea_bracket_dataset>`

        :ref:`Fea Hertzian Contact Cylinder Dataset <fea_hertzian_contact_cylinder_dataset>`

    """
    return _download_dataset(_dataset_notch_stress, load=load)


_dataset_notch_stress = _SingleFileDownloadableDatasetLoader('notch_stress.vtk')


def download_notch_displacement(load=True):  # pragma: no cover
    """Download the FEA displacement result from a notched beam.

    Parameters
    ----------
    load : bool, default: True
        Load the dataset after downloading it when ``True``.  Set this
        to ``False`` and only the filename will be returned.

    Returns
    -------
    pyvista.UnstructuredGrid | str
        DataSet or filename depending on ``load``.

    Examples
    --------
    >>> from pyvista import examples
    >>> dataset = examples.download_notch_displacement()
    >>> dataset.plot(cmap='bwr')

    .. seealso::

        :ref:`Notch Displacement Dataset <notch_displacement_dataset>`
            See this dataset in the Dataset Gallery for more info.

        :ref:`Notch Stress Dataset <notch_stress_dataset>`

        :ref:`Aero Bracket Dataset <aero_bracket_dataset>`

        :ref:`Fea Bracket Dataset <fea_bracket_dataset>`

        :ref:`Fea Hertzian Contact Cylinder Dataset <fea_hertzian_contact_cylinder_dataset>`

    """
    return _download_dataset(_dataset_notch_displacement, load=load)


_dataset_notch_displacement = _SingleFileDownloadableDatasetLoader('notch_disp.vtu')


def download_louis_louvre(load=True):  # pragma: no cover
    """Download the Louis XIV de France statue at the Louvre, Paris.

    Statue found in the Napoléon Courtyard of Louvre Palace. It is a
    copy in plomb of the original statue in Versailles, made by
    Bernini and Girardon.

    Originally downloaded from `sketchfab <https://sketchfab.com/3d-models/louis-xiv-de-france-louvre-paris-a0cc0e7eee384c99838dff2857b8158c>`_

    Parameters
    ----------
    load : bool, default: True
        Load the dataset after downloading it when ``True``.  Set this
        to ``False`` and only the filename will be returned.

    Returns
    -------
    pyvista.PolyData | str
        DataSet or filename depending on ``load``.

    Examples
    --------
    Plot the Louis XIV statue with custom lighting and camera angle.

    >>> from pyvista import examples
    >>> import pyvista as pv
    >>> dataset = examples.download_louis_louvre()
    >>> pl = pv.Plotter(lighting=None)
    >>> _ = pl.add_mesh(dataset, smooth_shading=True)
    >>> pl.add_light(pv.Light((10, -10, 10)))
    >>> pl.camera_position = [
    ...     [-6.71, -14.55, 15.17],
    ...     [1.44, 2.54, 9.84],
    ...     [0.16, 0.22, 0.96],
    ... ]
    >>> pl.show()

    .. seealso::

        :ref:`Louis Louvre Dataset <louis_louvre_dataset>`
            See this dataset in the Dataset Gallery for more info.

        :ref:`pbr_example`
            Example using this dataset.

    """
    return _download_dataset(_dataset_louis_louvre, load=load)


_dataset_louis_louvre = _SingleFileDownloadableDatasetLoader('louis.ply')


def download_cylinder_crossflow(load=True):  # pragma: no cover
    """Download CFD result for cylinder in cross flow at Re=35.

    Parameters
    ----------
    load : bool, default: True
        Load the dataset after downloading it when ``True``.  Set this
        to ``False`` and only the filename will be returned.

    Returns
    -------
    pyvista.MultiBlock | str
        DataSet or filename depending on ``load``.

    Examples
    --------
    >>> from pyvista import examples
    >>> dataset = examples.download_cylinder_crossflow()
    >>> dataset.plot(cpos='xy', cmap='blues', rng=[-200, 500])

    .. seealso::

        :ref:`Cylinder Crossflow Dataset <cylinder_crossflow_dataset>`
            See this dataset in the Dataset Gallery for more info.

        :ref:`2d_streamlines_example`
            Example using this dataset.

    """
    return _download_dataset(_dataset_cylinder_crossflow, load=load)


def _cylinder_crossflow_files_func():  # pragma: no cover
    case = _SingleFileDownloadableDatasetLoader('EnSight/CylinderCrossflow/cylinder_Re35.case')
    geo = _DownloadableFile('EnSight/CylinderCrossflow/cylinder_Re35.geo')
    scl1 = _DownloadableFile('EnSight/CylinderCrossflow/cylinder_Re35.scl1')
    scl2 = _DownloadableFile('EnSight/CylinderCrossflow/cylinder_Re35.scl2')
    vel = _DownloadableFile('EnSight/CylinderCrossflow/cylinder_Re35.vel')
    return case, geo, scl1, scl2, vel


_dataset_cylinder_crossflow = _MultiFileDownloadableDatasetLoader(
    files_func=_cylinder_crossflow_files_func,
)


def download_naca(load=True):  # pragma: no cover
    """Download NACA airfoil dataset in EnSight format.

    Parameters
    ----------
    load : bool, default: True
        Load the dataset after downloading it when ``True``.  Set this
        to ``False`` and only the filename will be returned.

    Returns
    -------
    pyvista.MultiBlock | str
        DataSet or filename depending on ``load``.

    Examples
    --------
    Plot the density of the air surrounding the NACA airfoil using the
    ``"jet"`` color map.

    >>> from pyvista import examples
    >>> cpos = [[-0.22, 0.0, 2.52], [0.43, 0.0, 0.0], [0.0, 1.0, 0.0]]
    >>> dataset = examples.download_naca()
    >>> dataset.plot(cpos=cpos, cmap="jet")

    .. seealso::

        :ref:`Naca Dataset <naca_dataset>`
            See this dataset in the Dataset Gallery for more info.

        :ref:`reader_example`
            Example using this dataset.

    """
    return _download_dataset(_dataset_naca, load=load)


def _naca_files_func():
    case = _SingleFileDownloadableDatasetLoader('EnSight/naca.bin.case')
    dens1 = _DownloadableFile('EnSight/naca.gold.bin.DENS_1')
    dens3 = _DownloadableFile('EnSight/naca.gold.bin.DENS_3')
    geo = _DownloadableFile('EnSight/naca.gold.bin.geo')
    return case, dens1, dens3, geo


_dataset_naca = _MultiFileDownloadableDatasetLoader(files_func=_naca_files_func)


def download_lshape(load=True):  # pragma: no cover
    """Download LShape dataset in EnSight format.

    Parameters
    ----------
    load : bool, default: True
        Load the dataset after downloading it when ``True``.  Set this
        to ``False`` and only the filename will be returned.

    Returns
    -------
    pyvista.MultiBlock | str
        DataSet or filename depending on ``load``.

    Examples
    --------
    Load and plot the dataset.

    >>> from pyvista import examples
    >>> mesh = examples.download_lshape()["all"]
    >>> warped = mesh.warp_by_vector(factor=30)
    >>> warped.plot(scalars="displacement")

    .. seealso::

        :ref:`Lshape Dataset <lshape_dataset>`
            See this dataset in the Dataset Gallery for more info.

    """
    return _download_dataset(_dataset_lshape, load=load)


def _lshape_files_func():  # pragma: no cover
    def read_func(filename):
        reader = pyvista.get_reader(filename)
        reader.set_active_time_set(1)
        reader.set_active_time_value(1.0)
        return reader.read()

    case = _SingleFileDownloadableDatasetLoader('EnSight/LShape.case', read_func=read_func)
    geo = _DownloadableFile('EnSight/LShape_geometry.geo')
    var = _DownloadableFile('EnSight/LShape_displacement.var')
    return case, geo, var


_dataset_lshape = _MultiFileDownloadableDatasetLoader(files_func=_lshape_files_func)


def download_wavy(load=True):  # pragma: no cover
    """Download PVD file of a 2D wave.

    Parameters
    ----------
    load : bool, default: True
        Load the dataset after downloading it when ``True``.  Set this
        to ``False`` and only the filename will be returned.

    Returns
    -------
    pyvista.MultiBlock | str
        DataSet or filename depending on ``load``.

    Examples
    --------
    >>> from pyvista import examples
    >>> dataset = examples.download_wavy()
    >>> dataset.plot()

    .. seealso::

        :ref:`Wavy Dataset <wavy_dataset>`
            See this dataset in the Dataset Gallery for more info.

        :ref:`reader_example`
            Example using this dataset.

    """
    return _download_dataset(_dataset_wavy, load=load)


_dataset_wavy = _SingleFileDownloadableDatasetLoader('PVD/wavy.zip', target_file='unzip/wavy.pvd')


def download_single_sphere_animation(load=True):  # pragma: no cover
    """Download PVD file for single sphere.

    Parameters
    ----------
    load : bool, default: True
        Load the dataset after downloading it when ``True``.  Set this
        to ``False`` and only the filename will be returned.

    Returns
    -------
    pyvista.MultiBlock | str
        DataSet or filename depending on ``load``.

    Examples
    --------
    >>> import os
    >>> from tempfile import mkdtemp
    >>> import pyvista as pv
    >>> from pyvista import examples
    >>> filename = examples.download_single_sphere_animation(load=False)
    >>> reader = pv.PVDReader(filename)

    Write the gif to a temporary directory. Normally you would write to a local
    path.

    >>> gif_filename = os.path.join(mkdtemp(), 'single_sphere.gif')

    Generate the animation.

    >>> plotter = pv.Plotter()
    >>> plotter.open_gif(gif_filename)
    >>> for time_value in reader.time_values:
    ...     reader.set_active_time_value(time_value)
    ...     mesh = reader.read()
    ...     _ = plotter.add_mesh(mesh, smooth_shading=True)
    ...     _ = plotter.add_text(f"Time: {time_value:.0f}", color="black")
    ...     plotter.write_frame()
    ...     plotter.clear()
    ...     plotter.enable_lightkit()
    ...
    >>> plotter.close()

    .. seealso::

        :ref:`Single Sphere Animation Dataset <single_sphere_animation_dataset>`
            See this dataset in the Dataset Gallery for more info.

        :ref:`Dual Sphere Animation Dataset <dual_sphere_animation_dataset>`

    """
    return _download_dataset(_dataset_single_sphere_animation, load=load)


_dataset_single_sphere_animation = _SingleFileDownloadableDatasetLoader(
    'PVD/paraview/singleSphereAnimation.zip',
    target_file='singleSphereAnimation.pvd',
)


def download_dual_sphere_animation(load=True):  # pragma: no cover
    """Download PVD file for double sphere.

    Parameters
    ----------
    load : bool, default: True
        Load the dataset after downloading it when ``True``.  Set this
        to ``False`` and only the filename will be returned.

    Returns
    -------
    pyvista.MultiBlock | str
        DataSet or filename depending on ``load``.

    Examples
    --------
    >>> import os
    >>> from tempfile import mkdtemp
    >>> import pyvista as pv
    >>> from pyvista import examples
    >>> filename = examples.download_dual_sphere_animation(load=False)
    >>> reader = pv.PVDReader(filename)

    Write the gif to a temporary directory. Normally you would write to a local
    path.

    >>> gif_filename = os.path.join(mkdtemp(), 'dual_sphere.gif')

    Generate the animation.

    >>> plotter = pv.Plotter()
    >>> plotter.open_gif(gif_filename)
    >>> for time_value in reader.time_values:
    ...     reader.set_active_time_value(time_value)
    ...     mesh = reader.read()
    ...     _ = plotter.add_mesh(mesh, smooth_shading=True)
    ...     _ = plotter.add_text(f"Time: {time_value:.0f}", color="black")
    ...     plotter.write_frame()
    ...     plotter.clear()
    ...     plotter.enable_lightkit()
    ...
    >>> plotter.close()

    .. seealso::

        :ref:`Dual Sphere Animation Dataset <dual_sphere_animation_dataset>`
            See this dataset in the Dataset Gallery for more info.

        :ref:`Single Sphere Animation Dataset <single_sphere_animation_dataset>`

    """
    return _download_dataset(_dataset_dual_sphere_animation, load=load)


_dataset_dual_sphere_animation = _SingleFileDownloadableDatasetLoader(
    'PVD/paraview/dualSphereAnimation.zip',
    target_file='dualSphereAnimation.pvd',
)


def download_osmnx_graph(load=True):  # pragma: no cover
    """Load a simple street map from Open Street Map.

    Generated from:

    .. code:: python

        >>> import osmnx as ox  # doctest:+SKIP
        >>> address = 'Holzgerlingen DE'  # doctest:+SKIP
        >>> graph = ox.graph_from_address(
        ...     address, dist=500, network_type='drive'
        ... )  # doctest:+SKIP
        >>> pickle.dump(
        ...     graph, open('osmnx_graph.p', 'wb')
        ... )  # doctest:+SKIP

    Parameters
    ----------
    load : bool, default: True
        Load the dataset after downloading it when ``True``.  Set this
        to ``False`` and only the filename will be returned.

    Returns
    -------
    networkx.classes.multidigraph.MultiDiGraph
        An osmnx graph of the streets of Holzgerlingen, Germany.

    Examples
    --------
    >>> from pyvista import examples
    >>> graph = examples.download_osmnx_graph()  # doctest:+SKIP

    """
    # Deprecated on v0.44.0, estimated removal on v0.47.0
    warnings.warn(
        '`download_osmnx_graph` is deprecated and will be removed in v0.47.0. Please use https://github.com/pyvista/pyvista-osmnx.',
        PyVistaDeprecationWarning,
    )
    if pyvista._version.version_info >= (0, 47):
        raise RuntimeError('Remove this deprecated function')
    try:
        import osmnx  # noqa: F401
    except ImportError:
        raise ImportError('Install `osmnx` to use this example')
    return _download_dataset(_dataset_osmnx_graph, load=load)


def _osmnx_graph_read_func(filename):  # pragma: no cover
    import pickle

    return pickle.load(Path(filename).open('rb'))  # noqa: SIM115


_dataset_osmnx_graph = _SingleFileDownloadableDatasetLoader(
    'osmnx_graph.p',
    read_func=_osmnx_graph_read_func,
)


def download_cavity(load=True):  # pragma: no cover
    """Download cavity OpenFOAM example.

    Retrieved from
    `Kitware VTK Data <https://data.kitware.com/#collection/55f17f758d777f6ddc7895b7/folder/5afd932e8d777f15ebe1b183>`_.

    Parameters
    ----------
    load : bool, default: True
        Load the dataset after downloading it when ``True``.  Set this
        to ``False`` and only the filename will be returned.

    Returns
    -------
    pyvista.MultiBlock | str
        DataSet or filename depending on ``load``.

    Examples
    --------
    >>> from pyvista import examples
    >>> dataset = examples.download_cavity()  # doctest:+SKIP

    .. seealso::

        :ref:`Osmnx Graph Dataset <osmnx_graph_dataset>`
            See this dataset in the Dataset Gallery for more info.

        :ref:`openfoam_example`
            Full example using this dataset.

    """
    return _download_dataset(_dataset_cavity, load=load)


_dataset_cavity = _SingleFileDownloadableDatasetLoader(
    'OpenFOAM.zip',
    target_file='cavity/case.foam',
)


def download_openfoam_tubes(load=True):  # pragma: no cover
    """Download tubes OpenFOAM example.

    Data generated from public SimScale examples at `SimScale Project Library -
    Turbo <https://www.simscale.com/projects/ayarnoz/turbo/>`_.

    Licensing for this dataset is granted to freely and without restriction
    reproduce, distribute, publish according to the `SimScale Terms and
    Conditions <https://www.simscale.com/terms-and-conditions/>`_.

    Parameters
    ----------
    load : bool, default: True
        Load the dataset after downloading it when ``True``.  Set this
        to ``False`` and only the filename will be returned.

    Returns
    -------
    pyvista.MultiBlock | str
        DataSet or filename depending on ``load``.

    Examples
    --------
    Plot the outline of the dataset along with a cross section of the flow velocity.

    >>> import pyvista as pv
    >>> from pyvista import examples
    >>> dataset = examples.download_openfoam_tubes()
    >>> air = dataset[0]
    >>> y_slice = air.slice('y')
    >>> pl = pv.Plotter()
    >>> _ = pl.add_mesh(
    ...     y_slice,
    ...     scalars='U',
    ...     lighting=False,
    ...     scalar_bar_args={'title': 'Flow Velocity'},
    ... )
    >>> _ = pl.add_mesh(air, color='w', opacity=0.25)
    >>> pl.enable_anti_aliasing()
    >>> pl.show()

    .. seealso::

        :ref:`Openfoam Tubes Dataset <openfoam_tubes_dataset>`
            See this dataset in the Dataset Gallery for more info.

        :ref:`openfoam_tubes_example`
            Full example using this dataset.

    """
    return _download_dataset(_dataset_openfoam_tubes, load=load)


def _openfoam_tubes_read_func(filename):  # pragma: no cover
    reader = pyvista.OpenFOAMReader(filename)
    reader.set_active_time_value(1000)
    return reader.read()


_dataset_openfoam_tubes = _SingleFileDownloadableDatasetLoader(
    'fvm/turbo_incompressible/Turbo-Incompressible_3-Run_1-SOLUTION_FIELDS.zip',
    target_file='case.foam',
)


def download_lucy(load=True):  # pragma: no cover
    """Download the lucy angel mesh.

    Original downloaded from the `The Stanford 3D Scanning Repository
    <http://graphics.stanford.edu/data/3Dscanrep/>`_ and decimated to
    approximately 100k triangle.

    Parameters
    ----------
    load : bool, default: True
        Load the dataset after downloading it when ``True``.  Set this
        to ``False`` and only the filename will be returned.

    Returns
    -------
    pyvista.PolyData | str
        DataSet or filename depending on ``load``.

    Examples
    --------
    Plot the Lucy Angel dataset with custom lighting.

    >>> from pyvista import examples
    >>> import pyvista as pv
    >>> dataset = examples.download_lucy()

    Create a light at the "flame".

    >>> flame_light = pv.Light(
    ...     color=[0.886, 0.345, 0.133],
    ...     position=[550, 140, 950],
    ...     intensity=1.5,
    ...     positional=True,
    ...     cone_angle=90,
    ...     attenuation_values=(0.001, 0.005, 0),
    ... )

    Create a scene light.

    >>> scene_light = pv.Light(intensity=0.2)

    >>> pl = pv.Plotter(lighting=None)
    >>> _ = pl.add_mesh(dataset, smooth_shading=True)
    >>> pl.add_light(flame_light)
    >>> pl.add_light(scene_light)
    >>> pl.background_color = 'k'
    >>> pl.show()

    .. seealso::

        :ref:`Lucy Dataset <lucy_dataset>`
            See this dataset in the Dataset Gallery for more info.

        :ref:`jupyter_plotting`
            Example using this dataset.

    """
    return _download_dataset(_dataset_lucy, load=load)


_dataset_lucy = _SingleFileDownloadableDatasetLoader('lucy.ply')


def download_pump_bracket(load=True):  # pragma: no cover
    """Download the pump bracket example dataset.

    Data generated from public SimScale examples at `SimScale Project Library -
    Turbo <https://www.simscale.com/projects/STR/bracket/>`_.

    Licensing for this dataset is granted freely and without restriction to
    reproduce, distribute, and publish according to the `SimScale Terms and
    Conditions <https://www.simscale.com/terms-and-conditions/>`_.

    Parameters
    ----------
    load : bool, default: True
        Load the dataset after downloading it when ``True``.  Set this
        to ``False`` and only the filename will be returned.

    Returns
    -------
    UnstructuredGrid | str
        DataSet or filename depending on ``load``.

    Examples
    --------
    Load the dataset.

    >>> import pyvista as pv
    >>> from pyvista import examples
    >>> dataset = examples.download_pump_bracket()
    >>> dataset
    UnstructuredGrid (...)
      N Cells:    124806
      N Points:   250487
      X Bounds:   -5.000e-01, 5.000e-01
      Y Bounds:   -4.000e-01, 0.000e+00
      Z Bounds:   -2.500e-02, 2.500e-02
      N Arrays:   10

    Plot the displacement of the 4th mode shape as scalars.

    >>> cpos = [
    ...     (0.744, -0.502, -0.830),
    ...     (0.0520, -0.160, 0.0743),
    ...     (-0.180, -0.958, 0.224),
    ... ]
    >>> dataset.plot(
    ...     scalars='disp_3',
    ...     cpos=cpos,
    ...     show_scalar_bar=False,
    ...     ambient=0.2,
    ...     anti_aliasing='fxaa',
    ... )

    .. seealso::

        :ref:`Pump Bracket Dataset <pump_bracket_dataset>`
            See this dataset in the Dataset Gallery for more info.

        :ref:`pump_bracket_example`
            Full example using this dataset.

    """
    return _download_dataset(_dataset_pump_bracket, load=load)


_dataset_pump_bracket = _SingleFileDownloadableDatasetLoader(
    'fea/pump_bracket/pump_bracket.zip',
    target_file='pump_bracket.vtk',
)


def download_electronics_cooling(load=True):  # pragma: no cover
    """Download the electronics cooling example datasets.

    Data generated from public SimScale examples at `SimScale Project Library -
    Turbo <https://www.simscale.com/projects/ayarnoz/turbo/>`_.

    Licensing for this dataset is granted to freely and without restriction
    reproduce, distribute, publish according to the `SimScale Terms and
    Conditions <https://www.simscale.com/terms-and-conditions/>`_.

    Parameters
    ----------
    load : bool, default: True
        Load the dataset after downloading it when ``True``.  Set this
        to ``False`` and only the filename will be returned.

    Returns
    -------
    tuple[PolyData, UnstructuredGrid] | list[str]
        DataSets or filenames depending on ``load``.

    Examples
    --------
    Load the datasets and plot the air velocity through the electronics.

    >>> import pyvista as pv
    >>> from pyvista import examples
    >>> structure, air = examples.download_electronics_cooling()

    Show the type and bounds of the datasets.

    >>> structure, air
    (PolyData (...)
      N Cells:    344270
      N Points:   187992
      N Strips:   0
      X Bounds:   -3.000e-03, 1.530e-01
      Y Bounds:   -3.000e-03, 2.030e-01
      Z Bounds:   -9.000e-03, 4.200e-02
      N Arrays:   4, UnstructuredGrid (...)
      N Cells:    1749992
      N Points:   610176
      X Bounds:   -1.388e-18, 1.500e-01
      Y Bounds:   -3.000e-03, 2.030e-01
      Z Bounds:   -6.000e-03, 4.400e-02
      N Arrays:   10)

    >>> z_slice = air.clip('z', value=-0.005)
    >>> pl = pv.Plotter()
    >>> pl.enable_ssao(radius=0.01)
    >>> _ = pl.add_mesh(
    ...     z_slice,
    ...     scalars='U',
    ...     lighting=False,
    ...     scalar_bar_args={'title': 'Velocity'},
    ... )
    >>> _ = pl.add_mesh(
    ...     structure,
    ...     color='w',
    ...     smooth_shading=True,
    ...     split_sharp_edges=True,
    ... )
    >>> pl.camera_position = 'xy'
    >>> pl.camera.roll = 90
    >>> pl.enable_anti_aliasing('fxaa')
    >>> pl.show()

    .. seealso::

        :ref:`Electronics Cooling Dataset <electronics_cooling_dataset>`
            See this dataset in the Dataset Gallery for more info.

        :ref:`openfoam_cooling_example`
            Full example using this dataset.

    """
    return _download_dataset(_dataset_electronics_cooling, load=load)


def _electronics_cooling_files_func():  # pragma: no cover
    _structure = _SingleFileDownloadableDatasetLoader(
        'fvm/cooling_electronics/datasets.zip',
        target_file='structure.vtp',
    )
    _air = _SingleFileDownloadableDatasetLoader(
        'fvm/cooling_electronics/datasets.zip',
        target_file='air.vtu',
    )
    return _structure, _air


_dataset_electronics_cooling = _MultiFileDownloadableDatasetLoader(
    _electronics_cooling_files_func,
    load_func=_load_as_multiblock,
)


def download_can(partial=False, load=True):  # pragma: no cover
    """Download the can dataset mesh.

    File obtained from `Kitware <https://www.kitware.com/>`_. Used
    for testing hdf files.

    Parameters
    ----------
    partial : bool, default: False
        Load part of the dataset.

    load : bool, default: True
        Load the dataset after downloading it when ``True``.  Set this
        to ``False`` and only the filename will be returned.

    Returns
    -------
    pyvista.PolyData, str, or list[str]
        The example ParaView can DataSet or file path(s).

    Examples
    --------
    Plot the can dataset.

    >>> from pyvista import examples
    >>> import pyvista as pv
    >>> dataset = examples.download_can()  # doctest:+SKIP
    >>> dataset.plot(scalars='VEL', smooth_shading=True)  # doctest:+SKIP

    .. seealso::

        :ref:`Can Dataset <can_dataset>`
            See this dataset in the Dataset Gallery for more info.

        :ref:`Can Crushed Hdf Dataset <can_crushed_hdf_dataset>`

        :ref:`Can Crushed Vtu Dataset <can_crushed_vtu_dataset>`

    """
    if partial:
        return _download_dataset(__can_partial, load=load)
    else:
        return _download_dataset(_dataset_can, load=load)


def _dataset_can_files_func():  # pragma: no cover
    if pyvista.vtk_version_info > (9, 1):
        raise VTKVersionError(
            'This example file is deprecated for VTK v9.2.0 and newer. '
            'Use `download_can_crushed_hdf` instead.',
        )
    can_0 = _SingleFileDownloadableDatasetLoader('hdf/can_0.hdf')
    can_1 = _SingleFileDownloadableDatasetLoader('hdf/can_1.hdf')
    can_2 = _SingleFileDownloadableDatasetLoader('hdf/can_2.hdf')
    return can_0, can_1, can_2


_dataset_can = _MultiFileDownloadableDatasetLoader(
    files_func=_dataset_can_files_func,
    load_func=_load_and_merge,
)
__can_partial = _SingleFileDownloadableDatasetLoader('hdf/can_0.hdf')


def download_can_crushed_hdf(load=True):  # pragma: no cover
    """Download the crushed can dataset.

    File obtained from `Kitware <https://www.kitware.com/>`_. Used
    for testing hdf files.

    Originally built using VTK v9.2.0rc from:

    ``VTK/build/ExternalTesting/can-vtu.hdf``

    Parameters
    ----------
    load : bool, default: True
        Load the dataset after downloading it when ``True``.  Set this
        to ``False`` and only the filename will be returned.

    Returns
    -------
    pyvista.UnstructuredGrid | str
        Crushed can dataset or path depending on the value of ``load``.

    Examples
    --------
    Plot the crushed can dataset.

    >>> from pyvista import examples
    >>> import pyvista as pv
    >>> dataset = examples.download_can_crushed_hdf()
    >>> dataset.plot(smooth_shading=True)

    .. seealso::

        :ref:`Can Crushed Hdf Dataset <can_crushed_hdf_dataset>`
            See this dataset in the Dataset Gallery for more info.

        :ref:`Can Crushed Vtu Dataset <can_crushed_vtu_dataset>`

        :ref:`Can Dataset <can_dataset>`

    """
    return _download_dataset(_dataset_can_crushed_hdf, load=load)


_dataset_can_crushed_hdf = _SingleFileDownloadableDatasetLoader('hdf/can-vtu.hdf')


def download_can_crushed_vtu(load=True):  # pragma: no cover
    """Download the crushed can dataset.

    File obtained from `Kitware <https://www.kitware.com/>`_. Used
    for testing vtu files.

    Originally from VTKDataFiles-9.3.0.tar.gz.

    Parameters
    ----------
    load : bool, default: True
        Load the dataset after downloading it when ``True``.  Set this
        to ``False`` and only the filename will be returned.

    Returns
    -------
    pyvista.UnstructuredGrid | str
        Crushed can dataset or path depending on the value of ``load``.

    Examples
    --------
    Plot the crushed can dataset.

    >>> from pyvista import examples
    >>> import pyvista as pv
    >>> dataset = examples.download_can_crushed_vtu()
    >>> dataset.plot(smooth_shading=True)

    .. seealso::

        :ref:`Can Crushed Vtu Dataset <can_crushed_vtu_dataset>`
            See this dataset in the Dataset Gallery for more info.

        :ref:`Can Crushed Hdf Dataset <can_crushed_hdf_dataset>`

        :ref:`Can Dataset <can_dataset>`

    """
    return _download_dataset(_dataset_can_crushed_vtu, load=load)


_dataset_can_crushed_vtu = _SingleFileDownloadableDatasetLoader('can.vtu')


def download_cgns_structured(load=True):  # pragma: no cover
    """Download the structured CGNS dataset mesh.

    Originally downloaded from `CFD General Notation System Example Files
    <https://cgns.github.io/CGNSFiles.html>`_

    Parameters
    ----------
    load : bool, default: True
        Load the dataset after downloading it when ``True``.  Set this
        to ``False`` and only the filename will be returned.

    Returns
    -------
    pyvista.MultiBlock | str
        Structured, 12 block, 3-D constricting channel, with example use of
        Family_t for BCs (ADF type). If ``load`` is ``False``, then the path of the
        example CGNS file is returned.

    Examples
    --------
    Plot the example CGNS dataset.

    >>> from pyvista import examples
    >>> import pyvista as pv
    >>> dataset = examples.download_cgns_structured()
    >>> dataset[0].plot(scalars='Density')

    .. seealso::

        :ref:`Cgns Structured Dataset <cgns_structured_dataset>`
            See this dataset in the Dataset Gallery for more info.

        :ref:`Cgns Multi Dataset <cgns_multi_dataset>`

    """
    return _download_dataset(_dataset_cgns_structured, load=load)


_dataset_cgns_structured = _SingleFileDownloadableDatasetLoader('cgns/sqnz_s.adf.cgns')


def download_tecplot_ascii(load=True):  # pragma: no cover
    """Download the single block ASCII Tecplot dataset.

    Originally downloaded from Paul Bourke's
    `Sample file <http://paulbourke.net/dataformats/tp/sample.tp>`_

    Parameters
    ----------
    load : bool, default: True
        Load the dataset after downloading it when ``True``.  Set this
        to ``False`` and only the filename will be returned.

    Returns
    -------
    pyvista.MultiBlock | str
        Multiblock format with only 1 data block, simple geometric shape.
        If ``load`` is ``False``, then the path of the example Tecplot file
        is returned.

    Examples
    --------
    Plot the example Tecplot dataset.

    >>> from pyvista import examples
    >>> import pyvista as pv
    >>> dataset = examples.download_tecplot_ascii()
    >>> dataset.plot()

    .. seealso::

        :ref:`Tecplot Ascii Dataset <tecplot_ascii_dataset>`
            See this dataset in the Dataset Gallery for more info.

    """
    return _download_dataset(_dataset_tecplot_ascii, load=load)


_dataset_tecplot_ascii = _SingleFileDownloadableDatasetLoader('tecplot_ascii.dat')


def download_cgns_multi(load=True):  # pragma: no cover
    """Download a multielement airfoil with a cell centered solution.

    Originally downloaded from `CFD General Notation System Example Files
    <https://cgns.github.io/CGNSFiles.html>`_

    Parameters
    ----------
    load : bool, default: True
        Load the dataset after downloading it when ``True``.  Set this
        to ``False`` and only the filename will be returned.

    Returns
    -------
    pyvista.MultiBlock | str
        Structured, 4 blocks, 2D (2 planes in third dimension) multielement
        airfoil, with cell centered solution. If ``load`` is ``False``, then the path of the
        example CGNS file is returned.

    Examples
    --------
    Plot the airfoil dataset. Merge the multi-block and then plot the airfoil's
    ``"ViscosityEddy"``. Convert the cell data to point data as in this
    dataset, the solution is stored within the cells.

    >>> from pyvista import examples
    >>> import pyvista as pv
    >>> dataset = examples.download_cgns_multi()
    >>> ugrid = dataset.combine()
    >>> ugrid = ugrid = ugrid.cell_data_to_point_data()
    >>> ugrid.plot(
    ...     cmap='bwr',
    ...     scalars='ViscosityEddy',
    ...     zoom=4,
    ...     cpos='xz',
    ...     show_scalar_bar=False,
    ... )

    .. seealso::

        :ref:`Cgns Multi Dataset <cgns_multi_dataset>`
            See this dataset in the Dataset Gallery for more info.

        :ref:`Cgns Structured Dataset <cgns_structured_dataset>`

    """
    return _download_dataset(_dataset_cgns_multi, load=load)


def _cgns_multi_read_func(filename):  # pragma: no cover
    reader = pyvista.get_reader(filename)
    # disable reading the boundary patch. As of VTK 9.1.0 this generates
    # messages like "Skipping BC_t node: BC_t type 'BCFarfield' not supported
    # yet."
    reader.load_boundary_patch = False
    return reader.read()


_dataset_cgns_multi = _SingleFileDownloadableDatasetLoader(
    'cgns/multi.cgns',
    read_func=_cgns_multi_read_func,
)


def download_dicom_stack(load: bool = True) -> pyvista.ImageData | str:  # pragma: no cover
    """Download TCIA DICOM stack volume.

    Original download from the `The Cancer Imaging Archive (TCIA)
    <https://www.cancerimagingarchive.net/>`_. This is part of the
    Clinical Proteomic Tumor Analysis Consortium Sarcomas (CPTAC-SAR)
    collection.

    Parameters
    ----------
    load : bool, default: True
        Load the dataset after downloading it when ``True``.  Set this
        to ``False`` and only the filename will be returned.

    Returns
    -------
    pyvista.ImageData | str
        DataSet or path depending on ``load``.

    References
    ----------
    * **Data Citation**

        National Cancer Institute Clinical Proteomic Tumor Analysis Consortium
        (CPTAC). (2018).  Radiology Data from the Clinical Proteomic Tumor
        Analysis Consortium Sarcomas [CPTAC-SAR] collection [Data set]. The
        Cancer Imaging Archive.  DOI: 10.7937/TCIA.2019.9bt23r95

    * **Acknowledgement**

        Data used in this publication were generated by the National Cancer Institute Clinical
        Proteomic Tumor Analysis Consortium (CPTAC).

    * **TCIA Citation**

        Clark K, Vendt B, Smith K, Freymann J, Kirby J, Koppel P, Moore S, Phillips S,
        Maffitt D, Pringle M, Tarbox L, Prior F. The Cancer Imaging Archive (TCIA):  # pragma: no cover
        Maintaining and Operating a Public Information Repository, Journal of Digital Imaging,
        Volume 26, Number 6, December, 2013, pp 1045-1057. doi: 10.1007/s10278-013-9622-7

    Examples
    --------
    >>> from pyvista import examples
    >>> dataset = examples.download_dicom_stack()
    >>> dataset.plot(volume=True, zoom=3, show_scalar_bar=False)

    .. seealso::

        :ref:`Dicom Stack Dataset <dicom_stack_dataset>`
            See this dataset in the Dataset Gallery for more info.

        :ref:`medical_dataset_gallery`
            Browse other medical datasets.

    """
    return _download_dataset(_dataset_dicom_stack, load=load)


_dataset_dicom_stack = _SingleFileDownloadableDatasetLoader(
    'DICOM_Stack/data.zip',
    target_file='data',
)


def download_parched_canal_4k(load=True):  # pragma: no cover
    """Download parched canal 4k dataset.

    Parameters
    ----------
    load : bool, default: True
        Load the dataset after downloading it when ``True``.  Set this
        to ``False`` and only the filename will be returned.

    Returns
    -------
    pyvista.Texture | str
        DataSet or filename depending on ``load``.

    Examples
    --------
    >>> from pyvista import examples
    >>> dataset = examples.download_parched_canal_4k()
    >>> dataset.plot(cpos="xy")

    .. seealso::

        :ref:`Parched Canal 4k Dataset <parched_canal_4k_dataset>`
            See this dataset in the Dataset Gallery for more info.

    """
    return _download_dataset(_dataset_parched_canal_4k, load=load)


_dataset_parched_canal_4k = _SingleFileDownloadableDatasetLoader(
    'parched_canal_4k.hdr',
    read_func=read_texture,
)


def download_cells_nd(load=True):  # pragma: no cover
    """Download example AVS UCD dataset.

    Parameters
    ----------
    load : bool, default: True
        Load the dataset after downloading it when ``True``.  Set this
        to ``False`` and only the filename will be returned.

    Returns
    -------
    pyvista.UnstructuredGrid | str
        DataSet or filename depending on ``load``.

    Examples
    --------
    >>> from pyvista import examples
    >>> dataset = examples.download_cells_nd()
    >>> dataset.plot(cpos="xy")

    .. seealso::

        :ref:`CellsNd Dataset <cells_nd_dataset>`
            See this dataset in the Dataset Gallery for more info.

    """
    return _download_dataset(_dataset_cells_nd, load=load)


_dataset_cells_nd = _SingleFileDownloadableDatasetLoader('cellsnd.ascii.inp')


def download_moonlanding_image(load=True):  # pragma: no cover
    """Download the Moon landing image.

    This is a noisy image originally obtained from `Scipy Lecture Notes
    <https://scipy-lectures.org/index.html>`_ and can be used to demonstrate a
    low pass filter.

    See the `scipy-lectures license
    <http://scipy-lectures.org/preface.html#license>`_ for more details
    regarding this image's use and distribution.

    Parameters
    ----------
    load : bool, default: True
        Load the dataset after downloading it when ``True``.  Set this
        to ``False`` and only the filename will be returned.

    Returns
    -------
    pyvista.ImageData | str
        ``DataSet`` or filename depending on ``load``.

    Examples
    --------
    >>> from pyvista import examples
    >>> dataset = examples.download_moonlanding_image()
    >>> dataset.plot(
    ...     cpos='xy',
    ...     cmap='gray',
    ...     background='w',
    ...     show_scalar_bar=False,
    ... )

    .. seealso::

        :ref:`Moonlanding Image Dataset <moonlanding_image_dataset>`
            See this dataset in the Dataset Gallery for more info.

        :ref:`image_fft_example`
            Full example using this dataset.

    """
    return _download_dataset(_dataset_moonlanding_image, load=load)


_dataset_moonlanding_image = _SingleFileDownloadableDatasetLoader('moonlanding.png')


def download_angular_sector(load=True):  # pragma: no cover
    """Download the angular sector dataset.

    Parameters
    ----------
    load : bool, default: True
        Load the dataset after downloading it when ``True``.  Set this
        to ``False`` and only the filename will be returned.

    Returns
    -------
    pyvista.UnstructuredGrid | str
        DataSet or filename depending on ``load``.

    Examples
    --------
    >>> from pyvista import examples
    >>> dataset = examples.download_angular_sector()
    >>> dataset.plot(scalars='PointId')

    .. seealso::

        :ref:`Angular Sector Dataset <angular_sector_dataset>`
            See this dataset in the Dataset Gallery for more info.

    """
    return _download_dataset(_dataset_angular_sector, load=load)


_dataset_angular_sector = _SingleFileDownloadableDatasetLoader('AngularSector.vtk')


def download_mount_damavand(load=True):  # pragma: no cover
    """Download the Mount Damavand dataset.

    Visualize 3D models of Damavand Volcano, Alborz, Iran. This is a 2D map
    with the altitude embedded as ``'z'`` cell data within the
    :class:`pyvista.PolyData`.

    Originally posted at `banesullivan/damavand-volcano
    <https://github.com/banesullivan/damavand-volcano>`_.

    Parameters
    ----------
    load : bool, default: True
        Load the dataset after downloading it when ``True``.  Set this
        to ``False`` and only the filename will be returned.

    Returns
    -------
    pyvista.PolyData | str
        DataSet or filename depending on ``load``.

    Examples
    --------
    Download the Damavand dataset and plot it after warping it by its altitude.

    >>> from pyvista import examples
    >>> dataset = examples.download_mount_damavand()
    >>> dataset = dataset.cell_data_to_point_data()
    >>> dataset = dataset.warp_by_scalar('z', factor=2)
    >>> dataset.plot(cmap='gist_earth', show_scalar_bar=False)

    .. seealso::

        :ref:`Mount Damavand Dataset <mount_damavand_dataset>`
            See this dataset in the Dataset Gallery for more info.

    """
    return _download_dataset(_dataset_mount_damavand, load=load)


_dataset_mount_damavand = _SingleFileDownloadableDatasetLoader('AOI.Damavand.32639.vtp')


def download_particles_lethe(load=True):  # pragma: no cover
    """Download a particles dataset generated by `lethe <https://github.com/lethe-cfd/lethe>`_ .

    See `PyVista discussions #1984
    <https://github.com/pyvista/pyvista/discussions/1984>`_

    Parameters
    ----------
    load : bool, default: True
        Load the dataset after downloading it when ``True``.  Set this
        to ``False`` and only the filename will be returned.

    Returns
    -------
    pyvista.UnstructuredGrid | str
        DataSet or filename depending on ``load``.

    Examples
    --------
    Download the particles dataset and plot it after generating glyphs.

    >>> from pyvista import examples
    >>> particles = examples.download_particles_lethe()
    >>> particles.plot(
    ...     render_points_as_spheres=True,
    ...     style='points',
    ...     scalars='Velocity',
    ...     background='w',
    ...     scalar_bar_args={'color': 'k'},
    ...     cmap='bwr',
    ... )

    .. seealso::

        :ref:`Particles Lethe Dataset <particles_lethe_dataset>`
            See this dataset in the Dataset Gallery for more info.

    """
    return _download_dataset(_dataset_particles_lethe, load=load)


_dataset_particles_lethe = _SingleFileDownloadableDatasetLoader(
    'lethe/result_particles.20000.0000.vtu',
)


def download_gif_simple(load=True):  # pragma: no cover
    """Download a simple three frame GIF.

    Parameters
    ----------
    load : bool, default: True
        Load the dataset after downloading it when ``True``.  Set this
        to ``False`` and only the filename will be returned.

    Returns
    -------
    pyvista.ImageData | str
        DataSet or filename depending on ``load``.

    Examples
    --------
    Download and plot the first frame of a simple GIF.

    >>> from pyvista import examples
    >>> grid = examples.download_gif_simple()
    >>> grid.plot(
    ...     scalars='frame0',
    ...     rgb=True,
    ...     background='w',
    ...     show_scalar_bar=False,
    ...     cpos='xy',
    ... )

    Plot the second frame.

    >>> grid.plot(
    ...     scalars='frame1',
    ...     rgb=True,
    ...     background='w',
    ...     show_scalar_bar=False,
    ...     cpos='xy',
    ... )

    .. seealso::

        :ref:`Gif Simple Dataset <gif_simple_dataset>`
            See this dataset in the Dataset Gallery for more info.

    """
    return _download_dataset(_dataset_gif_simple, load=load)


_dataset_gif_simple = _SingleFileDownloadableDatasetLoader('gifs/sample.gif')


def download_cloud_dark_matter(load=True):  # pragma: no cover
    """Download particles from a simulated dark matter halo.

    This dataset contains 32,314 particles.

    Parameters
    ----------
    load : bool, default: True
        Load the dataset after downloading it when ``True``.  Set this
        to ``False`` and only the filename will be returned.

    Returns
    -------
    pyvista.PointSet | str
        DataSet or filename depending on ``load``.

    Examples
    --------
    Download the dark matter cloud and display its representation.

    >>> import numpy as np
    >>> from pyvista import examples
    >>> pc = examples.download_cloud_dark_matter()
    >>> pc
    PointSet (...)
      N Cells:    0
      N Points:   32314
      X Bounds:   7.451e+01, 7.892e+01
      Y Bounds:   1.616e+01, 2.275e+01
      Z Bounds:   8.900e+01, 9.319e+01
      N Arrays:   0

    Plot the point cloud. Color based on the distance from the center of the
    cloud.

    >>> pc.plot(
    ...     scalars=np.linalg.norm(pc.points - pc.center, axis=1),
    ...     style='points_gaussian',
    ...     opacity=0.5,
    ...     point_size=1.5,
    ...     show_scalar_bar=False,
    ...     zoom=2,
    ... )

    .. seealso::

        :ref:`Cloud Dark Matter Dataset <cloud_dark_matter_dataset>`
            See this dataset in the Dataset Gallery for more info.

        :ref:`Cloud Dark Matter Dense Dataset <cloud_dark_matter_dense_dataset>`

        :ref:`plotting_point_clouds`
            Full example using this dataset

    """
    return _download_dataset(_dataset_cloud_dark_matter, load=load)


_dataset_cloud_dark_matter = _SingleFileDownloadableDatasetLoader(
    'point-clouds/findus23/halo_low_res.npy',
    read_func=np.load,
    load_func=pyvista.PointSet,
)


def download_cloud_dark_matter_dense(load=True):  # pragma: no cover
    """Download a particles from a simulated dark matter halo.

    This dataset contains 2,062,256 particles.

    Parameters
    ----------
    load : bool, default: True
        Load the dataset after downloading it when ``True``.  Set this
        to ``False`` and only the filename will be returned.

    Returns
    -------
    pyvista.PointSet | str
        DataSet or filename depending on ``load``.

    Examples
    --------
    Download the dark matter cloud and display its representation.

    >>> import numpy as np
    >>> from pyvista import examples
    >>> pc = examples.download_cloud_dark_matter_dense()
    >>> pc
    PointSet (...)
      N Cells:    0
      N Points:   2062256
      X Bounds:   7.462e+01, 7.863e+01
      Y Bounds:   1.604e+01, 2.244e+01
      Z Bounds:   8.893e+01, 9.337e+01
      N Arrays:   0

    Plot the point cloud. Color based on the distance from the center of the
    cloud.

    >>> pc.plot(
    ...     scalars=np.linalg.norm(pc.points - pc.center, axis=1),
    ...     style='points_gaussian',
    ...     opacity=0.030,
    ...     point_size=2.0,
    ...     show_scalar_bar=False,
    ...     zoom=2,
    ... )

    .. seealso::

        :ref:`Cloud Dark Matter Dense Dataset <cloud_dark_matter_dense_dataset>`
            See this dataset in the Dataset Gallery for more info.

        :ref:`Cloud Dark Matter Dataset <cloud_dark_matter_dataset>`

        :ref:`plotting_point_clouds`
            More details on how to plot point clouds.

    """
    return _download_dataset(_dataset_cloud_dark_matter_dense, load=load)


_dataset_cloud_dark_matter_dense = _SingleFileDownloadableDatasetLoader(
    'point-clouds/findus23/halo_high_res.npy',
    read_func=np.load,
    load_func=pyvista.PointSet,
)


def download_stars_cloud_hyg(load=True):  # pragma: no cover
    """Download a point cloud of stars as computed by the HYG Database.

    See `HYG-Database <https://github.com/astronexus/HYG-Database>`_ for more
    details.

    This data set is licensed by a Creative Commons Attribution-ShareAlike
    license. For more details, read the `Creative Commons page
    <https://creativecommons.org/licenses/by-sa/2.5/>`_

    See the `README.md
    <https://github.com/pyvista/vtk-data/blob/master/Data/point-clouds/hyg-database/README.md>`_
    for more details for how the star colors were computed.

    Distances are in parsecs from Earth.

    Parameters
    ----------
    load : bool, default: True
        Load the dataset after downloading it when ``True``.  Set this
        to ``False`` and only the filename will be returned.

    Returns
    -------
    pyvista.PolyData | str
        DataSet or filename depending on ``load``.

    Examples
    --------
    Download and plot a point cloud of stars within 3,000 light years. Stars
    are colored according to their RGBA colors.

    >>> import numpy as np
    >>> from pyvista import examples
    >>> stars = examples.download_stars_cloud_hyg()
    >>> stars.plot(
    ...     style='points_gaussian',
    ...     background='k',
    ...     point_size=0.5,
    ...     scalars='_rgba',
    ...     render_points_as_spheres=False,
    ...     zoom=3.0,
    ... )

    >>> stars
    PolyData (...)
      N Cells:    107857
      N Points:   107857
      N Strips:   0
      X Bounds:   -9.755e+02, 9.774e+02
      Y Bounds:   -9.620e+02, 9.662e+02
      Z Bounds:   -9.788e+02, 9.702e+02
      N Arrays:   3

    .. seealso::

        :ref:`Stars Cloud Hyg Dataset <stars_cloud_hyg_dataset>`
            See this dataset in the Dataset Gallery for more info.

        :ref:`plotting_point_clouds`
            More details on how to plot point clouds.

    """
    return _download_dataset(_dataset_stars_cloud_hyg, load=load)


_dataset_stars_cloud_hyg = _SingleFileDownloadableDatasetLoader(
    'point-clouds/hyg-database/stars.vtp',
)


def download_fea_bracket(load=True):  # pragma: no cover
    """Download the finite element solution of a bracket.

    Contains von-mises equivalent cell stress assuming a vertical (y-axis) load.

    Parameters
    ----------
    load : bool, default: True
        Load the dataset after downloading it when ``True``.  Set this
        to ``False`` and only the filename will be returned.

    Returns
    -------
    pyvista.UnstructuredGrid | str
        DataSet or filename depending on ``load``.

    Examples
    --------
    Download and plot equivalent cell stress.

    >>> from pyvista import examples
    >>> grid = examples.download_fea_bracket()
    >>> grid.plot()

    Plot the point stress using the ``'jet'`` color map. Convert the cell data
    to point data.

    >>> from pyvista import examples
    >>> grid = examples.download_fea_bracket()
    >>> grid = grid.cell_data_to_point_data()
    >>> grid.plot(smooth_shading=True, split_sharp_edges=True, cmap='jet')

    .. seealso::

        :ref:`Fea Bracket Dataset <fea_bracket_dataset>`
            See this dataset in the Dataset Gallery for more info.

        :ref:`Fea Hertzian Contact Cylinder Dataset <fea_hertzian_contact_cylinder_dataset>`

        :ref:`Aero Bracket Dataset <aero_bracket_dataset>`

        :ref:`Notch Stress Dataset <notch_stress_dataset>`

        :ref:`Notch Displacement Dataset <notch_displacement_dataset>`

    """
    return _download_dataset(_dataset_fea_bracket, load=load)


_dataset_fea_bracket = _SingleFileDownloadableDatasetLoader('fea/kiefer/dataset.vtu')


def download_fea_hertzian_contact_cylinder(load=True):  # pragma: no cover
    """Download a hertzian contact finite element solution.

    Hertzian contact is referred to the frictionless contact between two
    bodies. Spherical contact is a special case of the Hertz contact, which is
    between two spheres, or as in the case of this dataset, between a sphere
    and the surface of a half space (flat plane).

    Parameters
    ----------
    load : bool, default: True
        Load the dataset after downloading it when ``True``.  Set this
        to ``False`` and only the filename will be returned.

    Returns
    -------
    pyvista.UnstructuredGrid | str
        DataSet or filename depending on ``load``.

    Examples
    --------
    Plot by part ID.

    >>> import numpy as np
    >>> import pyvista as pv
    >>> from pyvista import examples
    >>> grid = examples.download_fea_hertzian_contact_cylinder()
    >>> grid.plot(
    ...     scalars='PartID', cmap=['green', 'blue'], show_scalar_bar=False
    ... )

    Plot the absolute value of the component stress in the Z direction.

    >>> pl = pv.Plotter()
    >>> z_stress = np.abs(grid['Stress'][:, 2])
    >>> _ = pl.add_mesh(
    ...     grid,
    ...     scalars=z_stress,
    ...     clim=[0, 1.2e9],
    ...     cmap='jet',
    ...     lighting=True,
    ...     show_edges=False,
    ...     ambient=0.2,
    ... )
    >>> pl.camera_position = 'xz'
    >>> pl.camera.zoom(1.4)
    >>> pl.show()

    .. seealso::

        :ref:`Fea Hertzian Contact Cylinder Dataset <fea_hertzian_contact_cylinder_dataset>`
            See this dataset in the Dataset Gallery for more info.

        :ref:`Fea Bracket Dataset <fea_bracket_dataset>`

        :ref:`Aero Bracket Dataset <aero_bracket_dataset>`

        :ref:`Notch Stress Dataset <notch_stress_dataset>`

        :ref:`Notch Displacement Dataset <notch_displacement_dataset>`


    """
    return _download_dataset(_dataset_fea_hertzian_contact_cylinder, load=load)


_dataset_fea_hertzian_contact_cylinder = _SingleFileDownloadableDatasetLoader(
    'fea/hertzian_contact_cylinder/Hertzian_cylinder_on_plate.zip',
    target_file='bfac9fd1-e982-4825-9a95-9e5d8c5b4d3e_result_1.pvtu',
)


def download_black_vase(load=True):  # pragma: no cover
    """Download a black vase scan created by Ivan Nikolov.

    The dataset was downloaded from `GGG-BenchmarkSfM: Dataset for Benchmarking
    Close-range SfM Software Performance under Varying Capturing Conditions
    <https://data.mendeley.com/datasets/bzxk2n78s9/4>`_

    Original datasets are under the CC BY 4.0 license.

    For more details, see `Ivan Nikolov Datasets
    <https://github.com/pyvista/vtk-data/tree/master/Data/ivan-nikolov>`_

    Parameters
    ----------
    load : bool, default: True
        Load the dataset after downloading it when ``True``.  Set this
        to ``False`` and only the filename will be returned.

    Returns
    -------
    pyvista.PolyData | str
        DataSet or filename depending on ``load``.

    Examples
    --------
    Download and plot the dataset.

    >>> from pyvista import examples
    >>> mesh = examples.download_black_vase()
    >>> mesh.plot()

    Return the statistics of the dataset.

    >>> mesh
    PolyData (...)
      N Cells:    3136652
      N Points:   1611789
      N Strips:   0
      X Bounds:   -1.092e+02, 1.533e+02
      Y Bounds:   -1.200e+02, 1.415e+02
      Z Bounds:   1.666e+01, 4.077e+02
      N Arrays:   0

    .. seealso::

        :ref:`Black Vase Dataset <black_vase_dataset>`
            See this dataset in the Dataset Gallery for more info.

    """
    return _download_dataset(_dataset_black_vase, load=load)


_dataset_black_vase = _SingleFileDownloadableDatasetLoader(
    'ivan-nikolov/blackVase.zip',
    target_file='blackVase.vtp',
)


def download_ivan_angel(load=True):  # pragma: no cover
    """Download a scan of an angel statue created by Ivan Nikolov.

    The dataset was downloaded from `GGG-BenchmarkSfM: Dataset for Benchmarking
    Close-range SfM Software Performance under Varying Capturing Conditions
    <https://data.mendeley.com/datasets/bzxk2n78s9/4>`_

    Original datasets are under the CC BY 4.0 license.

    For more details, see `Ivan Nikolov Datasets
    <https://github.com/pyvista/vtk-data/tree/master/Data/ivan-nikolov>`_

    Parameters
    ----------
    load : bool, default: True
        Load the dataset after downloading it when ``True``.  Set this
        to ``False`` and only the filename will be returned.

    Returns
    -------
    pyvista.PolyData | str
        DataSet or filename depending on ``load``.

    Examples
    --------
    Download and plot the dataset.

    >>> from pyvista import examples
    >>> mesh = examples.download_ivan_angel()
    >>> cpos = [
    ...     (-476.14, -393.73, 282.14),
    ...     (-15.00, 11.25, 44.08),
    ...     (0.26, 0.24, 0.93),
    ... ]
    >>> mesh.plot(cpos=cpos)

    Return the statistics of the dataset.

    >>> mesh
    PolyData (...)
      N Cells:    3580454
      N Points:   1811531
      N Strips:   0
      X Bounds:   -1.147e+02, 8.468e+01
      Y Bounds:   -6.996e+01, 9.247e+01
      Z Bounds:   -1.171e+02, 2.052e+02
      N Arrays:   0

    .. seealso::

        :ref:`Ivan Angel Dataset <ivan_angel_dataset>`
            See this dataset in the Dataset Gallery for more info.

    """
    return _download_dataset(_dataset_ivan_angel, load=load)


_dataset_ivan_angel = _SingleFileDownloadableDatasetLoader(
    'ivan-nikolov/Angel.zip',
    target_file='Angel.vtp',
)


def download_bird_bath(load=True):  # pragma: no cover
    """Download a scan of a bird bath created by Ivan Nikolov.

    The dataset was downloaded from `GGG-BenchmarkSfM: Dataset for Benchmarking
    Close-range SfM Software Performance under Varying Capturing Conditions
    <https://data.mendeley.com/datasets/bzxk2n78s9/4>`_

    Original datasets are under the CC BY 4.0 license.

    For more details, see `Ivan Nikolov Datasets
    <https://github.com/pyvista/vtk-data/tree/master/Data/ivan-nikolov>`_

    Parameters
    ----------
    load : bool, default: True
        Load the dataset after downloading it when ``True``.  Set this
        to ``False`` and only the filename will be returned.

    Returns
    -------
    pyvista.PolyData | str
        DataSet or filename depending on ``load``.

    Examples
    --------
    Download and plot the dataset.

    >>> from pyvista import examples
    >>> mesh = examples.download_bird_bath()
    >>> mesh.plot()

    Return the statistics of the dataset.

    >>> mesh
    PolyData (...)
      N Cells:    3507935
      N Points:   1831383
      N Strips:   0
      X Bounds:   -1.601e+02, 1.483e+02
      Y Bounds:   -1.521e+02, 1.547e+02
      Z Bounds:   -4.241e+00, 1.409e+02
      N Arrays:   0

    .. seealso::

        :ref:`Bird Bath Dataset <bird_bath_dataset>`
            See this dataset in the Dataset Gallery for more info.

    """
    return _download_dataset(_dataset_bird_bath, load=load)


_dataset_bird_bath = _SingleFileDownloadableDatasetLoader(
    'ivan-nikolov/birdBath.zip',
    target_file='birdBath.vtp',
)


def download_owl(load=True):  # pragma: no cover
    """Download a scan of an owl statue created by Ivan Nikolov.

    The dataset was downloaded from `GGG-BenchmarkSfM: Dataset for Benchmarking
    Close-range SfM Software Performance under Varying Capturing Conditions
    <https://data.mendeley.com/datasets/bzxk2n78s9/4>`_

    Original datasets are under the CC BY 4.0 license.

    For more details, see `Ivan Nikolov Datasets
    <https://github.com/pyvista/vtk-data/tree/master/Data/ivan-nikolov>`_

    Parameters
    ----------
    load : bool, default: True
        Load the dataset after downloading it when ``True``.  Set this
        to ``False`` and only the filename will be returned.

    Returns
    -------
    pyvista.PolyData | str
        DataSet or filename depending on ``load``.

    Examples
    --------
    Download and plot the dataset.

    >>> from pyvista import examples
    >>> mesh = examples.download_owl()
    >>> cpos = [
    ...     (-315.18, -402.21, 230.71),
    ...     (6.06, -1.74, 101.48),
    ...     (0.108, 0.226, 0.968),
    ... ]
    >>> mesh.plot(cpos=cpos)

    Return the statistics of the dataset.

    >>> mesh
    PolyData (...)
      N Cells:    2440707
      N Points:   1221756
      N Strips:   0
      X Bounds:   -5.834e+01, 7.047e+01
      Y Bounds:   -7.006e+01, 6.658e+01
      Z Bounds:   1.676e+00, 2.013e+02
      N Arrays:   0

    .. seealso::

        :ref:`Owl Dataset <owl_dataset>`
            See this dataset in the Dataset Gallery for more info.

    """
    return _download_dataset(_dataset_owl, load=load)


_dataset_owl = _SingleFileDownloadableDatasetLoader('ivan-nikolov/owl.zip', target_file='owl.vtp')


def download_plastic_vase(load=True):  # pragma: no cover
    """Download a scan of a plastic vase created by Ivan Nikolov.

    The dataset was downloaded from `GGG-BenchmarkSfM: Dataset for Benchmarking
    Close-range SfM Software Performance under Varying Capturing Conditions
    <https://data.mendeley.com/datasets/bzxk2n78s9/4>`_

    Original datasets are under the CC BY 4.0 license.

    For more details, see `Ivan Nikolov Datasets
    <https://github.com/pyvista/vtk-data/tree/master/Data/ivan-nikolov>`_

    Parameters
    ----------
    load : bool, default: True
        Load the dataset after downloading it when ``True``.  Set this
        to ``False`` and only the filename will be returned.

    Returns
    -------
    pyvista.PolyData | str
        DataSet or filename depending on ``load``.

    Examples
    --------
    Download and plot the dataset.

    >>> from pyvista import examples
    >>> mesh = examples.download_plastic_vase()
    >>> mesh.plot()

    Return the statistics of the dataset.

    >>> mesh
    PolyData (...)
      N Cells:    3570967
      N Points:   1796805
      N Strips:   0
      X Bounds:   -1.364e+02, 1.929e+02
      Y Bounds:   -1.677e+02, 1.603e+02
      Z Bounds:   1.209e+02, 4.090e+02
      N Arrays:   0

    .. seealso::

        :ref:`Plastic Vase Dataset <plastic_vase_dataset>`
            See this dataset in the Dataset Gallery for more info.

    """
    return _download_dataset(_dataset_plastic_vase, load=load)


_dataset_plastic_vase = _SingleFileDownloadableDatasetLoader(
    'ivan-nikolov/plasticVase.zip',
    target_file='plasticVase.vtp',
)


def download_sea_vase(load=True):  # pragma: no cover
    """Download a scan of a sea vase created by Ivan Nikolov.

    The dataset was downloaded from `GGG-BenchmarkSfM: Dataset for Benchmarking
    Close-range SfM Software Performance under Varying Capturing Conditions
    <https://data.mendeley.com/datasets/bzxk2n78s9/4>`_

    Original datasets are under the CC BY 4.0 license.

    For more details, see `Ivan Nikolov Datasets
    <https://github.com/pyvista/vtk-data/tree/master/Data/ivan-nikolov>`_

    Parameters
    ----------
    load : bool, default: True
        Load the dataset after downloading it when ``True``.  Set this
        to ``False`` and only the filename will be returned.

    Returns
    -------
    pyvista.PolyData | str
        DataSet or filename depending on ``load``.

    Examples
    --------
    Download and plot the dataset.

    >>> from pyvista import examples
    >>> mesh = examples.download_sea_vase()
    >>> mesh.plot()

    Return the statistics of the dataset.

    >>> mesh
    PolyData (...)
      N Cells:    3548473
      N Points:   1810012
      N Strips:   0
      X Bounds:   -1.666e+02, 1.465e+02
      Y Bounds:   -1.742e+02, 1.384e+02
      Z Bounds:   -1.500e+02, 2.992e+02
      N Arrays:   0

    .. seealso::

        :ref:`Sea Vase Dataset <sea_vase_dataset>`
            See this dataset in the Dataset Gallery for more info.

    """
    return _download_dataset(_dataset_sea_vase, load=load)


_dataset_sea_vase = _SingleFileDownloadableDatasetLoader(
    'ivan-nikolov/seaVase.zip',
    target_file='seaVase.vtp',
)


def download_dikhololo_night(load=True):  # pragma: no cover
    """Download and read the dikholo night hdr texture example.

    Files hosted at https://polyhaven.com/

    Parameters
    ----------
    load : bool, default: True
        Load the dataset after downloading it when ``True``.  Set this
        to ``False`` and only the filename will be returned.

    Returns
    -------
    pyvista.Texture
        HDR Texture.

    Examples
    --------
    >>> import pyvista as pv
    >>> from pyvista import examples
    >>> gltf_file = examples.gltf.download_damaged_helmet()
    >>> texture = examples.download_dikhololo_night()
    >>> pl = pv.Plotter()
    >>> pl.import_gltf(gltf_file)
    >>> pl.set_environment_texture(texture)
    >>> pl.show()

    .. seealso::

        :ref:`Dikhololo Night Dataset <dikhololo_night_dataset>`
            See this dataset in the Dataset Gallery for more info.

    """
    return _download_dataset(_dataset_dikhololo_night, load=load)


def _dikhololo_night_load_func(texture):  # pragma: no cover
    texture.SetColorModeToDirectScalars()
    texture.SetMipmap(True)
    texture.SetInterpolate(True)
    return texture


_dataset_dikhololo_night = _SingleFileDownloadableDatasetLoader(
    'dikhololo_night_4k.hdr',
    read_func=read_texture,
)


def download_cad_model_case(load=True):  # pragma: no cover
    """Download a CAD model of a Raspberry PI 4 case.

    The dataset was downloaded from `Thingiverse
    <https://www.thingiverse.com/thing:4947746>`_

    Original datasets are under the `Creative Commons - Attribution
    <https://creativecommons.org/licenses/by/4.0/>`_ license.

    Parameters
    ----------
    load : bool, default: True
        Load the dataset after downloading it when ``True``.  Set this
        to ``False`` and only the filename will be returned.

    Returns
    -------
    pyvista.PolyData | str
        DataSet or filename depending on ``load``.

    Examples
    --------
    Download and plot the dataset.

    >>> from pyvista import examples
    >>> mesh = examples.download_cad_model_case()
    >>> mesh.plot()

    Return the statistics of the dataset.

    >>> mesh
    PolyData (...)
      N Cells:    15446
      N Points:   7677
      N Strips:   0
      X Bounds:   -6.460e-31, 9.000e+01
      Y Bounds:   -3.535e-32, 1.480e+02
      Z Bounds:   0.000e+00, 2.000e+01
      N Arrays:   2

    .. seealso::

        :ref:`Cad Model Case Dataset <cad_model_case_dataset>`
            See this dataset in the Dataset Gallery for more info.

    """
    return _download_dataset(_dataset_cad_model_case, load=load)


_dataset_cad_model_case = _SingleFileDownloadableDatasetLoader(
    'cad/4947746/Vented_Rear_Case_With_Pi_Supports.vtp',
)


def download_aero_bracket(load=True):  # pragma: no cover
    """Download the finite element solution of an aero bracket.

    Data generated from public SimScale examples at `SimScale Project Library -
    Turbo <https://www.simscale.com/projects/ayarnoz/turbo/>`_.

    Licensing for this dataset is granted to freely and without restriction
    reproduce, distribute, publish according to the `SimScale Terms and
    Conditions <https://www.simscale.com/terms-and-conditions/>`_.

    This project demonstrates the static stress analysis of three aircraft
    engine bearing bracket models considering both linear and nonlinear
    material definition. The models are tested with horizontal and vertical
    loading conditions as provided on the `GrabCAD - Airplane Bearing Bracket
    Challenge
    <https://grabcad.com/challenges/airplane-bearing-bracket-challenge/entries>`_.

    Parameters
    ----------
    load : bool, default: True
        Load the dataset after downloading it when ``True``.  Set this
        to ``False`` and only the filename will be returned.

    Returns
    -------
    pyvista.UnstructuredGrid | str
        DataSet or filename depending on ``load``.

    Examples
    --------
    Download the aero bracket.

    >>> from pyvista import examples
    >>> dataset = examples.download_aero_bracket()
    >>> dataset
    UnstructuredGrid (...)
      N Cells:    117292
      N Points:   187037
      X Bounds:   -6.858e-03, 1.118e-01
      Y Bounds:   -1.237e-02, 6.634e-02
      Z Bounds:   -1.638e-02, 1.638e-02
      N Arrays:   3

    Show the available point data arrays.

    >>> dataset.point_data
    pyvista DataSetAttributes
    Association     : POINT
    Active Scalars  : None
    Active Vectors  : None
    Active Texture  : None
    Active Normals  : None
    Contains arrays :
        displacement            float32    (187037, 3)
        total nonlinear strain  float32    (187037, 6)
        von Mises stress        float32    (187037,)

    Plot the von Mises stress.

    >>> cpos = [
    ...     (-0.0503, 0.132, -0.179),
    ...     (0.0505, 0.0185, -0.00201),
    ...     (0.275, 0.872, 0.405),
    ... ]
    >>> dataset.plot(
    ...     smooth_shading=True,
    ...     split_sharp_edges=True,
    ...     scalars='von Mises stress',
    ...     cmap='bwr',
    ...     cpos=cpos,
    ...     anti_aliasing='fxaa',
    ... )

    .. seealso::

        :ref:`Aero Bracket Dataset <aero_bracket_dataset>`
            See this dataset in the Dataset Gallery for more info.

        :ref:`Notch Stress Dataset <notch_stress_dataset>`

        :ref:`Notch Displacement Dataset <notch_displacement_dataset>`

        :ref:`Fea Bracket Dataset <fea_bracket_dataset>`

        :ref:`Fea Hertzian Contact Cylinder Dataset <fea_hertzian_contact_cylinder_dataset>`

    """
    return _download_dataset(_dataset_aero_bracket, load=load)


_dataset_aero_bracket = _SingleFileDownloadableDatasetLoader('fea/aero_bracket/aero_bracket.vtu')


def download_coil_magnetic_field(load=True):  # pragma: no cover
    """Download the magnetic field of a coil.

    These examples were generated from the following `script
    <https://github.com/pyvista/vtk-data/tree/master/Data/magpylib/>`_.

    Parameters
    ----------
    load : bool, default: True
        Load the dataset after downloading it when ``True``.  Set this
        to ``False`` and only the filename will be returned.

    Returns
    -------
    pyvista.ImageData or str
        DataSet or filename depending on ``load``.

    Examples
    --------
    Download the magnetic field dataset and generate streamlines from the field.

    >>> import pyvista as pv
    >>> from pyvista import examples
    >>> grid = examples.download_coil_magnetic_field()
    >>> seed = pv.Disc(inner=1, outer=5.2, r_res=3, c_res=12)
    >>> strl = grid.streamlines_from_source(
    ...     seed,
    ...     vectors='B',
    ...     max_time=180,
    ...     initial_step_length=0.1,
    ...     integration_direction='both',
    ... )
    >>> strl.plot(
    ...     cmap='plasma',
    ...     render_lines_as_tubes=True,
    ...     line_width=2,
    ...     lighting=False,
    ...     zoom=2,
    ... )

    Plot the magnet field strength in the Z direction.

    >>> import numpy as np
    >>> import pyvista as pv
    >>> from pyvista import examples
    >>> grid = examples.download_coil_magnetic_field()
    >>> # create coils
    >>> coils = []
    >>> for z in np.linspace(-8, 8, 16):
    ...     coils.append(
    ...         pv.Polygon((0, 0, z), radius=5, n_sides=100, fill=False)
    ...     )
    ...
    >>> coils = pv.MultiBlock(coils)
    >>> # plot the magnet field strength in the Z direction
    >>> scalars = np.abs(grid['B'][:, 2])
    >>> pl = pv.Plotter()
    >>> _ = pl.add_mesh(
    ...     coils, render_lines_as_tubes=True, line_width=5, color='w'
    ... )
    >>> vol = pl.add_volume(
    ...     grid,
    ...     scalars=scalars,
    ...     cmap='plasma',
    ...     show_scalar_bar=False,
    ...     log_scale=True,
    ...     opacity='sigmoid_2',
    ... )
    >>> vol.prop.interpolation_type = 'linear'
    >>> _ = pl.add_volume_clip_plane(
    ...     vol,
    ...     normal='-x',
    ...     normal_rotation=False,
    ...     interaction_event='always',
    ...     widget_color=pv.Color(opacity=0.0),
    ... )
    >>> pl.enable_anti_aliasing()
    >>> pl.camera.zoom(2)
    >>> pl.show()

    .. seealso::

        :ref:`Coil Magnetic Field Dataset <coil_magnetic_field_dataset>`
            See this dataset in the Dataset Gallery for more info.

        :ref:`magnetic_fields_example`
            More details on how to plot with this dataset.

    """
    return _download_dataset(_dataset_coil_magnetic_field, load=load)


_dataset_coil_magnetic_field = _SingleFileDownloadableDatasetLoader('magpylib/coil_field.vti')


def download_meshio_xdmf(load=True):  # pragma: no cover
    """Download xdmf file created by meshio.

    The dataset was created by ``test_time_series`` test function in meshio.

    Parameters
    ----------
    load : bool, default: True
        Load the dataset after downloading it when ``True``.  Set this
        to ``False`` and only the filename will be returned.

    Returns
    -------
    pyvista.UnstructuredGrid or str
        DataSet or filename depending on ``load``.

    Examples
    --------
    >>> from pyvista import examples
    >>> dataset = examples.download_meshio_xdmf()
    >>> dataset.plot()

    .. seealso::

        :ref:`Meshio Xdmf Dataset <meshio_xdmf_dataset>`
            See this dataset in the Dataset Gallery for more info.

    """
    return _download_dataset(_dataset_meshio_xdmf, load=load)


def _meshio_xdmf_files_func():
    h5 = _DownloadableFile('meshio/out.h5')
    xdmf = _SingleFileDownloadableDatasetLoader('meshio/out.xdmf')
    return xdmf, h5


_dataset_meshio_xdmf = _MultiFileDownloadableDatasetLoader(files_func=_meshio_xdmf_files_func)


def download_victorian_goblet_face_illusion(load=True):  # pragma: no cover
    """Download Victorian Goblet face illusion.

    This is a replica of a Victorian goblet with an external profile
    which resembles that of a face.

    Parameters
    ----------
    load : bool, default: True
        Load the dataset after downloading it when ``True``.  Set this
        to ``False`` and only the filename will be returned.

    Returns
    -------
    pyvista.UnstructuredGrid or str
        DataSet or filename depending on ``load``.

    Examples
    --------
    >>> from pyvista import examples
    >>> import pyvista as pv
    >>> mesh = examples.download_victorian_goblet_face_illusion()
    >>> plotter = pv.Plotter(lighting='none')
    >>> _ = plotter.add_mesh(
    ...     mesh, edge_color='gray', color='white', show_edges=True
    ... )
    >>> _ = plotter.add_floor('-x', color="black")
    >>> plotter.enable_parallel_projection()
    >>> plotter.show(cpos="yz")

    .. seealso::

        :ref:`Victorian Goblet Face Illusion Dataset <victorian_goblet_face_illusion_dataset>`
            See this dataset in the Dataset Gallery for more info.

    """
    return _download_dataset(_dataset_victorian_goblet_face_illusion, load=load)


_dataset_victorian_goblet_face_illusion = _SingleFileDownloadableDatasetLoader(
    'Victorian_Goblet_face_illusion/Vase.stl',
)


def download_reservoir(load=True):  # pragma: no cover
    """Download the UNISIM-II-D reservoir model.

    UNISIM-II is a synthetic carbonate reservoir model created by
    UNISIM-CEPETRO-Unicamp. The dataset can be used to compare methodologies
    and performance of different techniques, simulators, algorithms, among others.
    See more at https://www.unisim.cepetro.unicamp.br/benchmarks/br/unisim-ii/overview

    This dataset is licenced under the Database Contents License: http://opendatacommons.org/licenses/dbcl/1.0/

    Parameters
    ----------
    load : bool, default: True
        Load the dataset after downloading it when ``True``.  Set this
        to ``False`` and only the filename will be returned.

    Returns
    -------
    pyvista.ExplicitStructuredGrid or str
        DataSet or filename depending on ``load``.

    Examples
    --------
    Load and plot dataset.

    >>> from pyvista import examples
    >>> import pyvista as pv
    >>> dataset = examples.download_reservoir()
    >>> dataset
    ExplicitStructuredGrid (...)
      N Cells:    47610
      N Points:   58433
      X Bounds:   3.104e+05, 3.177e+05
      Y Bounds:   7.477e+06, 7.486e+06
      Z Bounds:   -2.472e+03, -1.577e+03
      N Arrays:   6


    >>> plot = pv.Plotter()
    >>> _ = plot.add_mesh(dataset, show_edges=True)
    >>> camera = plot.camera
    >>> camera.position = (312452, 7474760, 3507)
    >>> camera.focal_point = (314388, 7481520, -2287)
    >>> camera.up = (0.09, 0.63, 0.77)
    >>> camera.distance = 9112
    >>> camera.clipping_range = (595, 19595)
    >>> plot.show()

    .. seealso::

        :ref:`Reservoir Dataset <reservoir_dataset>`
            See this dataset in the Dataset Gallery for more info.

    """
    return _download_dataset(_dataset_reservoir, load=load)


def _reservoir_load_func(grid):  # pragma: no cover
    # See loading steps from this example:
    # https://examples.vtk.org/site/Python/ExplicitStructuredGrid/LoadESGrid/
    grid.ComputeFacesConnectivityFlagsArray()
    grid.set_active_scalars('ConnectivityFlags')

    # Remove misc data fields stored with the dataset
    grid.field_data.remove('dimensions')
    grid.field_data.remove('name')
    grid.field_data.remove('properties')
    grid.field_data.remove('filename')

    return grid


_dataset_reservoir = _SingleFileDownloadableDatasetLoader(
    'reservoir/UNISIM-II-D.zip',
    target_file='UNISIM-II-D.vtu',
    read_func=pyvista.ExplicitStructuredGrid,
    load_func=_reservoir_load_func,
)


def download_whole_body_ct_male(load=True):  # pragma: no cover
    r"""Download a CT image of a male subject with 117 segmented anatomic structures.

    This dataset is subject ``'s1397'`` from the TotalSegmentator dataset, version 2.0.1,
    available from `zenodo <https://zenodo.org/records/10047292>`_. See the
    original paper for details:

    Jakob Wasserthal et al., “TotalSegmentator: Robust Segmentation of 104 Anatomic
    Structures in CT Images,” Radiology, Jul. 2023, doi: https://doi.org/10.1148/ryai.230024.

    The dataset is loaded as a :class:`~pyvista.MultiBlock` with three blocks:

    -   ``'ct'``: :class:`~pyvista.ImageData` with CT data.

    -   ``'segmentations'``: :class:`~pyvista.MultiBlock` with 117 :class:`~pyvista.ImageData`
        blocks, each containing a binary segmentation label. The blocks are named by
        their anatomic structure (e.g. ``'heart'``) and are sorted alphabetically. See the
        examples below for a complete list label names.

    -   ``'label_map'``: :class:`~pyvista.ImageData` with a label map array. The
        label map is an alternative representation of the segmentation where
        the masks are combined into a single scalar array.

        .. note::

            The label map is not part of the original data source.

    Licensed under Creative Commons Attribution 4.0 International.

    Parameters
    ----------
    load : bool, default: True
        Load the dataset after downloading it when ``True``.  Set this
        to ``False`` and only the filename will be returned.

    Returns
    -------
    pyvista.MultiBlock or str
        DataSet or filename depending on ``load``.

    Examples
    --------
    Load the dataset and get some of its properties.

    >>> from pyvista import examples
    >>> import pyvista as pv
    >>> dataset = examples.download_whole_body_ct_male()

    Get the CT image

    >>> ct_image = dataset['ct']
    >>> ct_image
    ImageData (...)
      N Cells:      55561506
      N Points:     56012800
      X Bounds:     0.000e+00, 4.785e+02
      Y Bounds:     0.000e+00, 4.785e+02
      Z Bounds:     0.000e+00, 8.190e+02
      Dimensions:   320, 320, 547
      Spacing:      1.500e+00, 1.500e+00, 1.500e+00
      N Arrays:     1

    Get the segmentation label names and show the first three

    >>> segmentations = dataset['segmentations']
    >>> label_names = segmentations.keys()
    >>> label_names[:3]
    ['adrenal_gland_left', 'adrenal_gland_right', 'aorta']

    Get the label map and show its data range

    >>> label_map = dataset['label_map']
    >>> label_map.get_data_range()
    (0, 117)

    Create a surface mesh of the segmentation labels

    >>> labels_mesh = label_map.contour_labeled(smoothing=True)

    Plot the CT image and segmentation labels together.

    >>> pl = pv.Plotter()
    >>> _ = pl.add_volume(
    ...     ct_image,
    ...     cmap="bone",
    ...     opacity="sigmoid_9",
    ...     show_scalar_bar=False,
    ... )
    >>> _ = pl.add_mesh(labels_mesh, cmap='glasbey', show_scalar_bar=False)
    >>> pl.view_zx()
    >>> pl.camera.up = (0, 0, 1)
    >>> pl.camera.zoom(1.3)
    >>> pl.show()

    .. seealso::

        :ref:`Whole Body Ct Male Dataset <whole_body_ct_male_dataset>`
            See this dataset in the Dataset Gallery for more info.

        :ref:`Whole Body Ct Female Dataset <whole_body_ct_female_dataset>`
            Similar dataset of a female subject.

        :ref:`medical_dataset_gallery`
            Browse other medical datasets.

    """
    return _download_dataset(_dataset_whole_body_ct_male, load=load)


def _whole_body_ct_load_func(dataset):  # pragma: no cover
    # Process the dataset to create a label map from the segmentation masks

    segmentations = dataset['segmentations']

    # Create label map array from segmentation masks
    # Initialize array with background values (zeros)
    label_map_array = np.zeros((segmentations[0].n_points,), dtype=np.uint8)
    label_names = sorted(segmentations.keys())
    for i, name in enumerate(label_names):
        label_map_array[segmentations[name].active_scalars == 1] = i + 1

    # Add scalars to a new image
    label_map_image = segmentations[0].copy()
    label_map_image.clear_data()
    label_map_image['label_map'] = label_map_array

    # Add label map to dataset
    dataset['label_map'] = label_map_image

    return dataset


_dataset_whole_body_ct_male = _SingleFileDownloadableDatasetLoader(
    'whole_body_ct/s1397.zip',
    target_file='s1397',
    load_func=_whole_body_ct_load_func,
)


def download_whole_body_ct_female(load=True):  # pragma: no cover
    r"""Download a CT image of a female subject with 117 segmented anatomic structures.

    This dataset is subject ``'s1380'`` from the TotalSegmentator dataset, version 2.0.1,
    available from `zenodo <https://zenodo.org/records/10047292>`_. See the
    original paper for details:

    Jakob Wasserthal et al., “TotalSegmentator: Robust Segmentation of 104 Anatomic
    Structures in CT Images,” Radiology, Jul. 2023, doi: https://doi.org/10.1148/ryai.230024.

    The dataset is loaded as a :class:`~pyvista.MultiBlock` with three blocks:

    -   ``'ct'``: :class:`~pyvista.ImageData` with CT data.

    -   ``'segmentations'``: :class:`~pyvista.MultiBlock` with 117 :class:`~pyvista.ImageData`
        blocks, each containing a binary segmentation label. The blocks are named by
        their anatomic structure (e.g. ``'heart'``) and are sorted alphabetically. See the
        examples below for a complete list label names.

    -   ``'label_map'``: :class:`~pyvista.ImageData` with a label map array. The
        label map is an alternative representation of the segmentation where
        the masks are combined into a single scalar array.

        .. note::

            The label map is not part of the original data source.

    Licensed under Creative Commons Attribution 4.0 International.

    Parameters
    ----------
    load : bool, default: True
        Load the dataset after downloading it when ``True``.  Set this
        to ``False`` and only the filename will be returned.

    Returns
    -------
    pyvista.MultiBlock or str
        DataSet or filename depending on ``load``.

    Examples
    --------
    Load the dataset

    >>> from pyvista import examples
    >>> import pyvista as pv
    >>> dataset = examples.download_whole_body_ct_female()

    Get the names of the dataset's blocks

    >>> dataset.keys()
    ['ct', 'segmentations', 'label_map']

    Get the CT image

    >>> ct_image = dataset['ct']
    >>> ct_image
    ImageData (...)
      N Cells:      55154462
      N Points:     55603200
      X Bounds:     0.000e+00, 4.785e+02
      Y Bounds:     0.000e+00, 4.785e+02
      Z Bounds:     0.000e+00, 8.130e+02
      Dimensions:   320, 320, 543
      Spacing:      1.500e+00, 1.500e+00, 1.500e+00
      N Arrays:     1

    Get the segmentation label names and show the first three

    >>> segmentations = dataset['segmentations']
    >>> label_names = segmentations.keys()
    >>> label_names[:3]
    ['adrenal_gland_left', 'adrenal_gland_right', 'aorta']

    Get the label map and show its data range

    >>> label_map = dataset['label_map']
    >>> label_map.get_data_range()
    (0, 117)

    Create a surface mesh of the segmentation labels

    >>> labels_mesh = label_map.contour_labeled(smoothing=True)

    Plot the CT image and segmentation labels together.

    >>> pl = pv.Plotter()
    >>> _ = pl.add_volume(
    ...     ct_image,
    ...     cmap="bone",
    ...     opacity="sigmoid_7",
    ...     show_scalar_bar=False,
    ... )
    >>> _ = pl.add_mesh(labels_mesh, cmap='glasbey', show_scalar_bar=False)
    >>> pl.view_zx()
    >>> pl.camera.up = (0, 0, 1)
    >>> pl.camera.zoom(1.3)
    >>> pl.show()

    .. seealso::

        :ref:`Whole Body Ct Female Dataset <whole_body_ct_female_dataset>`
            See this dataset in the Dataset Gallery for more info.

        :ref:`Whole Body Ct Male Dataset <whole_body_ct_male_dataset>`
            Similar dataset of a male subject.

        :ref:`medical_dataset_gallery`
            Browse other medical datasets.

    """
    return _download_dataset(_dataset_whole_body_ct_female, load=load)


_dataset_whole_body_ct_female = _SingleFileDownloadableDatasetLoader(
    'whole_body_ct/s1380.zip',
    target_file='s1380',
    load_func=_whole_body_ct_load_func,
)


def download_room_cff(load=True):  # pragma: no cover
    """Download a room model in CFF format.

    Parameters
    ----------
    load : bool, default: True
        Load the dataset after downloading it when ``True``.  Set this
        to ``False`` and only the filename will be returned.

    Returns
    -------
    pyvista.MultiBlock or tuple
        DataSet or tuple of filenames depending on ``load``.

    Examples
    --------
    >>> import pyvista as pv
    >>> from pyvista import examples
    >>> blocks = examples.download_room_cff()
    >>> mesh = blocks[0]
    >>> mesh.plot(cpos="xy", scalars="SV_T")

    .. seealso::

        :ref:`Room Cff Dataset <room_cff_dataset>`
            See this dataset in the Dataset Gallery for more info.

    """
    return _download_dataset(_dataset_room_cff, load=load)


def _dataset_room_cff_files_func():
    cas = _SingleFileDownloadableDatasetLoader('FLUENTCFF/room.cas.h5')
    dat = _DownloadableFile('FLUENTCFF/room.dat.h5')
    return cas, dat


_dataset_room_cff = _MultiFileDownloadableDatasetLoader(_dataset_room_cff_files_func)


def download_m4_total_density(load=True):  # pragma: no cover
    """Download a total density dataset of the chemistry.

    Parameters
    ----------
    load : bool, default: True
        Load the dataset after downloading it when ``True``.  Set this
        to ``False`` and only the filename will be returned.

    Returns
    -------
    pyvista.ImageData | str
        DataSet or filename depending on ``load``.

    Examples
    --------
    >>> import pyvista as pv
    >>> from pyvista import examples

    >>> filename = examples.download_m4_total_density(load=False)
    >>> reader = pv.get_reader(filename)
    >>> reader.hb_scale = 1.1
    >>> reader.b_scale = 10.0

    >>> grid = reader.read()
    >>> poly = reader.read(grid=False)

    Add the outline and volume to the plotter.

    >>> pl = pv.Plotter()
    >>> outline = pl.add_mesh(grid.outline(), color="black")
    >>> volume = pl.add_volume(grid)

    Add atoms and bonds to the plotter.

    >>> atoms = pl.add_mesh(poly.glyph(geom=pv.Sphere()), color="red")
    >>> bonds = pl.add_mesh(poly.tube(), color="white")

    >>> pl.show(cpos="zx")

    .. seealso::

        :ref:`M4 Total Density Dataset <m4_total_density_dataset>`
            See this dataset in the Dataset Gallery for more info.

    """
    return _download_dataset(_dataset_m4_total_density, load=load)


_dataset_m4_total_density = _SingleFileDownloadableDatasetLoader('m4_TotalDensity.cube')


def download_headsq(load=True):  # pragma: no cover
    """Download the headsq dataset.

    The headsq dataset is a 3D MRI scan of a human head.

    .. versionadded:: 0.44.0

    Parameters
    ----------
    load : bool, default: True
        Load the dataset after downloading it when ``True``.  Set this
        to ``False`` and only the filename will be returned.

    Returns
    -------
    pyvista.ImageData | str
        DataSet or filename depending on ``load``.

    Examples
    --------
    >>> from pyvista import examples
    >>> mesh = examples.download_headsq()
    >>> mesh.plot(cpos="xy")

    .. seealso::

        :ref:`Headsq Dataset <headsq_dataset>`
            See this dataset in the Dataset Gallery for more info.

    """
    return _download_dataset(_dataset_headsq, load=load)


def _dataset_headsq_files_func():
    return tuple(
        [_SingleFileDownloadableDatasetLoader('headsq/quarter.nhdr')]
        + [_DownloadableFile('headsq/quarter.' + str(i)) for i in range(1, 94)],
    )


_dataset_headsq = _MultiFileDownloadableDatasetLoader(_dataset_headsq_files_func)


def download_prism(load=True):  # pragma: no cover
    """Download a prism model.

    .. versionadded:: 0.44.0

    Parameters
    ----------
    load : bool, default: True
        Load the dataset after downloading it when ``True``.  Set this
        to ``False`` and only the filename will be returned.

    Returns
    -------
    pyvista.UnstructuredGrid | str
        DataSet or filename depending on ``load``.

    Examples
    --------
    >>> from pyvista import examples
    >>> mesh = examples.download_prism()
    >>> mesh.plot()

    .. seealso::

        :ref:`Prism Dataset <prism_dataset>`
            See this dataset in the Dataset Gallery for more info.

    """
    return _download_dataset(_dataset_prism, load=load)


_dataset_prism = _SingleFileDownloadableDatasetLoader('prism.neu')


def download_t3_grid_0(load=True):  # pragma: no cover
    """Download a T3 grid 0 image.

    .. versionadded:: 0.44.0

    Parameters
    ----------
    load : bool, default: True
        Load the dataset after downloading it when ``True``.  Set this
        to ``False`` and only the filename will be returned.

    Returns
    -------
    pyvista.ImageData | str
        DataSet or filename depending on ``load``.

    Examples
    --------
    >>> from pyvista import examples
    >>> mesh = examples.download_t3_grid_0()
    >>> mesh.plot()

    .. seealso::

        :ref:`T3 Grid 0 Dataset <t3_grid_0_dataset>`
            See this dataset in the Dataset Gallery for more info.

    """
    return _download_dataset(_dataset_t3_grid_0, load=load)


_dataset_t3_grid_0 = _SingleFileDownloadableDatasetLoader('t3_grid_0.mnc')


def download_caffeine(load=True):  # pragma: no cover
    """Download the caffeine molecule.

    .. versionadded:: 0.44.0

    Parameters
    ----------
    load : bool, default: True
        Load the dataset after downloading it when ``True``.  Set this
        to ``False`` and only the filename will be returned.

    Returns
    -------
    pyvista.PolyData | str
        DataSet or filename depending on ``load``.

    Examples
    --------
    >>> import pyvista as pv
    >>> from pyvista import examples
    >>> filename = examples.download_caffeine(load=False)
    >>> reader = pv.get_reader(filename)
    >>> poly = reader.read()

    Add atoms and bonds to the plotter.

    >>> pl = pv.Plotter()
    >>> atoms = pl.add_mesh(
    ...     poly.glyph(geom=pv.Sphere(radius=0.1)), color="red"
    ... )
    >>> bonds = pl.add_mesh(poly.tube(radius=0.1), color="gray")
    >>> pl.show(cpos="xy")

    .. seealso::

        :ref:`Caffeine Dataset <caffeine_dataset>`
            See this dataset in the Dataset Gallery for more info.

    """
    return _download_dataset(_dataset_caffeine, load=load)


_dataset_caffeine = _SingleFileDownloadableDatasetLoader('caffeine.pdb')


def download_e07733s002i009(load=True):  # paragma: no cover
    """Download a e07733s002i009 image.

    .. versionadded:: 0.44.0

    Parameters
    ----------
    load : bool, default: True
        Load the dataset after downloading it when ``True``.  Set this
        to ``False`` and only the filename will be returned.

    Returns
    -------
    pyvista.ImageData | str
        DataSet or filename depending on ``load``.

    Examples
    --------
    >>> from pyvista import examples
    >>> mesh = examples.download_e07733s002i009()
    >>> mesh.plot()

    .. seealso::

        :ref:`E07733s002i009 Dataset <e07733s002i009_dataset>`
            See this dataset in the Dataset Gallery for more info.
    """
    return _download_dataset(_dataset_e07733s002i009, load=load)


_dataset_e07733s002i009 = _SingleFileDownloadableDatasetLoader('E07733S002I009.MR')


def download_particles(load=True):  # pragma: no cover
    """Download a particle dataset.

    .. versionadded:: 0.44.0

    Parameters
    ----------
    load : bool, default: True
        Load the dataset after downloading it when ``True``.  Set this
        to ``False`` and only the filename will be returned.

    Returns
    -------
    pyvista.PolyData | str
        DataSet or filename depending on ``load``.

    Examples
    --------
    >>> import pyvista as pv
    >>> from pyvista import examples
    >>> filename = examples.download_particles(load=False)
    >>> reader = pv.get_reader(filename)
    >>> reader.reader.SetDataByteOrderToBigEndian()
    >>> reader.reader.Update()
    >>> mesh = reader.read()
    >>> mesh.plot()

    .. seealso::

        :ref:`Particles Dataset <particles_dataset>`
            See this dataset in the Dataset Gallery for more info.

    """
    return _download_dataset(_dataset_particles, load=load)


_dataset_particles = _SingleFileDownloadableDatasetLoader('Particles.raw')


def download_prostar(load=True):  # pragma: no cover
    """Download a prostar dataset.

    .. versionadded:: 0.44.0

    Parameters
    ----------
    load : bool, default: True
        Load the dataset after downloading it when ``True``.  Set this
        to ``False`` and only the filename will be returned.

    Returns
    -------
    pyvista.UnstructuredGrid | str
        DataSet or filename depending on ``load``.

    Examples
    --------
    >>> from pyvista import examples
    >>> mesh = examples.download_prostar()
    >>> mesh.plot()

    .. seealso::

        :ref:`Prostar Dataset <prostar_dataset>`
            See this dataset in the Dataset Gallery for more info.

    """
    return _download_dataset(_dataset_prostar, load=load)


def _prostar_files_func():  # pragma: no cover
    # Multiple files needed for read, but only one gets loaded
    prostar_cel = _DownloadableFile('prostar.cel')
    prostar_vrt = _SingleFileDownloadableDatasetLoader('prostar.vrt')
    return prostar_vrt, prostar_cel


_dataset_prostar = _MultiFileDownloadableDatasetLoader(_prostar_files_func)


<<<<<<< HEAD
def download_tos_O1_2001_2002(load=True):  # pragma: no cover
    """Download the TOS_O1_2001_2002 dataset.

    Sea surface temperatures collected by PCMDI for use by the IPCC.
    From `Example netCDF files <https://www.unidata.ucar.edu/software/netcdf/examples/files.html>`_ .
=======
def download_3gqp(load=True):  # pragma: no cover
    """Download a 3GQP dataset.
>>>>>>> ed4f3118

    .. versionadded:: 0.44.0

    Parameters
    ----------
    load : bool, default: True
        Load the dataset after downloading it when ``True``.  Set this
        to ``False`` and only the filename will be returned.

    Returns
    -------
<<<<<<< HEAD
    pyvista.ImageData | str
=======
    pyvista.PolyData | str
>>>>>>> ed4f3118
        DataSet or filename depending on ``load``.

    Examples
    --------
<<<<<<< HEAD
    >>> import pyvista as pv
    >>> from pyvista import examples
    >>> filename = examples.download_tos_O1_2001_2002(load=False)
    >>> reader = pv.get_reader(filename)
    >>> grid = reader.read()
    >>> _ = grid.set_active_scalars("tos")
    >>> grid.plot()

    .. seealso::

        :ref:`TOS_O1_2001_2002 Dataset <tos_o1_2001_2002_dataset>`
            See this dataset in the Dataset Gallery for more info.

    """
    return _download_dataset(_dataset_tos_O1_2001_2002, load=load)


_dataset_tos_O1_2001_2002 = _SingleFileDownloadableDatasetLoader('tos_O1_2001-2002.nc')
=======
    >>> from pyvista import examples
    >>> mesh = examples.download_3gqp()
    >>> mesh.plot()

    .. seealso::

        :ref:`3GQP Dataset <3gqp_dataset>`
            See this dataset in the Dataset Gallery for more info.

    """
    return _download_dataset(_dataset_3gqp, load=load)


_dataset_3gqp = _SingleFileDownloadableDatasetLoader('3GQP.pdb')
>>>>>>> ed4f3118
<|MERGE_RESOLUTION|>--- conflicted
+++ resolved
@@ -8020,16 +8020,45 @@
 _dataset_prostar = _MultiFileDownloadableDatasetLoader(_prostar_files_func)
 
 
-<<<<<<< HEAD
+def download_3gqp(load=True):  # pragma: no cover
+    """Download a 3GQP dataset.
+
+    .. versionadded:: 0.44.0
+
+    Parameters
+    ----------
+    load : bool, default: True
+        Load the dataset after downloading it when ``True``.  Set this
+        to ``False`` and only the filename will be returned.
+
+    Returns
+    -------
+    pyvista.PolyData | str
+        DataSet or filename depending on ``load``.
+
+    Examples
+    --------
+    >>> from pyvista import examples
+    >>> mesh = examples.download_3gqp()
+    >>> mesh.plot()
+
+    .. seealso::
+
+        :ref:`3GQP Dataset <3gqp_dataset>`
+            See this dataset in the Dataset Gallery for more info.
+
+    """
+    return _download_dataset(_dataset_3gqp, load=load)
+
+
+_dataset_3gqp = _SingleFileDownloadableDatasetLoader('3GQP.pdb')
+
+
 def download_tos_O1_2001_2002(load=True):  # pragma: no cover
     """Download the TOS_O1_2001_2002 dataset.
 
     Sea surface temperatures collected by PCMDI for use by the IPCC.
     From `Example netCDF files <https://www.unidata.ucar.edu/software/netcdf/examples/files.html>`_ .
-=======
-def download_3gqp(load=True):  # pragma: no cover
-    """Download a 3GQP dataset.
->>>>>>> ed4f3118
 
     .. versionadded:: 0.44.0
 
@@ -8041,16 +8070,11 @@
 
     Returns
     -------
-<<<<<<< HEAD
     pyvista.ImageData | str
-=======
-    pyvista.PolyData | str
->>>>>>> ed4f3118
-        DataSet or filename depending on ``load``.
-
-    Examples
-    --------
-<<<<<<< HEAD
+        DataSet or filename depending on ``load``.
+
+    Examples
+    --------
     >>> import pyvista as pv
     >>> from pyvista import examples
     >>> filename = examples.download_tos_O1_2001_2002(load=False)
@@ -8068,20 +8092,4 @@
     return _download_dataset(_dataset_tos_O1_2001_2002, load=load)
 
 
-_dataset_tos_O1_2001_2002 = _SingleFileDownloadableDatasetLoader('tos_O1_2001-2002.nc')
-=======
-    >>> from pyvista import examples
-    >>> mesh = examples.download_3gqp()
-    >>> mesh.plot()
-
-    .. seealso::
-
-        :ref:`3GQP Dataset <3gqp_dataset>`
-            See this dataset in the Dataset Gallery for more info.
-
-    """
-    return _download_dataset(_dataset_3gqp, load=load)
-
-
-_dataset_3gqp = _SingleFileDownloadableDatasetLoader('3GQP.pdb')
->>>>>>> ed4f3118
+_dataset_tos_O1_2001_2002 = _SingleFileDownloadableDatasetLoader('tos_O1_2001-2002.nc')