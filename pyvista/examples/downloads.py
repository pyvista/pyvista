--- conflicted
+++ resolved
@@ -6059,13 +6059,9 @@
 )
 
 
-<<<<<<< HEAD
-def download_dicom_stack(load: bool = True) -> pyvista.ImageData | str:
-=======
 def download_dicom_stack(
     load: bool = True,
-) -> pyvista.ImageData | str:  # pragma: no cover
->>>>>>> c752cf3f
+) -> pyvista.ImageData | str:
     """Download TCIA DICOM stack volume.
 
     Original download from the `The Cancer Imaging Archive (TCIA)
