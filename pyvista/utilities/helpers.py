--- conflicted
+++ resolved
@@ -730,7 +730,6 @@
         else:
             raise NotImplementedError('NumPy array could not be wrapped pyvista.')
 
-<<<<<<< HEAD
     # VTK arrays
     if isinstance(dataset, _vtk.vtkDataArray):
         return pyvista.pyvista_ndarray(dataset)
@@ -748,8 +747,6 @@
         # 'vtkParametricSpline': pyvista.Spline,
     }
 
-=======
->>>>>>> e8626c94
     # Check if a dataset is a VTK type
     if hasattr(dataset, 'GetClassName'):
         key = dataset.GetClassName()
