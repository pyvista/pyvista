"""Start xvfb from Python."""
import time
import os

XVFB_INSTALL_NOTES = """Please install Xvfb with:

Debian
$ sudo apt install libgl1-mesa-glx xvfb

CentOS / RHL
$ sudo yum install libgl1-mesa-glx xvfb

"""


def start_xvfb(wait=3, window_size=None):
    """Start the virtual framebuffer Xvfb.

    Parameters
    ----------
    wait : float, optional
        Time to wait for the virtual framebuffer to start.  Set to 0
        to disable wait.

    window_size : list, optional
        Window size of the virtual frame buffer.  Defaults to
        ``pyvista.global_theme.window_size``.

    Examples
    --------
    >>> import pyvista
    >>> pyvista.start_xvfb()  # doctest:+SKIP

    """
    from pyvista import global_theme

    if os.name != 'posix':
        raise OSError('`start_xvfb` is only supported on Linux')

    if os.system('which Xvfb > /dev/null'):
        raise OSError(XVFB_INSTALL_NOTES)

    # use current default window size
    if window_size is None:
        window_size = global_theme.window_size
<<<<<<< HEAD
    window_size_parm = f'{window_size[0]:d}x{window_size[1]:d}x24'
=======
    window_size_parm = '%dx%dx24' % tuple(window_size)
>>>>>>> a109e4f0
    display_num = ':99'
    os.system(f'Xvfb {display_num} -screen 0 {window_size_parm} > /dev/null 2>&1 &')
    os.environ['DISPLAY'] = display_num
    if wait:
        time.sleep(wait)<|MERGE_RESOLUTION|>--- conflicted
+++ resolved
@@ -43,11 +43,7 @@
     # use current default window size
     if window_size is None:
         window_size = global_theme.window_size
-<<<<<<< HEAD
     window_size_parm = f'{window_size[0]:d}x{window_size[1]:d}x24'
-=======
-    window_size_parm = '%dx%dx24' % tuple(window_size)
->>>>>>> a109e4f0
     display_num = ':99'
     os.system(f'Xvfb {display_num} -screen 0 {window_size_parm} > /dev/null 2>&1 &')
     os.environ['DISPLAY'] = display_num
