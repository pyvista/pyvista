"""Provides an easy way of generating several geometric objects.

CONTAINS
--------
vtkArrowSource
vtkCylinderSource
vtkSphereSource
vtkPlaneSource
vtkLineSource
vtkCubeSource
vtkConeSource
vtkDiskSource
vtkRegularPolygonSource
vtkPyramid

"""
import numpy as np

import pyvista
from pyvista import _vtk
from pyvista.utilities import assert_empty_kwargs, check_valid_vector

NORMALS = {
    'x': [1, 0, 0],
    'y': [0, 1, 0],
    'z': [0, 0, 1],
    '-x': [-1, 0, 0],
    '-y': [0, -1, 0],
    '-z': [0, 0, -1],
}


def translate(surf, center=[0., 0., 0.], direction=[1., 0., 0.]):
    """Translate and orientate a mesh to a new center and direction.

    By default, the input mesh is considered centered at the origin
    and facing in the x direction.

    """
    normx = np.array(direction)/np.linalg.norm(direction)
    normz = np.cross(normx, [0, 1.0, 0.0000001])
    normz /= np.linalg.norm(normz)
    normy = np.cross(normz, normx)

    trans = np.zeros((4, 4))
    trans[:3, 0] = normx
    trans[:3, 1] = normy
    trans[:3, 2] = normz
    trans[3, 3] = 1

    surf.transform(trans)
    if not np.allclose(center, [0., 0., 0.]):
        surf.points += np.array(center)


def Cylinder(center=(0.0, 0.0, 0.0), direction=(1.0, 0.0, 0.0),
             radius=0.5, height=1.0, resolution=100, capping=True):
    """Create the surface of a cylinder.

    See also :func:`pyvista.CylinderStructured`.

    Parameters
    ----------
    center : sequence, optional
        Location of the centroid in ``[x, y, z]``.

    direction : sequence, optional
        Direction cylinder points to  in ``[x, y, z]``.

    radius : float, optional
        Radius of the cylinder.

    height : float, optional
        Height of the cylinder.

    resolution : int, optional
        Number of points on the circular face of the cylinder.

    capping : bool, optional
        Cap cylinder ends with polygons.  Default ``True``.

    Returns
    -------
    pyvista.PolyData
        Cylinder surface.

    Examples
    --------
    >>> import pyvista
    >>> import numpy as np
    >>> cylinder = pyvista.Cylinder(center=[1, 2, 3], direction=[1, 1, 1], 
    ...                             radius=1, height=2)
    >>> cylinder.plot(show_edges=True, line_width=5, cpos='xy')
    """
    cylinderSource = _vtk.vtkCylinderSource()
    cylinderSource.SetRadius(radius)
    cylinderSource.SetHeight(height)
    cylinderSource.SetCapping(capping)
    cylinderSource.SetResolution(resolution)
    cylinderSource.Update()
    surf = pyvista.wrap(cylinderSource.GetOutput())
    surf.rotate_z(-90)
    translate(surf, center, direction)
    return surf


def CylinderStructured(radius=0.5, height=1.0,
                       center=(0.,0.,0.), direction=(1.,0.,0.),
                       theta_resolution=32, z_resolution=10):
    """Create a cylinder mesh as a :class:`pyvista.StructuredGrid`.

    The end caps are left open. This can create a surface mesh if a single
    value for the ``radius`` is given or a 3D mesh if multiple radii are given
    as a list/array in the ``radius`` argument.

    Parameters
    ----------
    radius : float, sequence, optional
        Radius of the cylinder. If a sequence, then describes the
        radial coordinates of the cells as a range of values as
        specified by the ``radius``.

    height : float, optional
        Height of the cylinder along its Z-axis.

    center : sequence
        Location of the centroid in ``[x, y, z]``.

    direction : sequence
        Direction cylinder Z-axis in ``[x, y, z]``.

    theta_resolution : int, optional
        Number of points on the circular face of the cylinder.
        Ignored if ``radius`` is an iterable.

    z_resolution : int, optional
        Number of points along the height (Z-axis) of the cylinder.

    Returns
    -------
    pyvista.StructuredGrid
        Structured cylinder.

    Examples
    --------
    Default structured cylinder

    >>> import pyvista
    >>> mesh = pyvista.CylinderStructured()
    >>> mesh.plot(show_edges=True)

    Structured cylinder with an inner radius of 1, outer of 2, with 5
    segments.

    >>> import numpy as np
    >>> mesh = pyvista.CylinderStructured(radius=np.linspace(1, 2, 5))
    >>> mesh.plot(show_edges=True)

    """
    # Define grid in polar coordinates
    r = np.array([radius]).ravel()
    nr = len(r)
    theta = np.linspace(0, 2*np.pi, num=theta_resolution)
    radius_matrix, theta_matrix = np.meshgrid(r, theta)

    # Transform to cartesian space
    X = radius_matrix * np.cos(theta_matrix)
    Y = radius_matrix * np.sin(theta_matrix)

    # Make all the nodes in the grid
    xx = np.array([X] * z_resolution).ravel()
    yy = np.array([Y] * z_resolution).ravel()
    dz = height / (z_resolution - 1)
    zz = np.empty(yy.size)
    zz = np.full((X.size, z_resolution), dz)
    zz *= np.arange(z_resolution)
    zz = zz.ravel(order='f')

    # Create the grid
    grid = pyvista.StructuredGrid()
    grid.points = np.c_[xx, yy, zz]
    grid.dimensions = [nr, theta_resolution, z_resolution]

    # Orient properly in user direction
    vx = np.array([0., 0., 1.])
    if not np.allclose(vx, direction):
        direction /= np.linalg.norm(direction)
        vx -= vx.dot(direction) * direction
        vx /= np.linalg.norm(vx)
        vy = np.cross(direction, vx)
        rmtx = np.array([vx, vy, direction])
        grid.points = grid.points.dot(rmtx)

    # Translate to given center
    grid.points -= np.array(grid.center)
    grid.points += np.array(center)
    return grid


def Arrow(start=(0., 0., 0.), direction=(1., 0., 0.), tip_length=0.25,
          tip_radius=0.1, tip_resolution=20, shaft_radius=0.05,
          shaft_resolution=20, scale=None):
    """Create an arrow.

    Parameters
    ----------
    start : iterable, optional
        Start location in ``[x, y, z]``.

    direction : iterable, optional
        Direction the arrow points to in ``[x, y, z]``.

    tip_length : float, optional
        Length of the tip.

    tip_radius : float, optional
        Radius of the tip.

    tip_resolution : int, optional
        Number of faces around the tip.

    shaft_radius : float, optional
        Radius of the shaft.

    shaft_resolution : int, optional
        Number of faces around the shaft.

    scale : float or str, optional
        Scale factor of the entire object, default is ``None``
        (i.e. scale of 1).  ``'auto'`` scales to length of direction
        array.

    Returns
    -------
    pyvista.PolyData
        Arrow mesh.

    Examples
    --------
    Plot a default arrow.

    >>> import pyvista
    >>> mesh = pyvista.Arrow()
    >>> mesh.plot(show_edges=True)

    """
    # Create arrow object
    arrow = _vtk.vtkArrowSource()
    arrow.SetTipLength(tip_length)
    arrow.SetTipRadius(tip_radius)
    arrow.SetTipResolution(tip_resolution)
    arrow.SetShaftRadius(shaft_radius)
    arrow.SetShaftResolution(shaft_resolution)
    arrow.Update()
    surf = pyvista.wrap(arrow.GetOutput())

    if scale == 'auto':
        scale = float(np.linalg.norm(direction))
    if isinstance(scale, float) or isinstance(scale, int):
        surf.points *= scale
    elif scale is not None:
        raise TypeError("Scale must be either float, int or 'auto'.")

    translate(surf, start, direction)
    return surf


def Sphere(radius=0.5, center=(0, 0, 0), direction=(0, 0, 1), theta_resolution=30,
           phi_resolution=30, start_theta=0, end_theta=360, start_phi=0, end_phi=180):
    """Create a vtk Sphere.

    Parameters
    ----------
    radius : float, optional
        Sphere radius.

    center : np.ndarray or list, optional
        Center in ``[x, y, z]``.

    direction : list or tuple or np.ndarray, optional
        Direction the top of the sphere points to in ``[x, y, z]``.

    theta_resolution : int , optional
        Set the number of points in the longitude direction (ranging
        from ``start_theta`` to ``end_theta``).

    phi_resolution : int, optional
        Set the number of points in the latitude direction (ranging from
        ``start_phi`` to ``end_phi``).

    start_theta : float, optional
        Starting longitude angle.

    end_theta : float, optional
        Ending longitude angle.

    start_phi : float, optional
        Starting latitude angle.

    end_phi : float, optional
        Ending latitude angle.

    Returns
    -------
    pyvista.PolyData
        Sphere mesh.

    Examples
    --------
    Create a sphere using default parameters.

    >>> import pyvista
    >>> sphere = pyvista.Sphere()
    >>> sphere.plot(show_edges=True)

    Create a quarter sphere by setting ``end_theta``.

    >>> sphere = pyvista.Sphere(end_theta=90)
    >>> out = sphere.plot(show_edges=True)

    """
    sphere = _vtk.vtkSphereSource()
    sphere.SetRadius(radius)
    sphere.SetThetaResolution(theta_resolution)
    sphere.SetPhiResolution(phi_resolution)
    sphere.SetStartTheta(start_theta)
    sphere.SetEndTheta(end_theta)
    sphere.SetStartPhi(start_phi)
    sphere.SetEndPhi(end_phi)
    sphere.Update()
    surf = pyvista.wrap(sphere.GetOutput())
    surf.rotate_y(-90)
    translate(surf, center, direction)
    return surf


def Plane(center=(0, 0, 0), direction=(0, 0, 1), i_size=1, j_size=1,
          i_resolution=10, j_resolution=10):
    """Create a plane.

    Parameters
    ----------
    center : list or tuple or np.ndarray
        Location of the centroid in ``[x, y, z]``.

    direction : list or tuple or np.ndarray
        Direction of the plane's normal in ``[x, y, z]``.

    i_size : float
        Size of the plane in the i direction.

    j_size : float
        Size of the plane in the j direction.

    i_resolution : int
        Number of points on the plane in the i direction.

    j_resolution : int
        Number of points on the plane in the j direction.

    Returns
    -------
    pyvista.PolyData
        Plane mesh.

    Examples
    --------
    Create a default plane.

    >>> import pyvista
    >>> mesh = pyvista.Plane()
    >>> mesh.point_data.clear()
    >>> mesh.plot(show_edges=True)
    """
    planeSource = _vtk.vtkPlaneSource()
    planeSource.SetXResolution(i_resolution)
    planeSource.SetYResolution(j_resolution)
    planeSource.Update()

    surf = pyvista.wrap(planeSource.GetOutput())

    surf.points[:, 0] *= i_size
    surf.points[:, 1] *= j_size
    surf.rotate_y(-90)
    translate(surf, center, direction)
    return surf


def Line(pointa=(-0.5, 0., 0.), pointb=(0.5, 0., 0.), resolution=1):
    """Create a line.

    Parameters
    ----------
    pointa : np.ndarray or list, optional
        Location in ``[x, y, z]``.

    pointb : np.ndarray or list, optional
        Location in ``[x, y, z]``.

    resolution : int, optional
        Number of pieces to divide line into.

    Returns
    -------
    pyvista.PolyData
        Line mesh.

    Examples
    --------
    Create a line between ``(0, 0, 0)`` and ``(0, 0, 1)``.

    >>> import pyvista
    >>> mesh = pyvista.Line((0, 0, 0), (0, 0, 1))
    >>> mesh.plot(color='k', line_width=10)

    """
    if resolution <= 0:
        raise ValueError('Resolution must be positive')
    if np.array(pointa).size != 3:
        raise TypeError('Point A must be a length three tuple of floats.')
    if np.array(pointb).size != 3:
        raise TypeError('Point B must be a length three tuple of floats.')
    src = _vtk.vtkLineSource()
    src.SetPoint1(*pointa)
    src.SetPoint2(*pointb)
    src.SetResolution(resolution)
    src.Update()
    line = pyvista.wrap(src.GetOutput())
    # Compute distance of every point along line
    compute = lambda p0, p1: np.sqrt(np.sum((p1 - p0)**2, axis=1))
    distance = compute(np.array(pointa), line.points)
    line['Distance'] = distance
    return line


def Cube(center=(0., 0., 0.), x_length=1.0, y_length=1.0,
         z_length=1.0, bounds=None):
    """Create a cube.

    It's possible to specify either the center and side lengths or
    just the bounds of the cube. If ``bounds`` are given, all other
    arguments are ignored.

    Parameters
    ----------
    center : sequence, optional
        Center in ``[x, y, z]``.

    x_length : float, optional
        Length of the cube in the x-direction.

    y_length : float, optional
        Length of the cube in the y-direction.

    z_length : float, optional
        Length of the cube in the z-direction.

    bounds : sequence, optional
        Specify the bounding box of the cube. If given, all other arguments are
        ignored. ``(xMin, xMax, yMin, yMax, zMin, zMax)``.

    Returns
    -------
    pyvista.PolyData
        Mesh of the cube.

    Examples
    --------
    Create a default cube.

    >>> import pyvista
    >>> mesh = pyvista.Cube()
    >>> mesh.plot(show_edges=True, line_width=5)

    """
    src = _vtk.vtkCubeSource()
    if bounds is not None:
        if np.array(bounds).size != 6:
            raise TypeError('Bounds must be given as length 6 tuple: (xMin, xMax, yMin, yMax, zMin, zMax)')
        src.SetBounds(bounds)
    else:
        src.SetCenter(center)
        src.SetXLength(x_length)
        src.SetYLength(y_length)
        src.SetZLength(z_length)
    src.Update()
    return pyvista.wrap(src.GetOutput())


def Box(bounds=(-1., 1., -1., 1., -1., 1.), level=0, quads=True):
    """Create a box with solid faces for the given bounds.

    Parameters
    ----------
    bounds : iterable, optional
        Specify the bounding box of the cube.
        ``(xMin, xMax, yMin, yMax, zMin, zMax)``.

    level : int, optional
        Level of subdivision of the faces.

    quads : bool, optional
        Flag to tell the source to generate either a quad or two
        triangle for a set of four points.  Default ``True``.

    Returns
    -------
    pyvista.PolyData
        Mesh of the box.

    Examples
    --------
    Create a box with subdivision ``level=2``.

    >>> import pyvista
    >>> mesh = pyvista.Box(level=2)
    >>> mesh.plot(show_edges=True)

    """
    if np.array(bounds).size != 6:
        raise TypeError('Bounds must be given as length 6 tuple: (xMin, xMax, yMin, yMax, zMin, zMax)')
    src = _vtk.vtkTessellatedBoxSource()
    src.SetLevel(level)
    if quads:
       src.QuadsOn()
    else:
       src.QuadsOff()
    src.SetBounds(bounds)
    src.Update()
    return pyvista.wrap(src.GetOutput())


def Cone(center=(0., 0., 0.), direction=(1., 0., 0.), height=1.0, radius=None,
         capping=True, angle=None, resolution=6):
    """Create a cone.

    Parameters
    ----------
    center : iterable, optional
        Center in ``[x, y, z]``. Axis of the cone passes through this
        point.

    direction : iterable, optional
        Direction vector in ``[x, y, z]``. Orientation vector of the
        cone.

    height : float, optional
        Height along the cone in its specified direction.

    radius : float, optional
        Base radius of the cone.

    capping : bool, optional
        Enable or disable the capping the base of the cone with a
        polygon.

    angle : float, optional
        The angle in degrees between the axis of the cone and a
        generatrix.

    resolution : int, optional
        Number of facets used to represent the cone.

    Returns
    -------
    pyvista.PolyData
        Cone mesh.

    Examples
    --------
    Create a default Cone.

    >>> import pyvista
    >>> mesh = pyvista.Cone()
    >>> mesh.plot(show_edges=True, line_width=5)
    """
    src = _vtk.vtkConeSource()
    src.SetCapping(capping)
    src.SetDirection(direction)
    src.SetCenter(center)
    src.SetHeight(height)
    if angle and radius:
        raise ValueError("Both radius and angle specified. They are mutually exclusive.")
    elif angle and not radius:
        src.SetAngle(angle)
    elif not angle and radius:
        src.SetRadius(radius)
    elif not angle and not radius:
        src.SetRadius(0.5)
    src.SetResolution(resolution)
    src.Update()
    return pyvista.wrap(src.GetOutput())


def Polygon(center=(0., 0., 0.), radius=1, normal=(0, 0, 1), n_sides=6):
    """Create a polygon.

    Parameters
    ----------
    center : iterable, optional
        Center in ``[x, y, z]``. Central axis of the polygon passes
        through this point.

    radius : float, optional
        The radius of the polygon.

    normal : iterable, optional
        Direction vector in ``[x, y, z]``. Orientation vector of the polygon.

    n_sides : int, optional
        Number of sides of the polygon.

    Returns
    -------
    pyvista.PolyData
        Mesh of the polygon.

    Examples
    --------
    Create an 8 sided polygon.

    >>> import pyvista
    >>> mesh = pyvista.Polygon(n_sides=8)
    >>> mesh.plot(show_edges=True, line_width=5)

    """
    src = _vtk.vtkRegularPolygonSource()
    src.SetCenter(center)
    src.SetNumberOfSides(n_sides)
    src.SetRadius(radius)
    src.SetNormal(normal)
    src.Update()
    return pyvista.wrap(src.GetOutput())


def Disc(center=(0., 0., 0.), inner=0.25, outer=0.5, normal=(0, 0, 1), r_res=1,
         c_res=6):
    """Create a polygonal disk with a hole in the center.

    The disk has zero height. The user can specify the inner and outer
    radius of the disk, and the radial and circumferential resolution
    of the polygonal representation.

    Parameters
    ----------
    center : iterable
        Center in ``[x, y, z]``. Middle of the axis of the disc.

    inner : float, optional
        The inner radius.

    outer : float, optional
        The outer radius.

    normal : iterable
        Direction vector in ``[x, y, z]``. Orientation vector of the disc.

    r_res : int, optional
        Number of points in radial direction.

    c_res : int, optional
        Number of points in circumferential direction.

    Returns
    -------
    pyvista.PolyData
        Disk mesh.

    Examples
    --------
    Create a disc with 50 points in the circumferential direction.

    >>> import pyvista
    >>> mesh = pyvista.Disc(c_res=50)
    >>> mesh.plot(show_edges=True, line_width=5)

    """
    src = _vtk.vtkDiskSource()
    src.SetInnerRadius(inner)
    src.SetOuterRadius(outer)
    src.SetRadialResolution(r_res)
    src.SetCircumferentialResolution(c_res)
    src.Update()
    normal = np.array(normal)
    center = np.array(center)
    surf = pyvista.wrap(src.GetOutput())
    surf.rotate_y(90)
    translate(surf, center, normal)
    return surf


def Text3D(string, depth=0.5):
    """Create 3D text from a string.

    Parameters
    ----------
    string : str
        String to generate 3D text from.

    depth : float, optional
        Depth of the text.  Defaults to ``0.5``.

    Returns
    -------
    pyvista.PolyData
        3D text mesh.

    Examples
    --------
    >>> import pyvista
    >>> text_mesh = pyvista.Text3D('PyVista')
    >>> text_mesh.plot(cpos='xy')
    """
    vec_text = _vtk.vtkVectorText()
    vec_text.SetText(string)

    extrude = _vtk.vtkLinearExtrusionFilter()
    extrude.SetInputConnection(vec_text.GetOutputPort())
    extrude.SetExtrusionTypeToNormalExtrusion()
    extrude.SetVector(0, 0, 1)
    extrude.SetScaleFactor(depth)

    tri_filter = _vtk.vtkTriangleFilter()
    tri_filter.SetInputConnection(extrude.GetOutputPort())
    tri_filter.Update()
    return pyvista.wrap(tri_filter.GetOutput())


def Wavelet(extent=(-10, 10, -10, 10, -10, 10), center=(0, 0, 0), maximum=255,
            x_freq=60, y_freq=30, z_freq=40, x_mag=10, y_mag=18, z_mag=5,
            std=0.5, subsample_rate=1):
    """Create a wavelet.

    Produces images with pixel values determined by
    ``Maximum*Gaussian*x_mag*sin(x_freq*x)*sin(y_freq*y)*cos(z_freq*z)``

    Values are float scalars on point data with name ``"RTData"``.

    Parameters
    ----------
    extent : sequence, optional
        Set/Get the extent of the whole output image.  Default
        ``(-10, 10, -10, 10, -10, 10)``.

    center : list, optional
        Center of the wavelet.

    maximum : float, optional
        Maximum of the wavelet function.

    x_freq : float, optional
        Natural frequency in the x direction.

    y_freq : float, optional
        Natural frequency in the y direction.

    z_freq : float, optional
        Natural frequency in the z direction.

    x_mag : float, optional
        Magnitude in the x direction.

    y_mag : float, optional
        Magnitude in the y direction.

    z_mag : float, optional
        Magnitude in the z direction.

    std : float, optional
        Standard deviation.

    subsample_rate : int, optional
        The sub-sample rate.

    Returns
    -------
    pyvista.PolyData
        Wavelet mesh.

    Examples
    --------
    >>> import pyvista
    >>> wavelet = pyvista.Wavelet(extent=(0, 50, 0, 50, 0, 10), x_freq=20,
    ...                           y_freq=10, z_freq=1, x_mag=100, y_mag=100, 
    ...                           z_mag=1000)
    >>> wavelet.plot(show_scalar_bar=False)

    Extract lower valued cells of the wavelet and create a surface from it.

    >>> thresh = wavelet.threshold(800).extract_surface()
    >>> thresh.plot(show_scalar_bar=False)

    Smooth it to create "waves"

    >>> waves = thresh.smooth(n_iter=100, relaxation_factor=0.1)
    >>> waves.plot(color='white', smooth_shading=True, show_edges=True)

    """
    wavelet_source = _vtk.vtkRTAnalyticSource()
    wavelet_source.SetWholeExtent(*extent)
    wavelet_source.SetCenter(center)
    wavelet_source.SetMaximum(maximum)
    wavelet_source.SetXFreq(x_freq)
    wavelet_source.SetYFreq(y_freq)
    wavelet_source.SetZFreq(z_freq)
    wavelet_source.SetXMag(x_mag)
    wavelet_source.SetYMag(y_mag)
    wavelet_source.SetZMag(z_mag)
    wavelet_source.SetStandardDeviation(std)
    wavelet_source.SetSubsampleRate(subsample_rate)
    wavelet_source.Update()
    return pyvista.wrap(wavelet_source.GetOutput())


def CircularArc(pointa, pointb, center, resolution=100, negative=False):
    """Create a circular arc defined by two endpoints and a center.

    The number of segments composing the polyline is controlled by
    setting the object resolution.

    Parameters
    ----------
    pointa : sequence
        Position of the first end point.

    pointb : sequence
        Position of the other end point.

    center : sequence
        Center of the circle that defines the arc.

    resolution : int, optional
        The number of segments of the polyline that draws the arc.
        Resolution of 1 will just create a line.

    negative : bool, optional
        By default the arc spans the shortest angular sector between
        ``pointa`` and ``pointb``.

        By setting this to ``True``, the longest angular sector is
        used instead (i.e. the negative coterminal angle to the
        shortest one).

    Returns
    -------
    pyvista.PolyData
        Circular arc mesh.

    Examples
    --------
    Create a quarter arc centered at the origin in the xy plane.

    >>> import pyvista
    >>> arc = pyvista.CircularArc([-1, 0, 0], [0, 1, 0], [0, 0, 0])
    >>> pl = pyvista.Plotter()
    >>> _ = pl.add_mesh(arc, color='k', line_width=10)
    >>> _ = pl.show_bounds(location='all', font_size=30, use_2d=True)
    >>> _ = pl.view_xy()
    >>> pl.show()
    """
    check_valid_vector(pointa, 'pointa')
    check_valid_vector(pointb, 'pointb')
    check_valid_vector(center, 'center')
    if not np.isclose(
        np.linalg.norm(np.array(pointa) - np.array(center)),
        np.linalg.norm(np.array(pointb) - np.array(center)),
    ):
        raise ValueError("pointa and pointb are not equidistant from center")

    # fix half-arc bug: if a half arc travels directly through the
    # center point, it becomes a line
    pointb = list(pointb)
    pointb[0] -= 1E-10
    pointb[1] -= 1E-10

    arc = _vtk.vtkArcSource()
    arc.SetPoint1(*pointa)
    arc.SetPoint2(*pointb)
    arc.SetCenter(*center)
    arc.SetResolution(resolution)
    arc.SetNegative(negative)

    arc.Update()
    angle = np.deg2rad(arc.GetAngle())
    arc = pyvista.wrap(arc.GetOutput())
    # Compute distance of every point along circular arc
    center = np.array(center).ravel()
    radius = np.sqrt(np.sum((arc.points[0]-center)**2, axis=0))
    angles = np.arange(0.0, 1.0 + 1.0/resolution, 1.0/resolution) * angle
    arc['Distance'] = radius * angles
    return arc


def CircularArcFromNormal(center, resolution=100, normal=None,
                          polar=None, angle=None):
    """Create a circular arc defined by normal to the plane of the arc, and an angle.

    The number of segments composing the polyline is controlled by
    setting the object resolution.

    Parameters
    ----------
    center : sequence
        Center of the circle that defines the arc.

    resolution : int, optional
        The number of segments of the polyline that draws the arc.
        Resolution of 1 will just create a line.

    normal : sequence, optional
        The normal vector to the plane of the arc.  By default it
        points in the positive Z direction.

    polar : sequence, optional
        Starting point of the arc in polar coordinates.  By default it
        is the unit vector in the positive x direction.

    angle : float, optional
        Arc length (in degrees) beginning at the polar vector.  The
        direction is counterclockwise.  By default it is 90.

    Returns
    -------
    pyvista.PolyData
        Circular arc mesh.

    Examples
    --------
    Quarter arc centered at the origin in the xy plane.

    >>> import pyvista
    >>> normal = [0, 0, 1]
    >>> polar = [-1, 0, 0]
    >>> arc = pyvista.CircularArcFromNormal([0, 0, 0], normal=normal, polar=polar)
    >>> pl = pyvista.Plotter()
    >>> _ = pl.add_mesh(arc, color='k', line_width=10)
    >>> _ = pl.show_bounds(location='all', font_size=30, use_2d=True)
    >>> _ = pl.view_xy()
    >>> pl.show()
    """
    check_valid_vector(center, 'center')
    if normal is None:
        normal = [0, 0, 1]
    if polar is None:
        polar = [1, 0, 0]
    if angle is None:
        angle = 90.0

    arc = _vtk.vtkArcSource()
    arc.SetCenter(*center)
    arc.SetResolution(resolution)
    arc.UseNormalAndAngleOn()
    check_valid_vector(normal, 'normal')
    arc.SetNormal(*normal)
    check_valid_vector(polar, 'polar')
    arc.SetPolarVector(*polar)
    arc.SetAngle(angle)
    arc.Update()
    angle = np.deg2rad(arc.GetAngle())
    arc = pyvista.wrap(arc.GetOutput())
    # Compute distance of every point along circular arc
    center = np.array(center)
    radius = np.sqrt(np.sum((arc.points[0] - center)**2, axis=0))
    angles = np.linspace(0.0, angle, resolution+1)
    arc['Distance'] = radius * angles
    return arc


def Pyramid(points=None):
    """Create a pyramid defined by 5 points.

    Parameters
    ----------
    points : sequence, optional
        Points of the pyramid.  Points are ordered such that the first
        four points are the four counterclockwise points on the
        quadrilateral face, and the last point is the apex.

        Defaults to pyramid in example.

    Returns
    -------
    pyvista.UnstructuredGrid
        Unstructured grid containing a single pyramid cell.

    Examples
    --------
    >>> import pyvista
    >>> pointa = [1.0, 1.0, 0.0]
    >>> pointb = [-1.0, 1.0, 0.0]
    >>> pointc = [-1.0, -1.0, 0.0]
    >>> pointd = [1.0, -1.0, 0.0]
    >>> pointe = [0.0, 0.0, 1.608]
    >>> pyramid = pyvista.Pyramid([pointa, pointb, pointc, pointd, pointe])
    >>> pyramid.plot(show_edges=True, line_width=5)
    """
    if points is None:
        points = [[1.0, 1.0, 0.0],
                  [-1.0, 1.0, 0.0],
                  [-1.0, -1.0, 0.0],
                  [1.0, -1.0, 0.0],
<<<<<<< HEAD
                  [0.0, 0.0, 1.67]]
=======
                  [0.0, 0.0, (4 - 2**0.5)**0.5]]
>>>>>>> 790b7b4f

    if len(points) != 5:
        raise TypeError('Points must be given as length 5 np.ndarray or list')

    check_valid_vector(points[0], 'points[0]')
    check_valid_vector(points[1], 'points[1]')
    check_valid_vector(points[2], 'points[2]')
    check_valid_vector(points[3], 'points[3]')
    check_valid_vector(points[4], 'points[4]')

    pyramid = _vtk.vtkPyramid()
    pyramid.GetPointIds().SetId(0, 0)
    pyramid.GetPointIds().SetId(1, 1)
    pyramid.GetPointIds().SetId(2, 2)
    pyramid.GetPointIds().SetId(3, 3)
    pyramid.GetPointIds().SetId(4, 4)

    ug = _vtk.vtkUnstructuredGrid()
    ug.SetPoints(pyvista.vtk_points(np.array(points), False))
    ug.InsertNextCell(pyramid.GetCellType(), pyramid.GetPointIds())

    return pyvista.wrap(ug)


def Triangle(points=None):
    """Create a triangle defined by 3 points.

    Parameters
    ----------
    points : sequence, optional
        Points of the triangle.  Defaults to a right isosceles
        triangle (see example).

    Returns
    -------
    pyvista.PolyData
        Triangle mesh.

    Examples
    --------
    >>> import pyvista
    >>> pointa = [0, 0, 0]
    >>> pointb = [1, 0, 0]
    >>> pointc = [0.5, 0.707, 0]
    >>> triangle = pyvista.Triangle([pointa, pointb, pointc])
    >>> triangle.plot(show_edges=True, line_width=5)
    """
    if points is None:
        points = [[0, 0, 0], [1, 0, 0], [0.5, 0.5**0.5, 0]]

    if len(points) != 3:
        raise TypeError('Points must be given as length 3 np.ndarray or list')

    check_valid_vector(points[0], 'points[0]')
    check_valid_vector(points[1], 'points[1]')
    check_valid_vector(points[2], 'points[2]')

    cells = np.array([[3, 0, 1, 2]])
    return pyvista.wrap(pyvista.PolyData(points, cells))


<<<<<<< HEAD
def Rectangle(points=[[1.0, 0.0, 0], [1.0, 1.0, 0], [0.0, 1.0, 0], [0.0, 0.0, 0.0]]):
=======
def Rectangle(points=None):
>>>>>>> 790b7b4f
    """Create a rectangle defined by 4 points.

    Parameters
    ----------
    points : sequence, optional
        Points of the rectangle.  Defaults to a simple example.

    Returns
    -------
    pyvista.PolyData
        Rectangle mesh.

    Examples
    --------
    >>> import pyvista
    >>> pointa = [1.0, 0.0, 0.0]
    >>> pointb = [1.0, 1.0, 0.0]
    >>> pointc = [0.0, 1.0, 0.0]
    >>> pointd = [0.0, 0.0, 0.0]
    >>> rectangle = pyvista.Rectangle([pointa, pointb, pointc, pointd])
    >>> rectangle.plot(show_edges=True, line_width=5)

    """
    if points is None:
        points = [[1.0, 0.0, 0.0], [1.0, 1.0, 0.0], [0.0, 1.0, 0.0], [0.0, 0.0, 0.0]]
    if len(points) != 4:
        raise TypeError('Points must be given as length 4 np.ndarray or list')

    check_valid_vector(points[0], 'points[0]')
    check_valid_vector(points[1], 'points[1]')
    check_valid_vector(points[2], 'points[2]')
    check_valid_vector(points[3], 'points[3]')

    cells = np.array([[4, 0, 1, 2, 3]])
    return pyvista.wrap(pyvista.PolyData(points, cells))


def Circle(radius=0.5, resolution=100):
    """Create a single PolyData circle defined by radius in the XY plane.

    Parameters
    ----------
    radius : float, optional
        Radius of circle.

    resolution : int, optional
        Number of points on the circle.

    Returns
    -------
    pyvista.PolyData
        Circle mesh.

    Examples
    --------
    >>> import pyvista
    >>> radius = 0.5
    >>> circle = pyvista.Circle(radius)
    >>> circle.plot(show_edges=True, line_width=5)
    """
    points = np.zeros((resolution, 3))
    theta = np.linspace(0.0, 2.0*np.pi, resolution)
    points[:, 0] = radius * np.cos(theta)
    points[:, 1] = radius * np.sin(theta)
    cells = np.array([np.append(np.array([resolution]), np.arange(resolution))])
    return pyvista.wrap(pyvista.PolyData(points, cells))<|MERGE_RESOLUTION|>--- conflicted
+++ resolved
@@ -999,11 +999,7 @@
                   [-1.0, 1.0, 0.0],
                   [-1.0, -1.0, 0.0],
                   [1.0, -1.0, 0.0],
-<<<<<<< HEAD
-                  [0.0, 0.0, 1.67]]
-=======
                   [0.0, 0.0, (4 - 2**0.5)**0.5]]
->>>>>>> 790b7b4f
 
     if len(points) != 5:
         raise TypeError('Points must be given as length 5 np.ndarray or list')
@@ -1065,11 +1061,7 @@
     return pyvista.wrap(pyvista.PolyData(points, cells))
 
 
-<<<<<<< HEAD
-def Rectangle(points=[[1.0, 0.0, 0], [1.0, 1.0, 0], [0.0, 1.0, 0], [0.0, 0.0, 0.0]]):
-=======
 def Rectangle(points=None):
->>>>>>> 790b7b4f
     """Create a rectangle defined by 4 points.
 
     Parameters
