"""Provides an easy way of generating several geometric objects.

CONTAINS
--------
vtkArrowSource
vtkCylinderSource
vtkSphereSource
vtkPlaneSource
vtkLineSource
vtkCubeSource
vtkConeSource
vtkDiskSource
vtkRegularPolygonSource

"""
import numpy as np
import vtk

import pyvista
from pyvista.utilities import assert_empty_kwargs, check_valid_vector


NORMALS = {
    'x': [1, 0, 0],
    'y': [0, 1, 0],
    'z': [0, 0, 1],
    '-x': [-1, 0, 0],
    '-y': [0, -1, 0],
    '-z': [0, 0, -1],
}


def translate(surf, center=[0., 0., 0.], direction=[1., 0., 0.]):
<<<<<<< HEAD
    """Translates and orientates a mesh centered at the origin and
    facing in the x direction to a new center and direction
=======
    """Translate and orientate a mesh to a new center and direction.

    By default, the input mesh is considered centered at the origin
    and facing in the x direction.

>>>>>>> dcf24365
    """
    normx = np.array(direction)/np.linalg.norm(direction)
    normz = np.cross(normx, [0, 1.0, 0.0000001])
    normz /= np.linalg.norm(normz)
    normy = np.cross(normz, normx)

    trans = np.zeros((4, 4))
    trans[:3, 0] = normx
    trans[:3, 1] = normy
    trans[:3, 2] = normz
    trans[3, 3] = 1

    surf.transform(trans)
    if not np.allclose(center, [0., 0., 0.]):
        surf.points += np.array(center)


def Cylinder(center=(0.,0.,0.), direction=(1.,0.,0.), radius=0.5, height=1.0,
             resolution=100, capping=True, **kwargs):
    """Create the surface of a cylinder.

<<<<<<< HEAD
    See also :func:`pyvista.CylinderStructured`
=======
    See also :func:`pyvista.CylinderStructured`.
>>>>>>> dcf24365

    Parameters
    ----------
    center : list or np.ndarray
        Location of the centroid in [x, y, z]

    direction : list or np.ndarray
        Direction cylinder points to  in [x, y, z]

    radius : float
        Radius of the cylinder.

    height : float
        Height of the cylinder.

    resolution : int
        Number of points on the circular face of the cylinder.

    capping : bool, optional
        Cap cylinder ends with polygons.  Default True

    Return
    ------
    cylinder : pyvista.PolyData
        Cylinder surface.

    Examples
    --------
    >>> import pyvista
    >>> import numpy as np
    >>> cylinder = pyvista.Cylinder(np.array([1, 2, 3]), np.array([1, 1, 1]), 1, 1)
    >>> cylinder.plot() # doctest:+SKIP
    """
    capping = kwargs.pop('cap_ends', capping)
    assert_empty_kwargs(**kwargs)
    cylinderSource = vtk.vtkCylinderSource()
    cylinderSource.SetRadius(radius)
    cylinderSource.SetHeight(height)
    cylinderSource.SetCapping(capping)
    cylinderSource.SetResolution(resolution)
    cylinderSource.Update()
    surf = pyvista.PolyData(cylinderSource.GetOutput())
    surf.rotate_z(-90)
    translate(surf, center, direction)
    return surf


def CylinderStructured(radius=0.5, height=1.0,
                       center=(0.,0.,0.), direction=(1.,0.,0.),
                       theta_resolution=32, z_resolution=10):
    """Create a cylinder mesh as a :class:`pyvista.StructuredGrid`.
<<<<<<< HEAD
    The end caps are left open. This can create a surface mesh if a
    single value for the ``radius`` is given or a 3D mesh if multiple
    radii are given as a list/array in the ``radius`` argument.
=======

    The end caps are left open. This can create a surface mesh if a single
    value for the ``radius`` is given or a 3D mesh if multiple radii are given
    as a list/array in the ``radius`` argument.
>>>>>>> dcf24365

    Parameters
    ----------
    radius : float
        Radius of the cylinder. If an iterable

    height : float
        Height (length) of the cylinder along its Z-axis

    center : list or np.ndarray
        Location of the centroid in [x, y, z]

    direction : list or np.ndarray
        Direction cylinder Z-axis in [x, y, z]

    theta_resolution : int
        Number of points on the circular face of the cylinder.

    z_resolution : int
        Number of points along the height (Z-axis) of the cylinder

    """
    # Define grid in polar coordinates
    r = np.array([radius]).ravel()
    nr = len(r)
    theta = np.linspace(0, 2*np.pi, num=theta_resolution)
    radius_matrix, theta_matrix = np.meshgrid(r,theta)

    # Transform to cartesian space
    X = radius_matrix * np.cos(theta_matrix)
    Y = radius_matrix * np.sin(theta_matrix)

    # Make all the nodes in the grid
    xx = np.array([X] * z_resolution).ravel()
    yy = np.array([Y] * z_resolution).ravel()
    dz = height / (z_resolution - 1)
    zz = np.empty(yy.size)
    zz = np.full((X.size, z_resolution), dz)
    zz *= np.arange(z_resolution)
    zz = zz.ravel(order='f')

    # Create the grid
    grid = pyvista.StructuredGrid()
    grid.points = np.c_[xx, yy, zz]
    grid.dimensions = [nr, theta_resolution, z_resolution]

    # Orient properly in user direction
    vx = np.array([0., 0., 1.])
    if not np.allclose(vx, direction):
        direction /= np.linalg.norm(direction)
        vx -= vx.dot(direction) * direction
        vx /= np.linalg.norm(vx)
        vy = np.cross(direction, vx)
        rmtx = np.array([vx, vy, direction])
        grid.points = grid.points.dot(rmtx)

    # Translate to given center
    grid.points -= np.array(grid.center)
    grid.points += np.array(center)

    return grid


def Arrow(start=(0.,0.,0.), direction=(1.,0.,0.), tip_length=0.25,
          tip_radius=0.1, tip_resolution=20, shaft_radius=0.05,
          shaft_resolution=20):
    """Create a vtk Arrow.

    Parameters
    ----------
    start : np.ndarray
        Start location in [x, y, z]

    direction : list or np.ndarray
        Direction the arrow points to in [x, y, z]

    tip_length : float, optional
        Length of the tip.

    tip_radius : float, optional
        Radius of the tip.

    tip_resolution : int, optional
        Number of faces around the tip.

    shaft_radius : float, optional
        Radius of the shaft.

    shaft_resolution : int, optional
        Number of faces around the shaft.

    Return
    ------
    arrow : pyvista.PolyData
        Arrow surface.

    """
    # Create arrow object
    arrow = vtk.vtkArrowSource()
    arrow.SetTipLength(tip_length)
    arrow.SetTipRadius(tip_radius)
    arrow.SetTipResolution(tip_resolution)
    arrow.SetShaftRadius(shaft_radius)
    arrow.SetShaftResolution(shaft_resolution)
    arrow.Update()
    surf = pyvista.PolyData(arrow.GetOutput())
    translate(surf, start, direction)
    return surf


def Sphere(radius=0.5, center=(0, 0, 0), direction=(0, 0, 1), theta_resolution=30,
           phi_resolution=30, start_theta=0, end_theta=360, start_phi=0, end_phi=180):
    """Create a vtk Sphere.

    Parameters
    ----------
    radius : float, optional
        Sphere radius

    center : np.ndarray or list, optional
        Center in [x, y, z]

    direction : list or np.ndarray
        Direction the top of the sphere points to in [x, y, z]

    theta_resolution: int , optional
        Set the number of points in the longitude direction (ranging from
        start_theta to end theta).

    phi_resolution : int, optional
        Set the number of points in the latitude direction (ranging from
        start_phi to end_phi).

    start_theta : float, optional
        Starting longitude angle.

    end_theta : float, optional
        Ending longitude angle.

    start_phi : float, optional
        Starting latitude angle.

    end_phi : float, optional
        Ending latitude angle.

    Return
    ------
    sphere : pyvista.PolyData
        Sphere mesh.

    """
    sphere = vtk.vtkSphereSource()
    sphere.SetRadius(radius)
    sphere.SetThetaResolution(theta_resolution)
    sphere.SetPhiResolution(phi_resolution)
    sphere.SetStartTheta(start_theta)
    sphere.SetEndTheta(end_theta)
    sphere.SetStartPhi(start_phi)
    sphere.SetEndPhi(end_phi)
    sphere.Update()
    surf = pyvista.PolyData(sphere.GetOutput())
    surf.rotate_y(-90)
    translate(surf, center, direction)
    return surf


def Plane(center=(0, 0, 0), direction=(0, 0, 1), i_size=1, j_size=1,
          i_resolution=10, j_resolution=10):
    """Create a plane.

    Parameters
    ----------
    center : list or np.ndarray
        Location of the centroid in [x, y, z]

    direction : list or np.ndarray
        Direction cylinder points to  in [x, y, z]

    i_size : float
        Size of the plane in the i direction.

    j_size : float
        Size of the plane in the i direction.

    i_resolution : int
        Number of points on the plane in the i direction.

    j_resolution : int
        Number of points on the plane in the j direction.

    Return
    ------
    plane : pyvista.PolyData
        Plane mesh

    """
    planeSource = vtk.vtkPlaneSource()
    planeSource.SetXResolution(i_resolution)
    planeSource.SetYResolution(j_resolution)
    planeSource.Update()

    surf = pyvista.PolyData(planeSource.GetOutput())

    surf.points[:, 0] *= i_size
    surf.points[:, 1] *= j_size
    surf.rotate_y(-90)
    translate(surf, center, direction)
    return surf


def Line(pointa=(-0.5, 0., 0.), pointb=(0.5, 0., 0.), resolution=1):
    """Create a line.

    Parameters
    ----------
    pointa : np.ndarray or list
        Location in [x, y, z].

    pointb : np.ndarray or list
        Location in [x, y, z].

    resolution : int
        number of pieces to divide line into

    """
    if resolution <= 0:
        raise ValueError('Resolution must be positive')
    if np.array(pointa).size != 3:
        raise TypeError('Point A must be a length three tuple of floats.')
    if np.array(pointb).size != 3:
        raise TypeError('Point B must be a length three tuple of floats.')
    src = vtk.vtkLineSource()
    src.SetPoint1(*pointa)
    src.SetPoint2(*pointb)
    src.SetResolution(resolution)
    src.Update()
    line = pyvista.wrap(src.GetOutput())
    # Compute distance of every point along line
    compute = lambda p0, p1: np.sqrt(np.sum((p1 - p0)**2, axis=1))
    distance = compute(np.array(pointa), line.points)
    line['Distance'] = distance
    return line


def Cube(center=(0., 0., 0.), x_length=1.0, y_length=1.0, z_length=1.0, bounds=None):
    """Create a cube.

    It's possible to specify either the center and side lengths or just
    the bounds of the cube. If ``bounds`` are given, all other arguments are
    ignored.

    Parameters
    ----------
    center : np.ndarray or list
        Center in [x, y, z].

    x_length : float
        length of the cube in the x-direction.

    y_length : float
        length of the cube in the y-direction.

    z_length : float
        length of the cube in the z-direction.

    bounds : np.ndarray or list
        Specify the bounding box of the cube. If given, all other arguments are
        ignored. ``(xMin,xMax, yMin,yMax, zMin,zMax)``

    """
    src = vtk.vtkCubeSource()
    if bounds is not None:
        if np.array(bounds).size != 6:
            raise TypeError('Bounds must be given as length 6 tuple: (xMin,xMax, yMin,yMax, zMin,zMax)')
        src.SetBounds(bounds)
    else:
        src.SetCenter(center)
        src.SetXLength(x_length)
        src.SetYLength(y_length)
        src.SetZLength(z_length)
    src.Update()
    return pyvista.wrap(src.GetOutput())


def Box(bounds=(-1.,1.,-1.,1.,-1.,1.)):
    """Create a box with solid faces for the given bounds.

    Parameters
    ----------
    bounds : np.ndarray or list
        Specify the bounding box of the cube. If given, all other arguments are
        ignored. ``(xMin,xMax, yMin,yMax, zMin,zMax)``

    """
    return Cube(bounds=bounds)


def Cone(center=(0.,0.,0.), direction=(1.,0.,0.), height=1.0, radius=None,
         capping=True, angle=None, resolution=6):
    """Create a cone.

    Parameters
    ----------
    center : np.ndarray or list
        Center in [x, y, z]. middle of the axis of the cone.

    direction : np.ndarray or list
        direction vector in [x, y, z]. orientation vector of the cone.

    height : float
        height along the cone in its specified direction.

    radius : float
        base radius of the cone

    capping : bool
        Turn on/off whether to cap the base of the cone with a polygon.

    angle : float
        The angle degrees between the axis of the cone and a generatrix.

    resolution : int
        number of facets used to represent the cone

    """
    src = vtk.vtkConeSource()
    src.SetCapping(capping)
    src.SetDirection(direction)
    src.SetCenter(center)
    src.SetHeight(height)
    # Contributed by @kjelljorner in #249:
    if angle and radius:
        raise Exception("Both radius and angle specified. They are mutually exclusive.")
    elif angle and not radius:
        src.SetAngle(angle)
    elif not angle and radius:
        src.SetRadius(radius)
    elif not angle and not radius:
        src.SetRadius(0.5)
    src.SetResolution(resolution)
    src.Update()
    return pyvista.wrap(src.GetOutput())


def Polygon(center=(0.,0.,0.), radius=1, normal=(0,0,1), n_sides=6):
    """Create a polygonal disk with a hole in the center.

    The disk has zero height. The user can specify the inner and outer radius
    of the disk, and the radial and circumferential resolution of the polygonal
    representation.

    Parameters
    ----------
    center : np.ndarray or list
        Center in [x, y, z]. middle of the axis of the polygon.

    radius : float
        The radius of the polygon

    normal : np.ndarray or list
        direction vector in [x, y, z]. orientation vector of the cone.

    n_sides : int
        Number of sides of the polygon

    """
    src = vtk.vtkRegularPolygonSource()
    src.SetCenter(center)
    src.SetNumberOfSides(n_sides)
    src.SetRadius(radius)
    src.SetNormal(normal)
    src.Update()
    return pyvista.wrap(src.GetOutput())


def Disc(center=(0.,0.,0.), inner=0.25, outer=0.5, normal=(0,0,1), r_res=1,
         c_res=6):
    """Create a polygonal disk with a hole in the center.

    The disk has zero height. The user can specify the inner and outer radius
    of the disk, and the radial and circumferential resolution of the polygonal
    representation.

    Parameters
    ----------
    center : np.ndarray or list
        Center in [x, y, z]. middle of the axis of the disc.

    inner : float
        The inner radius

    outer : float
        The outer radius

    normal : np.ndarray or list
        direction vector in [x, y, z]. orientation vector of the cone.

    r_res: int
        number of points in radius direction.

    r_res: int
        number of points in circumferential direction.

    """
    src = vtk.vtkDiskSource()
    src.SetInnerRadius(inner)
    src.SetOuterRadius(outer)
    src.SetRadialResolution(r_res)
    src.SetCircumferentialResolution(c_res)
    src.Update()
    return pyvista.wrap(src.GetOutput())


def Text3D(string, depth=0.5):
    """Create 3D text from a string."""
    vec_text = vtk.vtkVectorText()
    vec_text.SetText(string)

    extrude = vtk.vtkLinearExtrusionFilter()
    extrude.SetInputConnection(vec_text.GetOutputPort())
    extrude.SetExtrusionTypeToNormalExtrusion()
    extrude.SetVector(0, 0, 1)
    extrude.SetScaleFactor(depth)

    tri_filter = vtk.vtkTriangleFilter()
    tri_filter.SetInputConnection(extrude.GetOutputPort())
    tri_filter.Update()
    return pyvista.wrap(tri_filter.GetOutput())


def SuperToroid(*args, **kwargs):
    """Create a super toroid.

    DEPRECATED: Please use `pyvista.ParametricSuperToroid` instead.

    """
    raise RuntimeError('use `pyvista.ParametricSuperToroid` instead')


def Ellipsoid(*args, **kwargs):
    """Create an ellipsoid.

    DEPRECATED: Please use :func:`pyvista.ParametricEllipsoid` instead.

    """
    raise RuntimeError('use `pyvista.ParametricEllipsoid` instead')


def Wavelet(extent=(-10,10,-10,10,-10,10), center=(0,0,0), maximum=255,
            x_freq=60, y_freq=30, z_freq=40, x_mag=10, y_mag=18, z_mag=5,
            std=0.5, subsample_rate=1):
    """Create a wavelet."""
    wavelet_source = vtk.vtkRTAnalyticSource()
    wavelet_source.SetWholeExtent(*extent)
    wavelet_source.SetCenter(center)
    wavelet_source.SetMaximum(maximum)
    wavelet_source.SetXFreq(x_freq)
    wavelet_source.SetYFreq(y_freq)
    wavelet_source.SetZFreq(z_freq)
    wavelet_source.SetXMag(x_mag)
    wavelet_source.SetYMag(y_mag)
    wavelet_source.SetZMag(z_mag)
    wavelet_source.SetStandardDeviation(std)
    wavelet_source.SetSubsampleRate(subsample_rate)
    wavelet_source.Update()
    return pyvista.wrap(wavelet_source.GetOutput())


def CircularArc(pointa, pointb, center, resolution=100, normal=None,
                polar=None, angle=None, negative=False):
    """Create a circular arc defined by two endpoints and a center.

    The number of segments composing the polyline is controlled by
    setting the object resolution.  Alternatively, one can use a
    better API (that does not allow for inconsistent nor ambiguous
    inputs), using a starting point (polar vector, measured from the
    arc's center), a normal to the plane of the arc, and an angle
    defining the arc length.

    Parameters
    ----------
    pointa : np.ndarray or list
        Position of the first end point.

    pointb : np.ndarray or list
        Position of the other end point.

    center : np.ndarray or list
        Center of the circle that defines the arc.

    resolution : int, optional
        The number of segments of the polyline that draws the arc.
        Resolution of 1 will just create a line.

    normal : np.ndarray or list
        The normal vector to the plane of the arc.  By default it
        points in the positive Z direction.

    polar : np.ndarray or list
        (starting point of the arc).  By default it is the unit vector
        in the positive x direction. Note: This is only used when
        normal has been input.

    angle : float
        Arc length (in degrees), beginning at the polar vector.  The
        direction is counterclockwise by default; a negative value
        draws the arc in the clockwise direction.  Note: This is only
        used when normal has been input.

    negative : bool, optional
        By default the arc spans the shortest angular sector point1 and point2.

        By setting this to true, the longest angular sector is used
        instead (i.e. the negative coterminal angle to the shortest
        one). This is only used when normal has not been input

    Examples
    --------
    Quarter arc centered at the origin in the xy plane

    >>> import pyvista
    >>> arc = pyvista.CircularArc([-1, 0, 0], [0, 1, 0], [0, 0, 0])
    >>> pl = pyvista.Plotter()
    >>> pl.add_mesh(mesh, color='k', line_width=4)
    >>> pl.show_bounds(location='all')
    >>> pl.view_xy()
    >>> pl.show() # doctest:+SKIP

    Quarter arc centered at the origin in the xz plane

    >>> arc = pyvista.CircularArc([-1, 0, 0], [1, 0, 0], [0, 0, 0], normal=[0, 0, 1])
    >>> arc.plot() # doctest:+SKIP
    """
    check_valid_vector(pointa, 'pointa')
    check_valid_vector(pointb, 'pointb')
    check_valid_vector(center, 'center')

    # fix half-arc bug: if a half arc travels directly through the
    # center point, it becomes a line
    pointb = list(pointb)
    pointb[0] -= 1E-10
    pointb[1] -= 1E-10

    arc = vtk.vtkArcSource()
    arc.SetPoint1(*pointa)
    arc.SetPoint2(*pointb)
    arc.SetCenter(*center)
    arc.SetResolution(resolution)
    arc.SetNegative(negative)

    if normal is not None:
        arc.UseNormalAndAngleOn()
        check_valid_vector(normal, 'normal')
        arc.SetNormal(*normal)

        if polar is not None:
            check_valid_vector(polar, 'polar')
            arc.SetPolarVector(*polar)

        if angle is not None:
            arc.SetAngle(angle)

    arc.Update()
    return pyvista.wrap(arc.GetOutput())<|MERGE_RESOLUTION|>--- conflicted
+++ resolved
@@ -31,16 +31,11 @@
 
 
 def translate(surf, center=[0., 0., 0.], direction=[1., 0., 0.]):
-<<<<<<< HEAD
-    """Translates and orientates a mesh centered at the origin and
-    facing in the x direction to a new center and direction
-=======
     """Translate and orientate a mesh to a new center and direction.
 
     By default, the input mesh is considered centered at the origin
     and facing in the x direction.
 
->>>>>>> dcf24365
     """
     normx = np.array(direction)/np.linalg.norm(direction)
     normz = np.cross(normx, [0, 1.0, 0.0000001])
@@ -62,11 +57,7 @@
              resolution=100, capping=True, **kwargs):
     """Create the surface of a cylinder.
 
-<<<<<<< HEAD
-    See also :func:`pyvista.CylinderStructured`
-=======
     See also :func:`pyvista.CylinderStructured`.
->>>>>>> dcf24365
 
     Parameters
     ----------
@@ -118,16 +109,10 @@
                        center=(0.,0.,0.), direction=(1.,0.,0.),
                        theta_resolution=32, z_resolution=10):
     """Create a cylinder mesh as a :class:`pyvista.StructuredGrid`.
-<<<<<<< HEAD
-    The end caps are left open. This can create a surface mesh if a
-    single value for the ``radius`` is given or a 3D mesh if multiple
-    radii are given as a list/array in the ``radius`` argument.
-=======
 
     The end caps are left open. This can create a surface mesh if a single
     value for the ``radius`` is given or a 3D mesh if multiple radii are given
     as a list/array in the ``radius`` argument.
->>>>>>> dcf24365
 
     Parameters
     ----------
