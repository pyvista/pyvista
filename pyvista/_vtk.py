"""
Import from vtk.

These are the modules within vtk that must be loaded across pyvista.
Here, we attempt to import modules using the ``vtkmodules``
package, which lets us only have to import from select modules and not
the entire library.

"""
# flake8: noqa: F401

from vtkmodules.vtkCommonCore import vtkVersion

# vtkExtractEdges moved from vtkFiltersExtraction to vtkFiltersCore in
# VTK commit d9981b9aeb93b42d1371c6e295d76bfdc18430bd
try:
    from vtkmodules.vtkFiltersCore import vtkExtractEdges
except ImportError:
    from vtkmodules.vtkFiltersExtraction import vtkExtractEdges

# vtkCellTreeLocator moved from vtkFiltersGeneral to vtkCommonDataModel in
# VTK commit 4a29e6f7dd9acb460644fe487d2e80aac65f7be9
try:
    from vtkmodules.vtkCommonDataModel import vtkCellTreeLocator
except ImportError:
    from vtkmodules.vtkFiltersGeneral import vtkCellTreeLocator

from vtkmodules.numpy_interface.dataset_adapter import (
    VTKArray,
    VTKObjectWrapper,
    numpyTovtkDataArray,
)
from vtkmodules.util.numpy_support import (
    get_vtk_array_type,
    numpy_to_vtk,
    numpy_to_vtkIdTypeArray,
    vtk_to_numpy,
)
from vtkmodules.util.vtkAlgorithm import VTKPythonAlgorithmBase
from vtkmodules.vtkChartsCore import (
    vtkAxis,
    vtkChart,
    vtkChartBox,
    vtkChartPie,
    vtkChartXY,
    vtkChartXYZ,
    vtkPlotArea,
    vtkPlotBar,
    vtkPlotBox,
    vtkPlotLine,
    vtkPlotLine3D,
    vtkPlotPie,
    vtkPlotPoints,
    vtkPlotPoints3D,
    vtkPlotStacked,
    vtkPlotSurface,
)
from vtkmodules.vtkCommonColor import vtkColorSeries
from vtkmodules.vtkCommonComputationalGeometry import (
    vtkKochanekSpline,
    vtkParametricBohemianDome,
    vtkParametricBour,
    vtkParametricBoy,
    vtkParametricCatalanMinimal,
    vtkParametricConicSpiral,
    vtkParametricCrossCap,
    vtkParametricDini,
    vtkParametricEllipsoid,
    vtkParametricEnneper,
    vtkParametricFigure8Klein,
    vtkParametricFunction,
    vtkParametricHenneberg,
    vtkParametricKlein,
    vtkParametricKuen,
    vtkParametricMobius,
    vtkParametricPluckerConoid,
    vtkParametricPseudosphere,
    vtkParametricRandomHills,
    vtkParametricRoman,
    vtkParametricSpline,
    vtkParametricSuperEllipsoid,
    vtkParametricSuperToroid,
    vtkParametricTorus,
)
from vtkmodules.vtkCommonCore import (
    VTK_ARIAL,
    VTK_COURIER,
    VTK_TIMES,
    VTK_UNSIGNED_CHAR,
    buffer_shared,
    mutable,
    reference,
    vtkAbstractArray,
    vtkBitArray,
    vtkCharArray,
    vtkCommand,
    vtkDataArray,
    vtkDoubleArray,
    vtkFileOutputWindow,
    vtkFloatArray,
    vtkIdList,
    vtkIdTypeArray,
    vtkLogger,
    vtkLookupTable,
    vtkOutputWindow,
    vtkPoints,
    vtkSignedCharArray,
    vtkStringArray,
    vtkStringOutputWindow,
    vtkTypeInt32Array,
    vtkTypeInt64Array,
    vtkTypeUInt32Array,
    vtkUnsignedCharArray,
    vtkWeakReference,
)
from vtkmodules.vtkCommonDataModel import (
    VTK_BEZIER_CURVE,
    VTK_BEZIER_HEXAHEDRON,
    VTK_BEZIER_PYRAMID,
    VTK_BEZIER_QUADRILATERAL,
    VTK_BEZIER_TETRAHEDRON,
    VTK_BEZIER_TRIANGLE,
    VTK_BEZIER_WEDGE,
    VTK_BIQUADRATIC_QUAD,
    VTK_BIQUADRATIC_QUADRATIC_HEXAHEDRON,
    VTK_BIQUADRATIC_QUADRATIC_WEDGE,
    VTK_BIQUADRATIC_TRIANGLE,
    VTK_CONVEX_POINT_SET,
    VTK_CUBIC_LINE,
    VTK_EMPTY_CELL,
    VTK_HEXAGONAL_PRISM,
    VTK_HEXAHEDRON,
    VTK_HIGHER_ORDER_EDGE,
    VTK_HIGHER_ORDER_HEXAHEDRON,
    VTK_HIGHER_ORDER_POLYGON,
    VTK_HIGHER_ORDER_PYRAMID,
    VTK_HIGHER_ORDER_QUAD,
    VTK_HIGHER_ORDER_TETRAHEDRON,
    VTK_HIGHER_ORDER_TRIANGLE,
    VTK_HIGHER_ORDER_WEDGE,
    VTK_LAGRANGE_CURVE,
    VTK_LAGRANGE_HEXAHEDRON,
    VTK_LAGRANGE_PYRAMID,
    VTK_LAGRANGE_QUADRILATERAL,
    VTK_LAGRANGE_TETRAHEDRON,
    VTK_LAGRANGE_TRIANGLE,
    VTK_LAGRANGE_WEDGE,
    VTK_LINE,
    VTK_PARAMETRIC_CURVE,
    VTK_PARAMETRIC_HEX_REGION,
    VTK_PARAMETRIC_QUAD_SURFACE,
    VTK_PARAMETRIC_SURFACE,
    VTK_PARAMETRIC_TETRA_REGION,
    VTK_PARAMETRIC_TRI_SURFACE,
    VTK_PENTAGONAL_PRISM,
    VTK_PIXEL,
    VTK_POLY_LINE,
    VTK_POLY_VERTEX,
    VTK_POLYGON,
    VTK_POLYHEDRON,
    VTK_PYRAMID,
    VTK_QUAD,
    VTK_QUADRATIC_EDGE,
    VTK_QUADRATIC_HEXAHEDRON,
    VTK_QUADRATIC_LINEAR_QUAD,
    VTK_QUADRATIC_LINEAR_WEDGE,
    VTK_QUADRATIC_POLYGON,
    VTK_QUADRATIC_PYRAMID,
    VTK_QUADRATIC_QUAD,
    VTK_QUADRATIC_TETRA,
    VTK_QUADRATIC_TRIANGLE,
    VTK_QUADRATIC_WEDGE,
    VTK_TETRA,
    VTK_TRIANGLE,
    VTK_TRIANGLE_STRIP,
    VTK_TRIQUADRATIC_HEXAHEDRON,
    VTK_VERTEX,
    VTK_VOXEL,
    VTK_WEDGE,
    vtkCell,
    vtkCellArray,
    vtkCellLocator,
    vtkColor3ub,
    vtkCompositeDataSet,
    vtkDataObject,
    vtkDataSet,
    vtkDataSetAttributes,
    vtkExplicitStructuredGrid,
    vtkFieldData,
    vtkGenericCell,
    vtkImageData,
    vtkImplicitFunction,
    vtkMultiBlockDataSet,
    vtkNonMergingPointLocator,
    vtkPerlinNoise,
    vtkPiecewiseFunction,
    vtkPlane,
    vtkPlaneCollection,
    vtkPlanes,
    vtkPointLocator,
    vtkPointSet,
    vtkPolyData,
    vtkPolyLine,
    vtkPolyPlane,
    vtkPyramid,
    vtkRectf,
    vtkRectilinearGrid,
    vtkSelection,
    vtkSelectionNode,
    vtkStaticCellLocator,
    vtkStaticPointLocator,
    vtkStructuredGrid,
    vtkTable,
    vtkUnstructuredGrid,
)

try:  # Introduced prior to VTK 9.2
    from vtkmodules.vtkCommonDataModel import VTK_TRIQUADRATIC_PYRAMID
except ImportError:  # pragma: no cover
    pass

from vtkmodules.vtkCommonExecutionModel import (
    vtkAlgorithm,
    vtkAlgorithmOutput,
    vtkImageToStructuredGrid,
)
from vtkmodules.vtkCommonMath import vtkMatrix3x3, vtkMatrix4x4
from vtkmodules.vtkCommonTransforms import vtkTransform
from vtkmodules.vtkFiltersCore import (
    VTK_BEST_FITTING_PLANE,
    vtkAppendArcLength,
    vtkAppendFilter,
    vtkAppendPolyData,
    vtkCellCenters,
    vtkCellDataToPointData,
    vtkCenterOfMass,
    vtkCleanPolyData,
    vtkClipPolyData,
    vtkConnectivityFilter,
    vtkContourFilter,
    vtkCutter,
    vtkDecimatePro,
    vtkDelaunay2D,
    vtkDelaunay3D,
    vtkElevationFilter,
    vtkExplicitStructuredGridToUnstructuredGrid,
    vtkFeatureEdges,
    vtkFlyingEdges3D,
    vtkGlyph3D,
    vtkImplicitPolyDataDistance,
    vtkMarchingCubes,
    vtkMassProperties,
    vtkPointDataToCellData,
    vtkPolyDataNormals,
    vtkProbeFilter,
    vtkQuadricDecimation,
    vtkResampleWithDataSet,
    vtkSmoothPolyDataFilter,
    vtkStripper,
    vtkThreshold,
    vtkTriangleFilter,
    vtkTubeFilter,
    vtkUnstructuredGridToExplicitStructuredGrid,
    vtkWindowedSincPolyDataFilter,
)
from vtkmodules.vtkFiltersExtraction import vtkExtractGeometry, vtkExtractGrid, vtkExtractSelection
from vtkmodules.vtkFiltersFlowPaths import vtkEvenlySpacedStreamlines2D, vtkStreamTracer
from vtkmodules.vtkFiltersGeneral import (
    vtkAxes,
    vtkBooleanOperationPolyDataFilter,
    vtkBoxClipDataSet,
    vtkClipClosedSurface,
    vtkCursor3D,
    vtkCurvatures,
    vtkDataSetTriangleFilter,
    vtkGradientFilter,
    vtkIntersectionPolyDataFilter,
    vtkOBBTree,
    vtkRectilinearGridToPointSet,
    vtkRectilinearGridToTetrahedra,
    vtkShrinkFilter,
    vtkTableBasedClipDataSet,
    vtkTableToPolyData,
    vtkTessellatorFilter,
    vtkTransformFilter,
    vtkWarpScalar,
    vtkWarpVector,
)
from vtkmodules.vtkFiltersGeometry import (
    vtkCompositeDataGeometryFilter,
    vtkDataSetSurfaceFilter,
    vtkGeometryFilter,
    vtkStructuredGridGeometryFilter,
)
from vtkmodules.vtkFiltersHybrid import vtkPolyDataSilhouette
from vtkmodules.vtkFiltersModeling import (
    vtkAdaptiveSubdivisionFilter,
    vtkBandedPolyDataContourFilter,
    vtkButterflySubdivisionFilter,
    vtkCollisionDetectionFilter,
    vtkDijkstraGraphGeodesicPath,
    vtkFillHolesFilter,
    vtkLinearExtrusionFilter,
    vtkLinearSubdivisionFilter,
    vtkLoopSubdivisionFilter,
    vtkOutlineFilter,
    vtkRibbonFilter,
    vtkRotationalExtrusionFilter,
    vtkSelectEnclosedPoints,
    vtkSubdivideTetra,
    vtkTrimmedExtrusionFilter,
)
from vtkmodules.vtkFiltersParallel import vtkIntegrateAttributes

try:
    from vtkmodules.vtkFiltersParallelDIY2 import vtkRedistributeDataSetFilter
except ModuleNotFoundError:  # pragma: no cover
    # `vtkmodules.vtkFiltersParallelDIY2` is unavailable in some versions of `vtk` from conda-forge
    pass
from vtkmodules.vtkFiltersPoints import vtkGaussianKernel, vtkPointInterpolator
from vtkmodules.vtkFiltersSources import (
    vtkArcSource,
    vtkArrowSource,
    vtkConeSource,
    vtkCubeSource,
    vtkCylinderSource,
    vtkDiskSource,
    vtkFrustumSource,
    vtkLineSource,
    vtkOutlineCornerFilter,
    vtkOutlineCornerSource,
    vtkParametricFunctionSource,
    vtkPlaneSource,
    vtkPlatonicSolidSource,
    vtkPointSource,
    vtkRegularPolygonSource,
    vtkSphereSource,
    vtkSuperquadricSource,
    vtkTessellatedBoxSource,
)
from vtkmodules.vtkFiltersStatistics import vtkComputeQuartiles
from vtkmodules.vtkFiltersTexture import vtkTextureMapToPlane, vtkTextureMapToSphere
from vtkmodules.vtkFiltersVerdict import vtkCellQuality, vtkCellSizeFilter
from vtkmodules.vtkIOEnSight import vtkGenericEnSightReader
from vtkmodules.vtkIOGeometry import (
    vtkAVSucdReader,
    vtkBYUReader,
    vtkFLUENTReader,
    vtkGLTFReader,
    vtkMCubesReader,
    vtkMFIXReader,
    vtkOBJReader,
    vtkOpenFOAMReader,
    vtkPTSReader,
    vtkSTLReader,
    vtkSTLWriter,
    vtkTecplotReader,
)
from vtkmodules.vtkIOImage import (
    vtkBMPReader,
    vtkDEMReader,
    vtkDICOMImageReader,
    vtkHDRReader,
    vtkJPEGReader,
    vtkMetaImageReader,
    vtkNIFTIImageReader,
    vtkNrrdReader,
    vtkPNGReader,
    vtkPNMReader,
    vtkSLCReader,
    vtkTIFFReader,
)
from vtkmodules.vtkIOInfovis import vtkDelimitedTextReader
from vtkmodules.vtkIOLegacy import (
    vtkDataReader,
    vtkDataSetReader,
    vtkDataSetWriter,
    vtkDataWriter,
    vtkPolyDataReader,
    vtkPolyDataWriter,
    vtkRectilinearGridReader,
    vtkRectilinearGridWriter,
    vtkSimplePointsWriter,
    vtkStructuredGridReader,
    vtkStructuredGridWriter,
    vtkUnstructuredGridReader,
    vtkUnstructuredGridWriter,
)
from vtkmodules.vtkIOPLY import vtkPLYReader, vtkPLYWriter
from vtkmodules.vtkIOXML import (
    vtkXMLImageDataReader,
    vtkXMLImageDataWriter,
    vtkXMLMultiBlockDataReader,
    vtkXMLMultiBlockDataWriter,
    vtkXMLPImageDataReader,
    vtkXMLPolyDataReader,
    vtkXMLPolyDataWriter,
    vtkXMLPRectilinearGridReader,
    vtkXMLPUnstructuredGridReader,
    vtkXMLReader,
    vtkXMLRectilinearGridReader,
    vtkXMLRectilinearGridWriter,
    vtkXMLStructuredGridReader,
    vtkXMLStructuredGridWriter,
    vtkXMLTableReader,
    vtkXMLTableWriter,
    vtkXMLUnstructuredGridReader,
    vtkXMLUnstructuredGridWriter,
    vtkXMLWriter,
)
from vtkmodules.vtkImagingCore import (
    vtkExtractVOI,
    vtkImageDifference,
    vtkImageExtractComponents,
    vtkImageFlip,
    vtkImageThreshold,
    vtkRTAnalyticSource,
)
from vtkmodules.vtkImagingGeneral import vtkImageGaussianSmooth, vtkImageMedian3D
from vtkmodules.vtkImagingHybrid import vtkSampleFunction, vtkSurfaceReconstructionFilter
from vtkmodules.vtkImagingMorphological import vtkImageDilateErode3D
from vtkmodules.vtkInteractionWidgets import (
    vtkBoxWidget,
    vtkButtonWidget,
    vtkImplicitPlaneWidget,
    vtkLineWidget,
    vtkOrientationMarkerWidget,
    vtkPlaneWidget,
    vtkScalarBarWidget,
    vtkSliderRepresentation2D,
    vtkSliderWidget,
    vtkSphereWidget,
    vtkSplineWidget,
    vtkTexturedButtonRepresentation2D,
)

try:
    from vtkmodules.vtkPythonContext2D import vtkPythonItem
except ImportError:  # pragma: no cover
    # `vtkmodules.vtkPythonContext2D` is unavailable in some versions of `vtk` (see #3224)

    class vtkPythonItem:  # type: ignore
        """Empty placeholder."""

        def __init__(self):  # pragma: no cover
            """Raise version error on init."""
            from pyvista.core.errors import VTKVersionError

            raise VTKVersionError('Chart backgrounds require the vtkPythonContext2D module')


from vtkmodules.vtkRenderingAnnotation import (
    vtkAnnotatedCubeActor,
    vtkAxesActor,
    vtkAxisActor2D,
    vtkCornerAnnotation,
    vtkCubeAxesActor,
    vtkLegendBoxActor,
    vtkLegendScaleActor,
    vtkScalarBarActor,
)
from vtkmodules.vtkRenderingContext2D import (
    vtkBlockItem,
    vtkBrush,
    vtkContext2D,
    vtkContextActor,
    vtkContextScene,
    vtkImageItem,
    vtkPen,
)

try:
    # Necessary for displaying charts, otherwise crashes on rendering
    import vtkmodules.vtkRenderingContextOpenGL2

    _has_vtkRenderingContextOpenGL2 = True
except ImportError:  # pragma: no cover
    _has_vtkRenderingContextOpenGL2 = False

from vtkmodules.vtkImagingFourier import (
    vtkImageButterworthHighPass,
    vtkImageButterworthLowPass,
    vtkImageFFT,
    vtkImageRFFT,
)
from vtkmodules.vtkRenderingCore import (
    vtkAbstractMapper,
    vtkActor,
    vtkActor2D,
    vtkCamera,
    vtkCellPicker,
    vtkColorTransferFunction,
    vtkCompositeDataDisplayAttributes,
    vtkCoordinate,
    vtkDataSetMapper,
    vtkImageActor,
    vtkLight,
    vtkLightActor,
    vtkLightKit,
    vtkMapper,
    vtkPointGaussianMapper,
    vtkPointPicker,
    vtkPolyDataMapper,
    vtkPolyDataMapper2D,
    vtkProp3D,
    vtkPropAssembly,
    vtkProperty,
    vtkPropPicker,
    vtkRenderedAreaPicker,
    vtkRenderer,
    vtkRenderWindow,
    vtkRenderWindowInteractor,
    vtkSelectVisiblePoints,
    vtkSkybox,
    vtkTextActor,
    vtkTexture,
    vtkVolume,
    vtkVolumeProperty,
    vtkWindowToImageFilter,
    vtkWorldPointPicker,
)
from vtkmodules.vtkRenderingFreeType import vtkVectorText
from vtkmodules.vtkRenderingLabel import vtkLabelPlacementMapper, vtkPointSetToLabelHierarchy
from vtkmodules.vtkRenderingOpenGL2 import (
    vtkCameraPass,
    vtkCompositePolyDataMapper2,
    vtkDepthOfFieldPass,
    vtkEDLShading,
    vtkGaussianBlurPass,
    vtkOpenGLFXAAPass,
    vtkOpenGLHardwareSelector,
    vtkOpenGLRenderer,
    vtkOpenGLTexture,
    vtkRenderPassCollection,
    vtkRenderStepsPass,
    vtkSequencePass,
    vtkShadowMapPass,
    vtkSSAAPass,
    vtkSSAOPass,
)
from vtkmodules.vtkRenderingUI import vtkGenericRenderWindowInteractor
from vtkmodules.vtkRenderingVolume import (
    vtkFixedPointVolumeRayCastMapper,
    vtkGPUVolumeRayCastMapper,
    vtkUnstructuredGridVolumeRayCastMapper,
)
from vtkmodules.vtkRenderingVolumeOpenGL2 import (
    vtkOpenGLGPUVolumeRayCastMapper,
    vtkSmartVolumeMapper,
)
from vtkmodules.vtkViewsContext2D import vtkContextInteractorStyle

# 9.1+ imports
try:
    from vtkmodules.vtkFiltersPoints import vtkConvertToPointCloud
except ImportError:  # pragma: no cover
    pass

<<<<<<< HEAD
    def lazy_vtkXdmfReader():
        """Lazy import of the vtkXdmfReader."""
        from vtkmodules.vtkIOXdmf2 import vtkXdmfReader

        return vtkXdmfReader()

else:  # pragma: no cover
    # maintain VTK 8.2 compatibility
    try:
        from vtk.vtkCommonKitPython import buffer_shared, vtkAbstractArray, vtkWeakReference
    except ImportError:
        from vtk.vtkCommonCore import buffer_shared, vtkAbstractArray, vtkWeakReference

    import vtk

    # vtk8 already has an import all, so we can just mirror it here at
    # no cost
    from vtk import *
    from vtk.numpy_interface.dataset_adapter import VTKArray, VTKObjectWrapper, numpyTovtkDataArray
    from vtk.util.numpy_support import (
        get_vtk_array_type,
        numpy_to_vtk,
        numpy_to_vtkIdTypeArray,
        vtk_to_numpy,
    )
    from vtk.util.vtkAlgorithm import VTKPythonAlgorithmBase

    # match the imports for VTK9
    def lazy_vtkOBJExporter():
        """Lazy import of the vtkOBJExporter."""
        return vtk.vtkOBJExporter()

    def lazy_vtkVRMLImporter():
        """Lazy import of the vtkVRMLImporter."""
        return vtk.vtkVRMLImporter()

    def lazy_vtkVRMLExporter():
        """Lazy import of the vtkVRMLExporter."""
        return vtk.vtkVRMLExporter()

    def lazy_vtkGL2PSExporter():
        """Lazy import of the vtkGL2PSExporter."""
        return vtk.vtkGL2PSExporter()

    def lazy_vtkFacetReader():
        """Lazy import of the vtkFacetReader."""
        return vtk.vtkFacetReader()

    def lazy_vtkPDataSetReader():
        """Lazy import of the vtkPDataSetReader."""
        return vtk.vtkPDataSetReader()

    def lazy_vtkMultiBlockPLOT3DReader():
        """Lazy import of the vtkMultiBlockPLOT3DReader."""
        return vtk.vtkMultiBlockPLOT3DReader()

    def lazy_vtkPlot3DMetaReader():
        """Lazy import of the vtkPlot3DMetaReader."""
        return vtk.vtkPlot3DMetaReader()

    def lazy_vtkCGNSReader():
        """Lazy import of the vtkCGNSReader."""
        raise VTKVersionError('vtk.CGNSReader requires VTK v9.1.0 or newer')

    def lazy_vtkPOpenFOAMReader():
        """Lazy import of the vtkPOpenFOAMReader."""
        # Workaround to fix the following issue: https://gitlab.kitware.com/vtk/vtk/-/issues/18143
        # Fixed in vtk > 9.1.0
        reader = vtk.vtkPOpenFOAMReader()
        reader.SetController(vtk.vtkDummyController())
        return reader

    def lazy_vtkHDFReader():
        """Lazy import of the vtkHDFReader."""
        raise VTKVersionError('vtk.HDFReader requires VTK v9.1.0 or newer')

    def lazy_vtkSegYReader():
        """Lazy import of the vtkSegYReader."""
        return vtk.vtkSegYReader()

    class vtkExplicitStructuredGrid:  # type: ignore
        """Empty placeholder for VTK9 compatibility."""
=======
>>>>>>> d06dd1a0

# lazy import for some of the less used readers
def lazy_vtkOBJExporter():
    """Lazy import of the vtkOBJExporter."""
    from vtkmodules.vtkIOExport import vtkOBJExporter

    return vtkOBJExporter()

<<<<<<< HEAD
    def lazy_vtkXdmfReader():
        """Lazy import of the vtkXdmfReader."""
        raise VTKVersionError('vtkXdmfReader requires VTK v9.1.0 or newer')

    class vtkHDRReader:  # type: ignore
        """Empty placeholder for VTK9 compatibility."""
=======
>>>>>>> d06dd1a0

def lazy_vtkVRMLImporter():
    """Lazy import of the vtkVRMLImporter."""
    from vtkmodules.vtkIOImport import vtkVRMLImporter

    return vtkVRMLImporter()


def lazy_vtkVRMLExporter():
    """Lazy import of the vtkVRMLExporter."""
    from vtkmodules.vtkIOExport import vtkVRMLExporter

    return vtkVRMLExporter()


def lazy_vtkGL2PSExporter():
    """Lazy import of the vtkGL2PSExporter."""
    from vtkmodules.vtkIOExportGL2PS import vtkGL2PSExporter

    return vtkGL2PSExporter()


def lazy_vtkFacetReader():
    """Lazy import of the vtkFacetReader."""
    from vtkmodules.vtkFiltersHybrid import vtkFacetReader

    return vtkFacetReader()


def lazy_vtkPDataSetReader():
    """Lazy import of the vtkPDataSetReader."""
    from vtkmodules.vtkIOParallel import vtkPDataSetReader

    return vtkPDataSetReader()


def lazy_vtkMultiBlockPLOT3DReader():
    """Lazy import of the vtkMultiBlockPLOT3DReader."""
    from vtkmodules.vtkIOParallel import vtkMultiBlockPLOT3DReader

    return vtkMultiBlockPLOT3DReader()


def lazy_vtkPlot3DMetaReader():
    """Lazy import of the vtkPlot3DMetaReader."""
    from vtkmodules.vtkIOParallel import vtkPlot3DMetaReader

    return vtkPlot3DMetaReader()


def lazy_vtkSegYReader():
    """Lazy import of the vtkSegYReader."""
    from vtkmodules.vtkIOSegY import vtkSegYReader

    return vtkSegYReader()


def lazy_vtkHDFReader():
    """Lazy import of the vtkHDFReader."""
    from vtkmodules.vtkIOHDF import vtkHDFReader

    return vtkHDFReader()


def lazy_vtkCGNSReader():
    """Lazy import of the vtkCGNSReader."""
    from vtkmodules.vtkIOCGNSReader import vtkCGNSReader

    return vtkCGNSReader()


def lazy_vtkPOpenFOAMReader():
    """Lazy import of the vtkPOpenFOAMReader."""
    from vtkmodules.vtkIOParallel import vtkPOpenFOAMReader
    from vtkmodules.vtkParallelCore import vtkDummyController

    # Workaround waiting for the fix to be upstream (MR 9195 gitlab.kitware.com/vtk/vtk)
    reader = vtkPOpenFOAMReader()
    reader.SetController(vtkDummyController())
    return reader


# lazy import as this was added in 9.1.0
def lazy_vtkCameraOrientationWidget():
    """Lazy import of the vtkCameraOrientationWidget."""
    try:
        from vtkmodules.vtkInteractionWidgets import vtkCameraOrientationWidget
    except ImportError:  # pragma: no cover
        from pyvista.core.errors import VTKVersionError

        raise VTKVersionError('vtkCameraOrientationWidget requires vtk>=9.1.0')
    return vtkCameraOrientationWidget()<|MERGE_RESOLUTION|>--- conflicted
+++ resolved
@@ -556,91 +556,12 @@
 except ImportError:  # pragma: no cover
     pass
 
-<<<<<<< HEAD
-    def lazy_vtkXdmfReader():
-        """Lazy import of the vtkXdmfReader."""
-        from vtkmodules.vtkIOXdmf2 import vtkXdmfReader
-
-        return vtkXdmfReader()
-
-else:  # pragma: no cover
-    # maintain VTK 8.2 compatibility
-    try:
-        from vtk.vtkCommonKitPython import buffer_shared, vtkAbstractArray, vtkWeakReference
-    except ImportError:
-        from vtk.vtkCommonCore import buffer_shared, vtkAbstractArray, vtkWeakReference
-
-    import vtk
-
-    # vtk8 already has an import all, so we can just mirror it here at
-    # no cost
-    from vtk import *
-    from vtk.numpy_interface.dataset_adapter import VTKArray, VTKObjectWrapper, numpyTovtkDataArray
-    from vtk.util.numpy_support import (
-        get_vtk_array_type,
-        numpy_to_vtk,
-        numpy_to_vtkIdTypeArray,
-        vtk_to_numpy,
-    )
-    from vtk.util.vtkAlgorithm import VTKPythonAlgorithmBase
-
-    # match the imports for VTK9
-    def lazy_vtkOBJExporter():
-        """Lazy import of the vtkOBJExporter."""
-        return vtk.vtkOBJExporter()
-
-    def lazy_vtkVRMLImporter():
-        """Lazy import of the vtkVRMLImporter."""
-        return vtk.vtkVRMLImporter()
-
-    def lazy_vtkVRMLExporter():
-        """Lazy import of the vtkVRMLExporter."""
-        return vtk.vtkVRMLExporter()
-
-    def lazy_vtkGL2PSExporter():
-        """Lazy import of the vtkGL2PSExporter."""
-        return vtk.vtkGL2PSExporter()
-
-    def lazy_vtkFacetReader():
-        """Lazy import of the vtkFacetReader."""
-        return vtk.vtkFacetReader()
-
-    def lazy_vtkPDataSetReader():
-        """Lazy import of the vtkPDataSetReader."""
-        return vtk.vtkPDataSetReader()
-
-    def lazy_vtkMultiBlockPLOT3DReader():
-        """Lazy import of the vtkMultiBlockPLOT3DReader."""
-        return vtk.vtkMultiBlockPLOT3DReader()
-
-    def lazy_vtkPlot3DMetaReader():
-        """Lazy import of the vtkPlot3DMetaReader."""
-        return vtk.vtkPlot3DMetaReader()
-
-    def lazy_vtkCGNSReader():
-        """Lazy import of the vtkCGNSReader."""
-        raise VTKVersionError('vtk.CGNSReader requires VTK v9.1.0 or newer')
-
-    def lazy_vtkPOpenFOAMReader():
-        """Lazy import of the vtkPOpenFOAMReader."""
-        # Workaround to fix the following issue: https://gitlab.kitware.com/vtk/vtk/-/issues/18143
-        # Fixed in vtk > 9.1.0
-        reader = vtk.vtkPOpenFOAMReader()
-        reader.SetController(vtk.vtkDummyController())
-        return reader
-
-    def lazy_vtkHDFReader():
-        """Lazy import of the vtkHDFReader."""
-        raise VTKVersionError('vtk.HDFReader requires VTK v9.1.0 or newer')
-
-    def lazy_vtkSegYReader():
-        """Lazy import of the vtkSegYReader."""
-        return vtk.vtkSegYReader()
-
-    class vtkExplicitStructuredGrid:  # type: ignore
-        """Empty placeholder for VTK9 compatibility."""
-=======
->>>>>>> d06dd1a0
+def lazy_vtkXdmfReader():
+    """Lazy import of the vtkXdmfReader."""
+    from vtkmodules.vtkIOXdmf2 import vtkXdmfReader
+
+    return vtkXdmfReader()
+
 
 # lazy import for some of the less used readers
 def lazy_vtkOBJExporter():
@@ -649,15 +570,6 @@
 
     return vtkOBJExporter()
 
-<<<<<<< HEAD
-    def lazy_vtkXdmfReader():
-        """Lazy import of the vtkXdmfReader."""
-        raise VTKVersionError('vtkXdmfReader requires VTK v9.1.0 or newer')
-
-    class vtkHDRReader:  # type: ignore
-        """Empty placeholder for VTK9 compatibility."""
-=======
->>>>>>> d06dd1a0
 
 def lazy_vtkVRMLImporter():
     """Lazy import of the vtkVRMLImporter."""
