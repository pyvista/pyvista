--- conflicted
+++ resolved
@@ -448,11 +448,8 @@
     from vtkmodules.vtkRenderingLabel import vtkLabelPlacementMapper, vtkPointSetToLabelHierarchy
     from vtkmodules.vtkRenderingOpenGL2 import (
         vtkCameraPass,
-<<<<<<< HEAD
+        vtkCompositePolyDataMapper2,
         vtkDepthOfFieldPass,
-=======
-        vtkCompositePolyDataMapper2,
->>>>>>> bae220c2
         vtkEDLShading,
         vtkGaussianBlurPass,
         vtkOpenGLFXAAPass,
