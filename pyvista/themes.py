--- conflicted
+++ resolved
@@ -1835,19 +1835,11 @@
 
     @property
     def antialiasing(self) -> bool:
-<<<<<<< HEAD
-        """Enable or disable antialiasing.
-
-        Examples
-        --------
-        Enable or antialiasing.
-=======
         """Enable or disable anti-aliasing.
 
         Examples
         --------
         Enable anti-aliasing in the global theme.
->>>>>>> a41d447f
 
         >>> import pyvista
         >>> pyvista.global_theme.antialiasing = True
