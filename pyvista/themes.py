--- conflicted
+++ resolved
@@ -36,13 +36,8 @@
 from typing import Callable, List, Optional, Union
 import warnings
 
-<<<<<<< HEAD
-from ._typing import color_like
+from ._typing import ColorLike
 from .plotting.colors import Color, get_cmap_safe, get_cycler
-=======
-from ._typing import ColorLike
-from .plotting.colors import Color, get_cmap_safe
->>>>>>> 39f7d06f
 from .plotting.plotting import Plotter
 from .plotting.tools import parse_font_family
 from .utilities.misc import PyVistaDeprecationWarning
