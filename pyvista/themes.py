--- conflicted
+++ resolved
@@ -464,8 +464,7 @@
         self._line_width = 2
         self._opacity = 1.0
         self._feature_angle = None
-<<<<<<< HEAD
-        self._decimate = 0.9
+        self._decimate = None
         self._enabled = False
 
     @property
@@ -476,9 +475,6 @@
     @enabled.setter
     def enabled(self, enabled: bool):
         self._enabled = bool(enabled)
-=======
-        self._decimate = None
->>>>>>> 4f799bbc
 
     @property
     def color(self) -> Color:
