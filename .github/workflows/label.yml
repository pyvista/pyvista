--- conflicted
+++ resolved
@@ -2,10 +2,6 @@
 on:
   pull_request:
     types: [opened, reopened]
-<<<<<<< HEAD
-  workflow_dispatch:
-=======
->>>>>>> 6bdedb7f
 
 jobs:
   triage:
