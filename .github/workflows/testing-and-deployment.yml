--- conflicted
+++ resolved
@@ -31,9 +31,6 @@
     !startsWith(github.ref, 'refs/heads/release/') &&
     !startsWith(github.ref, 'refs/heads/main')
     }}
-<<<<<<< HEAD
-  LINUX_PLOTTING_ARGS: "-v --cov=pyvista --cov-append --cov-report=xml --cov-branch --fail_extra_image_cache --generated_image_dir debug_images"
-=======
   LINUX_PLOTTING_ARGS: >
     -v --cov=pyvista --cov-append --cov-report=xml --cov-branch
     --fail_extra_image_cache --generated_image_dir debug_images
@@ -45,7 +42,6 @@
     --ignore=tests/namespace
     --ignore=tests/plotting/test_charts.py
     --ignore=tests/typing
->>>>>>> 0f8a9001
 
 permissions:
   id-token: none
@@ -201,24 +197,14 @@
         if: always()
         run: |
           xvfb-run -s '-maxclients 2048' -a python -m pytest \
-<<<<<<< HEAD
-            --ignore=tests/core \
-            --ignore=tests/examples \
-            --ignore=tests/plotting/test_charts.py \
-=======
             $PLOTTING_TEST_MODULES_NO_CHARTS \
->>>>>>> 0f8a9001
             $LINUX_PLOTTING_ARGS
 
       - name: Plotting Testing (charts only)
         run: |
           xvfb-run -s '-maxclients 2048' -a python -m pytest \
-<<<<<<< HEAD
-            tests/plotting/test_charts.py $PYTEST_PLOTTING_ARGS
-=======
             $PLOTTING_TEST_MODULES_CHARTS \
             $LINUX_PLOTTING_ARGS
->>>>>>> 0f8a9001
 
       - name: Upload Generated Images
         if: always()
@@ -312,24 +298,14 @@
         if: always()
         run: |
           xvfb-run -s '-maxclients 2048' -a python -m pytest \
-<<<<<<< HEAD
-            --ignore=tests/core \
-            --ignore=tests/examples \
-            --ignore=tests/plotting/test_charts.py \
-=======
             $PLOTTING_TEST_MODULES_NO_CHARTS \
->>>>>>> 0f8a9001
             $LINUX_PLOTTING_ARGS
 
       - name: Plotting Testing (charts only)
         run: |
           xvfb-run -s '-maxclients 2048' -a python -m pytest \
-<<<<<<< HEAD
-            tests/plotting/test_charts.py $PYTEST_PLOTTING_ARGS
-=======
             $PLOTTING_TEST_MODULES_CHARTS \
             $LINUX_PLOTTING_ARGS
->>>>>>> 0f8a9001
 
       - name: Upload Generated Images
         if: always()
