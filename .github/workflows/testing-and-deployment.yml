--- conflicted
+++ resolved
@@ -235,11 +235,9 @@
         run: xvfb-run -a python -c "import pyvista; print(pyvista.Report());"
 
       - name: Plotting Testing (uses GL)
-<<<<<<< HEAD
         run: |
           xvfb-run -s '-maxclients 2048' -a python -m pytest \
-            --ignore=tests/core \
-            --ignore=tests/examples \
+            tests/plotting \
             --ignore=tests/plotting/test_charts.py \
             $PYTEST_PLOTTING_ARGS
 
@@ -247,9 +245,6 @@
         run: |
           xvfb-run -s '-maxclients 2048' -a python -m pytest \
             tests/plotting/test_charts.py $PYTEST_PLOTTING_ARGS
-=======
-        run: xvfb-run -a python -m pytest tests/plotting --cov=pyvista --cov-append --cov-report=xml --cov-branch --fail_extra_image_cache -v --generated_image_dir debug_images
->>>>>>> cf50ac00
 
       - name: Upload Generated Images
         if: always()
