--- conflicted
+++ resolved
@@ -134,131 +134,11 @@
         run: python -c "import pyvista;print(pyvista.Report(gpu=False));from pyvista import examples;print('User data path:', examples.USER_DATA_PATH)"
 
       - name: Test Core API
-        run: pytest -v --ignore=tests/plotting --test_downloads -nauto
+        run: pytest -v --ignore=tests/plotting --test_downloads -n2
 
       - name: Test Plotting
         if: always()
-        run: pytest -v tests/plotting -nauto
-
-      - name: Upload Images for Failed Tests
-        if: always()
-        uses: actions/upload-artifact@v4
-        with:
-          name: failed_test_images-${{ github.job }}-${{ join(matrix.* , '-') }}
-          path: _failed_test_images
-
-      - name: Upload Generated Images
-        if: always()
-        uses: actions/upload-artifact@v4
-        with:
-<<<<<<< HEAD
-          name: generated_test_images-${{ github.job }}-${{ join(matrix.config.* , '-') }}
-=======
-          name: generated_test_images-${{ github.job }}-${{ join(matrix.* , '-') }}
-          path: _generated_test_images
-
-  Linux:
-    name: Linux Unit Testing
-    runs-on: ubuntu-22.04
-    needs: cache-vtk-data
-    strategy:
-      fail-fast: false
-
-      # see discussion at https://github.com/pyvista/pyvista/issues/2867
-      matrix:
-        include:
-          # numeric numpy versions are ~= conditions, e.g. "1.23" means "numpy~=1.23.0"
-          - python-version: "3.9"
-            vtk-version: "9.0.3" # Requires numpy~=1.23
-            numpy-version: "1.23"
-          - python-version: "3.9"
-            vtk-version: "9.1"
-            numpy-version: "1.26" # Test numpy 1.26
-          - python-version: "3.10"
-            vtk-version: "9.2.2"
-            numpy-version: "latest"
-          - python-version: "3.11"
-            vtk-version: "9.2.6"
-            numpy-version: "latest"
-          - python-version: "3.12"
-            vtk-version: "9.3.1"
-            numpy-version: "latest"
-          - python-version: "3.13"
-            vtk-version: "9.4.2"
-            numpy-version: "latest"
-          - python-version: "3.13"
-            vtk-version: "latest"
-            numpy-version: "nightly"
-    steps:
-      - uses: actions/checkout@v4
-        with:
-          fetch-depth: 2
-          persist-credentials: false
-
-      - name: Set up Python ${{ matrix.python-version }}
-        uses: actions/setup-python@v5
-        with:
-          python-version: ${{ matrix.python-version }}
-          cache: "pip"
-
-      - name: Cache example data
-        uses: actions/cache/restore@v4
-        with:
-          path: ${{ env.CACHE_FOLDER_NAME }}
-          key: ${{ needs.cache-vtk-data.outputs.key }}
-          enableCrossOsArchive: true
-
-      - name: Build wheel and install pyvista
-        run: |
-          pip install build
-          python -m build --wheel
-          pip install dist/pyvista*.whl
-
-      - name: Set up vtk
-        if: ${{ matrix.vtk-version != 'latest' }}
-        run: pip install vtk==${{ matrix.vtk-version }}
-
-      # Make sure PyVista does not break from non-core dependencies
-      - name: Software Report (Core Dependencies)
-        run: python -c "import pyvista; print(pyvista.Report());"
-
-      - name: Install Testing Requirements
-        run: |
-          pip install --upgrade pip
-          pip install . --group test
-
-      - name: Set up numpy
-        if: ${{ matrix.numpy-version != 'latest' && matrix.numpy-version != 'nightly' }}
-        run: pip install 'numpy~=${{ matrix.numpy-version }}.0'
-
-      - name: Limit Matplotlib for VTK<9.2.2
-        if: ${{ matrix.vtk-version == '9.1' || matrix.vtk-version == '9.0.3' }}
-        run: pip install 'matplotlib<3.6'
-
-      - name: Install latest numpy 2.0 beta/rc
-        if: ${{ matrix.numpy-version == 'nightly' }}
-        run: |
-          pip uninstall numpy matplotlib -y
-          pip install --pre --no-deps -i https://pypi.anaconda.org/scientific-python-nightly-wheels/simple matplotlib
-          pip install --pre --no-deps -i https://pypi.anaconda.org/scientific-python-nightly-wheels/simple numpy
-
-      - name: Core Testing (no GL)
-        run: python -m pytest --cov=pyvista --cov-branch -v --ignore=tests/plotting --test_downloads
-
-      - uses: awalsh128/cache-apt-pkgs-action@4c82c3ccdc1344ee11e9775dbdbdf43aa8a5614e
-        if: always()
-        with:
-          packages: xvfb
-          version: 3.0
-
-      - name: Software Report (Plotting Dependencies)
-        if: always()
-        run: xvfb-run -a python -c "import pyvista; print(pyvista.Report());"
-
-      - name: Plotting Testing (uses GL)
-        if: always()
-        run: |
-          xvfb-run python -m pytest $LINUX_PLOTTING_ARGS
+        run: pytest -v tests/plotting -n2
 
       - name: Upload Images for Failed Tests
         if: always()
@@ -272,174 +152,4 @@
         uses: actions/upload-artifact@v4
         with:
           name: generated_test_images-${{ github.job }}-${{ join(matrix.* , '-') }}
-          path: _generated_test_images
-
-      - name: Software Report
-        if: always()
-        run: |
-          xvfb-run -a python -c "import pyvista; print(pyvista.Report()); from pyvista import examples; print('User data path:', examples.USER_DATA_PATH)"
-          which python
-          pip list
-
-      - uses: codecov/codecov-action@18283e04ce6e62d37312384ff67231eb8fd56d24
-        name: "Upload coverage to CodeCov"
-        env:
-          CODECOV_TOKEN: ${{ secrets.CODECOV_TOKEN }}
-
-      - name: Check package
-        run: |
-          pip install build twine
-          python -m build
-          twine check --strict dist/*
-
-      - name: Upload to PyPi
-        if: matrix.python-version == '3.9' && startsWith(github.ref, 'refs/tags/v')
-        run: |
-          twine upload --skip-existing dist/pyvista*
-        env:
-          TWINE_USERNAME: __token__
-          TWINE_PASSWORD: ${{ secrets.PYPI_TOKEN }}
-          TWINE_REPOSITORY_URL: "https://upload.pypi.org/legacy/"
-
-  VTK-dev:
-    # For PRs, only run this job if the 'vtk-dev-testing' label is applied
-    if: |
-      (github.event_name != 'pull_request' && github.event_name != 'push') ||
-      contains(github.event.pull_request.labels.*.name, 'vtk-dev-testing')
-    name: Linux VTK Dev Testing
-    permissions:
-      contents: read
-    runs-on: ubuntu-22.04
-    needs: cache-vtk-data
-    strategy:
-      fail-fast: false
-      matrix:
-        python-version: ["3.13"]
-    steps:
-      - uses: actions/checkout@v4
-        with:
-          fetch-depth: 2
-          persist-credentials: false
-
-      - name: Set up Python ${{ matrix.python-version }}
-        uses: actions/setup-python@v5
-        with:
-          python-version: ${{ matrix.python-version }}
-          cache: "pip"
-
-      - name: Cache example data
-        uses: actions/cache/restore@v4
-        with:
-          path: ${{ env.CACHE_FOLDER_NAME }}
-          key: ${{ needs.cache-vtk-data.outputs.key }}
-          enableCrossOsArchive: true
-
-      - name: Install Testing Requirements
-        run: |
-          pip install --upgrade pip
-          pip install . --group test
-
-      - name: Install VTK dev wheel
-        run: |
-          pip install --upgrade vtk --pre --no-cache --extra-index-url https://wheels.vtk.org
-
-      - name: Core Testing (no GL)
-        run: python -m pytest --cov=pyvista --cov-branch -v --ignore=tests/plotting --test_downloads
-
-      - uses: awalsh128/cache-apt-pkgs-action@4c82c3ccdc1344ee11e9775dbdbdf43aa8a5614e
-        if: always()
-        with:
-          packages: xvfb
-          version: 3.0
-
-      - name: Software Report (Plotting Dependencies)
-        if: always()
-        run: xvfb-run -a python -c "import pyvista; print(pyvista.Report());"
-
-      - name: Plotting Testing (uses GL)
-        if: always()
-        run: |
-          xvfb-run python -m pytest $LINUX_PLOTTING_ARGS
-
-      - name: Upload Images for Failed Tests
-        if: always()
-        uses: actions/upload-artifact@v4
-        with:
-          name: failed_test_images-${{ github.job }}-${{ join(matrix.* , '-') }}
-          path: _failed_test_images
-
-      - name: Upload Generated Images
-        if: always()
-        uses: actions/upload-artifact@v4
-        with:
-          name: generated_test_images-${{ github.job }}-${{ join(matrix.* , '-') }}
-          path: _generated_test_images
-
-      - name: Software Report
-        if: always()
-        run: |
-          xvfb-run -a python -c "import pyvista; print(pyvista.Report()); from pyvista import examples; print('User data path:', examples.USER_DATA_PATH)"
-          which python
-          pip list
-          pip show vtk
-
-  windows:
-    name: Windows Unit Testing
-    runs-on: windows-latest
-    needs: cache-vtk-data
-    env:
-      CI_WINDOWS: true
-    strategy:
-      fail-fast: false
-      matrix:
-        python-version: ["3.9", "3.10", "3.11", "3.12", "3.13"]
-    steps:
-      - uses: actions/checkout@v4
-        with:
-          persist-credentials: false
-
-      - name: Set up Python
-        uses: actions/setup-python@v5
-        with:
-          python-version: ${{ matrix.python-version }}
-          cache: "pip"
-
-      - name: Cache example data
-        uses: actions/cache/restore@v4
-        with:
-          path: ${{ env.CACHE_FOLDER_NAME }}
-          key: ${{ needs.cache-vtk-data.outputs.key }}
-          enableCrossOsArchive: true
-
-      - name: Set up headless display
-        uses: pyvista/setup-headless-display-action@7d84ae825e6d9297a8e99bdbbae20d1b919a0b19
-
-      - name: Install PyVista test dependencies
-        run: |
-          python -m pip install --upgrade pip
-          pip install . --group test
-
-      - name: Report
-        run: python -c "import pyvista; print(pyvista.Report(gpu=False)); from pyvista import examples; print('User data path:', examples.USER_DATA_PATH)"
-
-      - name: Test Core API
-        run: python -m pytest -v --ignore=tests/plotting --test_downloads
-
-      - name: Test Plotting
-        if: always()
-        run: python -m pytest -v tests/plotting --disallow_unused_cache
-
-      - name: Upload Images for Failed Tests
-        if: always()
-        uses: actions/upload-artifact@v4
-        with:
-          name: failed_test_images-${{ github.job }}-${{ join(matrix.* , '-') }}
-          path: _failed_test_images
-
-      - name: Upload Generated Images
-        if: always()
-        uses: actions/upload-artifact@v4
-        with:
-          name: generated_test_images-${{ github.job }}-${{ join(matrix.* , '-') }}
->>>>>>> 1cb660f8
           path: _generated_test_images