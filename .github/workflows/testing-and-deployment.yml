name: Unit Testing and Deployment

# zizmor ignore note: All caching for pushes to main should be disabled with the `USE_CACHE` env var
on: # zizmor: ignore[cache-poisoning]
  pull_request:
  merge_group:
  workflow_dispatch:
  schedule:
    - cron: "0 4 * * *"
  push:
    tags:
      - "*"
    branches:
      - main

concurrency:
  group: ${{ github.workflow }}-${{ github.ref }}
  cancel-in-progress: true

env:
  ALLOW_PLOTTING: true
  SHELLOPTS: "errexit:pipefail"
  TOX_COLORED: "yes"
  USE_CACHE: ${{
    (
    (github.event_name == 'workflow_dispatch' && github.event.inputs.cache == 'true') ||
    (github.event_name == 'pull_request') ||
    (github.event_name == 'push')
    ) &&
    !startsWith(github.ref, 'refs/tags/v') &&
    !startsWith(github.ref, 'refs/heads/release/') &&
    !startsWith(github.ref, 'refs/heads/main')
    }}
  CACHE_FOLDER_NAME: vtk-data
  PYVISTA_VTK_DATA: ${{ github.workspace }}/vtk-data

permissions:
  id-token: none

jobs:
  cache-vtk-data:
    name: Cache vtk-data Repo
    strategy:
      fail-fast: false
      matrix:
        include:
          # need both self-hosted and github hosted to ensure cache is local to runners
          - runner-labels: "ubuntu-22.04-self-hosted"
          - runner-labels: "ubuntu-22.04"

    runs-on: ${{ matrix.runner-labels }}
    outputs:
      key: ${{ steps.restore-cache-vtk-data.outputs.cache-primary-key }}
    steps:
      - name: Get vtk-data commit
        run: echo VTK_DATA_COMMIT=$(git ls-remote https://github.com/pyvista/vtk-data HEAD | awk '{ print $1}') >> $GITHUB_ENV

      - name: Test if the example data cache exists
        id: restore-cache-vtk-data
        uses: actions/cache/restore@v4
        with:
          path: ${{ env.CACHE_FOLDER_NAME }}
          key: vtk-data-${{ env.VTK_DATA_COMMIT }}
          lookup-only: true

      - name: Clone vtk-data if the cache does not exists # zizmor: ignore[artipacked]
        if: steps.restore-cache-vtk-data.outputs.cache-hit != 'true'
        uses: actions/checkout@v5
        with:
          repository: pyvista/vtk-data
          path: ${{ env.CACHE_FOLDER_NAME }}

      - name: Create the example data cache
        if: steps.restore-cache-vtk-data.outputs.cache-hit != 'true'
        id: save-cache-vtk-data
        uses: actions/cache/save@v4
        with:
          path: ${{ env.CACHE_FOLDER_NAME }}
          key: vtk-data-${{ env.VTK_DATA_COMMIT }}
          enableCrossOsArchive: true

  macOS:
    name: ${{ matrix.name }}
    needs: cache-vtk-data
    strategy:
      fail-fast: false
      matrix:
        include:
          # Self-hosted runner configurations
          - name: MacOS Unit Testing (3.10)
            python-version: "3.10"
            runner-labels: "macos-15"
          - name: MacOS Unit Testing (3.11)
            python-version: "3.11"
            runner-labels: "macos-15"
          - name: MacOS Unit Testing (3.12)
            python-version: "3.12"
            runner-labels: "macos-15-self-hosted"
          - name: MacOS Unit Testing (3.13)
            python-version: "3.13"
            runner-labels: "macos-15-self-hosted"

    runs-on: ${{ matrix.runner-labels }}
    steps:
      - uses: actions/checkout@v5
        with:
          persist-credentials: false

      - name: Set up Python ${{ matrix.python-version }}
        if: runner.environment != 'self-hosted'
        uses: actions/setup-python@v5
        continue-on-error: true
        with:
          python-version: ${{ matrix.python-version }}
          cache: ${{ env.USE_CACHE == 'true' && 'pip' || '' }}

      - name: Set Python PATH and create a virtual env
        if: runner.environment == 'self-hosted'
        run: |
          /opt/homebrew/bin/python${{ matrix.python-version }} -m venv .venv
          echo "${{ github.workspace }}/.venv/bin" >> $GITHUB_PATH

      - name: Set PARALLEL when on GitHub
        if: runner.environment != 'self-hosted'
        run: echo "PARALLEL=-n4" >> $GITHUB_ENV

      - name: Restore example data cache
        uses: actions/cache/restore@v4
        with:
          path: ${{ env.CACHE_FOLDER_NAME }}
          key: ${{ needs.cache-vtk-data.outputs.key }}
          enableCrossOsArchive: true

      - name: Install tox-uv
        run: pip install tox-uv

      - name: Core Testing (no GL)
        run: tox run -e py${{ matrix.python-version }}-core -- ${{env.PARALLEL}} # zizmor: ignore[template-injection]

      - name: Plotting Testing (uses GL)
        if: ${{ !cancelled() }}
        run: tox run -e py${{ matrix.python-version }}-plotting -- ${{env.PARALLEL}}

      - name: Upload Images for Failed Tests
        if: always()
        uses: actions/upload-artifact@v4
        with:
          name: failed_test_images-${{ github.job }}-${{ join(matrix.* , '-') }}
          path: _failed_test_images

      - name: Upload Generated Images
        if: always()
        uses: actions/upload-artifact@v4
        with:
          name: generated_test_images-${{ github.job }}-${{ join(matrix.* , '-') }}
          path: _generated_test_images

  Linux:
    name: Linux Unit Testing (${{ matrix.python-version }}, ${{ matrix.vtk-version }}, ${{ matrix.numpy-version }})
    runs-on: ${{ matrix.runner-labels }}
    needs: cache-vtk-data
    strategy:
      fail-fast: false

      # see discussion at https://github.com/pyvista/pyvista/issues/2867
      matrix:
        include:
          # numeric numpy versions are ~= conditions, e.g. "1.23" means "numpy~=1.23.0"
          - python-version: "3.10"
            vtk-version: "9.2.2"
            numpy-version: "1.26"
            runner-labels: "ubuntu-22.04-self-hosted"
          - python-version: "3.11"
            vtk-version: "9.2.6"
            numpy-version: "latest"
            runner-labels: "ubuntu-22.04-self-hosted"
          - python-version: "3.12"
            vtk-version: "9.3.1"
            numpy-version: "latest"
            runner-labels: "ubuntu-22.04-self-hosted"
          - python-version: "3.13"
            vtk-version: "9.4.2"
            numpy-version: "latest"
            runner-labels: "ubuntu-22.04-self-hosted"
          - python-version: "3.13"
            vtk-version: "latest"
            numpy-version: "nightly"
            runner-labels: "ubuntu-22.04-self-hosted"

    env:
      TOX_FACTOR: py${{matrix.python-version}}-numpy_${{matrix.numpy-version}}-vtk_${{matrix.vtk-version}}
      PARALLEL: "-n4" # flag for pytest-xdist
    steps:
      - uses: actions/checkout@v5
        with:
          fetch-depth: 2
          persist-credentials: false

      - name: Set up Python ${{ matrix.python-version }}
        uses: actions/setup-python@v5
        with:
          python-version: ${{ matrix.python-version }}

      - uses: awalsh128/cache-apt-pkgs-action@2c09a5e66da6c8016428a2172bd76e5e4f14bb17
        with:
          packages: xvfb
          version: 3.0

      - name: Cache example data
        uses: actions/cache/restore@v4
        with:
          path: ${{ env.CACHE_FOLDER_NAME }}
          key: ${{ needs.cache-vtk-data.outputs.key }}
          enableCrossOsArchive: true

      - name: Install tox-uv
        run: pip install tox-uv

      - name: Core Testing (no GL)
        run: tox run -e ${{env.TOX_FACTOR}}-cov-core -- ${{env.PARALLEL}} # zizmor: ignore[template-injection]

      - name: Plotting Testing (uses GL)
        if: ${{ !cancelled() }}
        run: xvfb-run tox run -e ${{env.TOX_FACTOR}}-cov-plotting -- ${{env.PARALLEL}} # zizmor: ignore[template-injection]

      - name: Upload Images for Failed Tests
        if: always()
        uses: actions/upload-artifact@v4
        with:
          name: failed_test_images-${{ github.job }}-${{ join(matrix.* , '-') }}
          path: _failed_test_images

      - name: Upload Generated Images
        if: always()
        uses: actions/upload-artifact@v4
        with:
          name: generated_test_images-${{ github.job }}-${{ join(matrix.* , '-') }}
          path: _generated_test_images

      - uses: codecov/codecov-action@fdcc8476540edceab3de004e990f80d881c6cc00
        name: "Upload coverage to CodeCov"
        env:
          CODECOV_TOKEN: ${{ secrets.CODECOV_TOKEN }}

      - name: Check package
        run: |
          pip install build twine
          python -m build
          twine check --strict dist/*

      - name: Upload to PyPi
        if: matrix.python-version == '3.10' && startsWith(github.ref, 'refs/tags/v')
        run: |
          twine upload --skip-existing dist/pyvista*
        env:
          TWINE_USERNAME: __token__
          TWINE_PASSWORD: ${{ secrets.PYPI_TOKEN }}
          TWINE_REPOSITORY_URL: "https://upload.pypi.org/legacy/"

  VTK-dev:
    # For PRs, only run this job if the 'vtk-dev-testing' label is applied
    if: |
      (github.event_name != 'pull_request' && github.event_name != 'push') ||
      contains(github.event.pull_request.labels.*.name, 'vtk-dev-testing')
    name: Linux VTK Dev Testing
    permissions:
      contents: read
    runs-on: ubuntu-22.04-self-hosted
    needs: cache-vtk-data
    strategy:
      fail-fast: false
      matrix:
        python-version: ["3.13"]
    steps:
      - uses: actions/checkout@v5
        with:
          fetch-depth: 2
          persist-credentials: false

      - name: Set up Python ${{ matrix.python-version }}
        uses: actions/setup-python@v5
        with:
          python-version: ${{ matrix.python-version }}
          cache: "pip"

      - uses: awalsh128/cache-apt-pkgs-action@2c09a5e66da6c8016428a2172bd76e5e4f14bb17
        with:
          packages: xvfb
          version: 3.0

      - name: Cache example data
        uses: actions/cache/restore@v4
        with:
          path: ${{ env.CACHE_FOLDER_NAME }}
          key: ${{ needs.cache-vtk-data.outputs.key }}
          enableCrossOsArchive: true

      - name: Install tox-uv
        run: pip install tox-uv

      - name: Core Testing (no GL)
        run: tox run -e py${{ matrix.python-version }}-core-vtk_dev

      - name: Plotting Testing (uses GL)
        if: ${{ !cancelled() }}
        run: xvfb-run tox run -e py${{ matrix.python-version }}-plotting-vtk_dev

      - name: Upload Images for Failed Tests
        if: always()
        uses: actions/upload-artifact@v4
        with:
          name: failed_test_images-${{ github.job }}-${{ join(matrix.* , '-') }}
          path: _failed_test_images

      - name: Upload Generated Images
        if: always()
        uses: actions/upload-artifact@v4
        with:
          name: generated_test_images-${{ github.job }}-${{ join(matrix.* , '-') }}
          path: _generated_test_images

      - uses: codecov/codecov-action@fdcc8476540edceab3de004e990f80d881c6cc00
        name: "Upload coverage to CodeCov"
        env:
          CODECOV_TOKEN: ${{ secrets.CODECOV_TOKEN }}

  windows:
    name: Windows Unit Testing
    runs-on: windows-latest
    timeout-minutes: 30
    needs: cache-vtk-data
    env:
      CI_WINDOWS: true
      PARALLEL: "-n2" # flag for pytest-xdist
    strategy:
      fail-fast: false
      matrix:
        python-version: ["3.10", "3.11", "3.12", "3.13"]
    steps:
      - uses: actions/checkout@v5
        with:
          persist-credentials: false

      - name: Set up Python
        uses: actions/setup-python@v5
        with:
          python-version: ${{ matrix.python-version }}
          cache: "pip"

      - name: Cache example data
        uses: actions/cache/restore@v4
        with:
          path: ${{ env.CACHE_FOLDER_NAME }}
          key: ${{ needs.cache-vtk-data.outputs.key }}
          enableCrossOsArchive: true

      - name: Set up headless display
        uses: pyvista/setup-headless-display-action@7d84ae825e6d9297a8e99bdbbae20d1b919a0b19

      - name: Install tox-uv
        run: pip install tox-uv

      - name: Core Testing (no GL)
<<<<<<< HEAD
        run: tox run -e py${{ matrix.python-version }}-core -- ${{env.PARALLEL}}
=======
        uses: nick-fields/retry@ce71cc2ab81d554ebbe88c79ab5975992d79ba08
        with:
          timeout_minutes: 12
          max_attempts: 3
          retry_on: timeout
          command: tox run -e py${{ matrix.python-version }}-core
>>>>>>> 60d26294

      - name: Core Testing (no GL)
        uses: nick-fields/retry@ce71cc2ab81d554ebbe88c79ab5975992d79ba08
        if: ${{ !cancelled() }}
<<<<<<< HEAD
        run: tox run -e py${{ matrix.python-version }}-plotting -- ${{env.PARALLEL}}
=======
        with:
          timeout_minutes: 30
          max_attempts: 3
          retry_on: timeout
          command: tox run -e py${{ matrix.python-version }}-plotting
>>>>>>> 60d26294

      - name: Upload Images for Failed Tests
        if: always()
        uses: actions/upload-artifact@v4
        with:
          name: failed_test_images-${{ github.job }}-${{ join(matrix.* , '-') }}
          path: _failed_test_images

      - name: Upload Generated Images
        if: always()
        uses: actions/upload-artifact@v4
        with:
          name: generated_test_images-${{ github.job }}-${{ join(matrix.* , '-') }}
          path: _generated_test_images<|MERGE_RESOLUTION|>--- conflicted
+++ resolved
@@ -361,29 +361,21 @@
         run: pip install tox-uv
 
       - name: Core Testing (no GL)
-<<<<<<< HEAD
-        run: tox run -e py${{ matrix.python-version }}-core -- ${{env.PARALLEL}}
-=======
         uses: nick-fields/retry@ce71cc2ab81d554ebbe88c79ab5975992d79ba08
         with:
           timeout_minutes: 12
           max_attempts: 3
           retry_on: timeout
-          command: tox run -e py${{ matrix.python-version }}-core
->>>>>>> 60d26294
+          command: tox run -e py${{ matrix.python-version }}-core -- ${{env.PARALLEL}}
 
       - name: Core Testing (no GL)
         uses: nick-fields/retry@ce71cc2ab81d554ebbe88c79ab5975992d79ba08
         if: ${{ !cancelled() }}
-<<<<<<< HEAD
-        run: tox run -e py${{ matrix.python-version }}-plotting -- ${{env.PARALLEL}}
-=======
         with:
           timeout_minutes: 30
           max_attempts: 3
           retry_on: timeout
-          command: tox run -e py${{ matrix.python-version }}-plotting
->>>>>>> 60d26294
+          command: tox run -e py${{ matrix.python-version }}-plotting -- ${{env.PARALLEL}}
 
       - name: Upload Images for Failed Tests
         if: always()
