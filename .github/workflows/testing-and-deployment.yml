--- conflicted
+++ resolved
@@ -34,21 +34,8 @@
   CACHE_FOLDER_NAME: vtk-data
   PYVISTA_USERDATA_PATH: ${{ github.workspace }}/vtk-data
   LINUX_PLOTTING_ARGS: >
-<<<<<<< HEAD
-    -v --cov=pyvista --cov-append --cov-report=xml --cov-branch
+    tests/plotting -v --cov=pyvista --cov-append --cov-report=xml --cov-branch
     --generated_image_dir debug_images
-  PLOTTING_TEST_MODULES_CHARTS: "tests/plotting/test_charts.py"
-  PLOTTING_TEST_MODULES_NO_CHARTS: >
-    --ignore=tests/core
-    --ignore=tests/doc
-    --ignore=tests/examples
-    --ignore=tests/namespace
-    --ignore=tests/plotting/test_charts.py
-    --ignore=tests/typing
-=======
-    tests/plotting -v --cov=pyvista --cov-append --cov-report=xml --cov-branch
-    --fail_extra_image_cache --generated_image_dir debug_images
->>>>>>> 5b739537
 
 permissions:
   id-token: none
