name: Unit Testing and Deployment

# zizmor ignore note: All caching for pushes to main should be disabled with the `USE_CACHE` env var
on: # zizmor: ignore[cache-poisoning]
  pull_request:
  merge_group:
  workflow_dispatch:
  schedule:
    - cron: "0 4 * * *"
  push:
    tags:
      - "*"
    branches:
      - main

concurrency:
  group: ${{ github.workflow }}-${{ github.ref }}
  cancel-in-progress: true

env:
  ALLOW_PLOTTING: true
  SHELLOPTS: "errexit:pipefail"
  TOX_COLORED: "yes"
  USE_CACHE: ${{
    (
    (github.event_name == 'workflow_dispatch' && github.event.inputs.cache == 'true') ||
    (github.event_name == 'pull_request') ||
    (github.event_name == 'push')
    ) &&
    !startsWith(github.ref, 'refs/tags/v') &&
    !startsWith(github.ref, 'refs/heads/release/') &&
    !startsWith(github.ref, 'refs/heads/main')
    }}
  CACHE_FOLDER_NAME: vtk-data
  PYVISTA_VTK_DATA: ${{ github.workspace }}/vtk-data

permissions:
  id-token: none

jobs:
  cache-vtk-data:
    name: Cache vtk-data Repo
    runs-on: ubuntu-22.04
    outputs:
      key: ${{ steps.restore-cache-vtk-data.outputs.cache-primary-key }}
    steps:
      - name: Get vtk-data commit
        run: echo VTK_DATA_COMMIT=$(git ls-remote https://github.com/pyvista/vtk-data HEAD | awk '{ print $1}') >> $GITHUB_ENV

      - name: Test if the example data cache exists
        id: restore-cache-vtk-data
        uses: actions/cache/restore@v4
        with:
          path: ${{ env.CACHE_FOLDER_NAME }}
          key: vtk-data-${{ env.VTK_DATA_COMMIT }}
          lookup-only: true

      - name: Clone vtk-data if the cache does not exists # zizmor: ignore[artipacked]
        if: steps.restore-cache-vtk-data.outputs.cache-hit != 'true'
        uses: actions/checkout@v4
        with:
          repository: pyvista/vtk-data
          path: ${{ env.CACHE_FOLDER_NAME }}

      - name: Create the example data cache
        if: steps.restore-cache-vtk-data.outputs.cache-hit != 'true'
        id: save-cache-vtk-data
        uses: actions/cache/save@v4
        with:
          path: ${{ env.CACHE_FOLDER_NAME }}
          key: vtk-data-${{ env.VTK_DATA_COMMIT }}
          enableCrossOsArchive: true

  macOS:
    name: ${{ matrix.name }}
    needs: cache-vtk-data
    strategy:
      fail-fast: false
      matrix:
        include:
          # Self-hosted runner configurations
          - name: MacOS Unit Testing (3.10)
            python-version: "3.10"
            runner-labels: "macos-15-self-hosted"
          - name: MacOS Unit Testing (3.11)
            python-version: "3.11"
            runner-labels: "macos-15-self-hosted"
          - name: MacOS Unit Testing (3.12)
            python-version: "3.12"
            runner-labels: "macos-15-self-hosted"
          - name: MacOS Unit Testing (3.13)
            python-version: "3.13"
            runner-labels: "macos-15-self-hosted"

    runs-on: ${{ matrix.runner-labels }}
    steps:
      - uses: actions/checkout@v4
        with:
          persist-credentials: false

      - name: Set up Python ${{ matrix.python-version }}
        if: runner.environment != 'self-hosted'
        uses: actions/setup-python@v5
        continue-on-error: true
        with:
          python-version: ${{ matrix.python-version }}
          cache: ${{ env.USE_CACHE == 'true' && 'pip' || '' }}

      - name: Set Python PATH and create a virtual env
        if: runner.environment == 'self-hosted'
        run: |
          /opt/homebrew/bin/python${{ matrix.python-version }} -m venv .venv
          echo "${{ github.workspace }}/.venv/bin" >> $GITHUB_PATH

      - name: Restore example data cache
        uses: actions/cache/restore@v4
        with:
          path: ${{ env.CACHE_FOLDER_NAME }}
          key: ${{ needs.cache-vtk-data.outputs.key }}
          enableCrossOsArchive: true

      - name: Install tox-uv
        run: pip install tox-uv

      - name: Core Testing (no GL)
        run: tox run -e py${{ matrix.python-version }}-core

      - name: Plotting Testing (uses GL)
        if: always()
        run: tox run -e py${{ matrix.python-version }}-plotting

      - name: Upload Images for Failed Tests
        if: always()
        uses: actions/upload-artifact@v4
        with:
          name: failed_test_images-${{ github.job }}-${{ join(matrix.* , '-') }}
          path: _failed_test_images

      - name: Upload Generated Images
        if: always()
        uses: actions/upload-artifact@v4
        with:
          name: generated_test_images-${{ github.job }}-${{ join(matrix.* , '-') }}
          path: _generated_test_images

  Linux:
    name: Linux Unit Testing
    runs-on: ubuntu-22.04
    needs: cache-vtk-data
    strategy:
      fail-fast: false

      # see discussion at https://github.com/pyvista/pyvista/issues/2867
      matrix:
        include:
          # numeric numpy versions are ~= conditions, e.g. "1.23" means "numpy~=1.23.0"
          - python-version: "3.10"
            vtk-version: "9.2.2"
            numpy-version: "1.26"
          - python-version: "3.11"
            vtk-version: "9.2.6"
            numpy-version: "latest"
          - python-version: "3.12"
            vtk-version: "9.3.1"
            numpy-version: "latest"
          - python-version: "3.13"
            vtk-version: "9.4.2"
            numpy-version: "latest"
          - python-version: "3.13"
            vtk-version: "latest"
            numpy-version: "nightly"
    env:
      TOX_FACTOR: py${{matrix.python-version}}-numpy_${{matrix.numpy-version}}-vtk_${{matrix.vtk-version}}
    steps:
      - uses: actions/checkout@v4
        with:
          fetch-depth: 2
          persist-credentials: false

      - name: Set up Python ${{ matrix.python-version }}
        uses: actions/setup-python@v5
        with:
          python-version: ${{ matrix.python-version }}

      - uses: awalsh128/cache-apt-pkgs-action@4c82c3ccdc1344ee11e9775dbdbdf43aa8a5614e
        with:
          packages: xvfb
          version: 3.0

      - name: Cache example data
        uses: actions/cache/restore@v4
        with:
          path: ${{ env.CACHE_FOLDER_NAME }}
          key: ${{ needs.cache-vtk-data.outputs.key }}
          enableCrossOsArchive: true

      - name: Install tox-uv
        run: pip install tox-uv

      - name: Core Testing (no GL)
        run: tox run -e ${{env.TOX_FACTOR}}-cov-core # zizmor: ignore[template-injection]

      - name: Plotting Testing (uses GL)
        if: always()
        run: xvfb-run tox run -e ${{env.TOX_FACTOR}}-cov-plotting # zizmor: ignore[template-injection]

      - name: Upload Images for Failed Tests
        if: always()
        uses: actions/upload-artifact@v4
        with:
          name: failed_test_images-${{ github.job }}-${{ join(matrix.* , '-') }}
          path: _failed_test_images

      - name: Upload Generated Images
        if: always()
        uses: actions/upload-artifact@v4
        with:
          name: generated_test_images-${{ github.job }}-${{ join(matrix.* , '-') }}
          path: _generated_test_images

      - uses: codecov/codecov-action@18283e04ce6e62d37312384ff67231eb8fd56d24
        name: "Upload coverage to CodeCov"
        env:
          CODECOV_TOKEN: ${{ secrets.CODECOV_TOKEN }}

      - name: Check package
        run: |
          pip install build twine
          python -m build
          twine check --strict dist/*

      - name: Upload to PyPi
        if: matrix.python-version == '3.10' && startsWith(github.ref, 'refs/tags/v')
        run: |
          twine upload --skip-existing dist/pyvista*
        env:
          TWINE_USERNAME: __token__
          TWINE_PASSWORD: ${{ secrets.PYPI_TOKEN }}
          TWINE_REPOSITORY_URL: "https://upload.pypi.org/legacy/"

  VTK-dev:
    # For PRs, only run this job if the 'vtk-dev-testing' label is applied
    if: |
      (github.event_name != 'pull_request' && github.event_name != 'push') ||
      contains(github.event.pull_request.labels.*.name, 'vtk-dev-testing')
    name: Linux VTK Dev Testing
    permissions:
      contents: read
    runs-on: ubuntu-22.04
    needs: cache-vtk-data
    strategy:
      fail-fast: false
      matrix:
        python-version: ["3.13"]
    steps:
      - uses: actions/checkout@v4
        with:
          fetch-depth: 2
          persist-credentials: false

      - name: Set up Python ${{ matrix.python-version }}
        uses: actions/setup-python@v5
        with:
          python-version: ${{ matrix.python-version }}
          cache: "pip"

      - uses: awalsh128/cache-apt-pkgs-action@4c82c3ccdc1344ee11e9775dbdbdf43aa8a5614e
        with:
          packages: xvfb
          version: 3.0

      - name: Cache example data
        uses: actions/cache/restore@v4
        with:
          path: ${{ env.CACHE_FOLDER_NAME }}
          key: ${{ needs.cache-vtk-data.outputs.key }}
          enableCrossOsArchive: true

      - name: Install tox-uv
        run: pip install tox-uv

      - name: Core Testing (no GL)
        run: tox run -e py${{ matrix.python-version }}-core-vtk_dev

      - name: Plotting Testing (uses GL)
        if: always()
        run: xvfb-run tox run -e py${{ matrix.python-version }}-plotting-vtk_dev

      - name: Upload Generated Images
        if: always()
        uses: actions/upload-artifact@v4
        with:
          name: generated_test_images-${{ github.job }}-${{ join(matrix.* , '-') }}
          path: _generated_test_images

<<<<<<< HEAD
=======
      - name: Software Report
        if: always()
        run: |
          xvfb-run -a python -c "import pyvista; print(pyvista.Report()); from pyvista import examples; print('User data path:', examples.USER_DATA_PATH)"
          which python
          pip list
          pip show vtk

      - uses: codecov/codecov-action@18283e04ce6e62d37312384ff67231eb8fd56d24
        name: "Upload coverage to CodeCov"
        env:
          CODECOV_TOKEN: ${{ secrets.CODECOV_TOKEN }}

>>>>>>> c4e8cfc1
  windows:
    name: Windows Unit Testing
    runs-on: windows-latest
    timeout-minutes: 60
    needs: cache-vtk-data
    env:
      CI_WINDOWS: true
    strategy:
      fail-fast: false
      matrix:
        python-version: ["3.10", "3.11", "3.12", "3.13"]
    steps:
      - uses: actions/checkout@v4
        with:
          persist-credentials: false

      - name: Set up Python
        uses: actions/setup-python@v5
        with:
          python-version: ${{ matrix.python-version }}
          cache: "pip"

      - name: Cache example data
        uses: actions/cache/restore@v4
        with:
          path: ${{ env.CACHE_FOLDER_NAME }}
          key: ${{ needs.cache-vtk-data.outputs.key }}
          enableCrossOsArchive: true

      - name: Set up headless display
        uses: pyvista/setup-headless-display-action@7d84ae825e6d9297a8e99bdbbae20d1b919a0b19

      - name: Install tox-uv
        run: pip install tox-uv

      - name: Core Testing (no GL)
        run: tox run -e py${{ matrix.python-version }}-core

      - name: Plotting Testing (uses GL)
        if: always()
        run: tox run -e py${{ matrix.python-version }}-plotting

      - name: Upload Images for Failed Tests
        if: always()
        uses: actions/upload-artifact@v4
        with:
          name: failed_test_images-${{ github.job }}-${{ join(matrix.* , '-') }}
          path: _failed_test_images

      - name: Upload Generated Images
        if: always()
        uses: actions/upload-artifact@v4
        with:
          name: generated_test_images-${{ github.job }}-${{ join(matrix.* , '-') }}
          path: _generated_test_images<|MERGE_RESOLUTION|>--- conflicted
+++ resolved
@@ -293,22 +293,11 @@
           name: generated_test_images-${{ github.job }}-${{ join(matrix.* , '-') }}
           path: _generated_test_images
 
-<<<<<<< HEAD
-=======
-      - name: Software Report
-        if: always()
-        run: |
-          xvfb-run -a python -c "import pyvista; print(pyvista.Report()); from pyvista import examples; print('User data path:', examples.USER_DATA_PATH)"
-          which python
-          pip list
-          pip show vtk
-
       - uses: codecov/codecov-action@18283e04ce6e62d37312384ff67231eb8fd56d24
         name: "Upload coverage to CodeCov"
         env:
           CODECOV_TOKEN: ${{ secrets.CODECOV_TOKEN }}
 
->>>>>>> c4e8cfc1
   windows:
     name: Windows Unit Testing
     runs-on: windows-latest
