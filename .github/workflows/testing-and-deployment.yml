--- conflicted
+++ resolved
@@ -34,6 +34,7 @@
   LINUX_PLOTTING_ARGS: >
     -v --cov=pyvista --cov-append --cov-report=xml --cov-branch
     --fail_extra_image_cache --generated_image_dir debug_images
+    --fail_unused_cache
   PLOTTING_TEST_MODULES_CHARTS: "tests/plotting/test_charts.py"
   PLOTTING_TEST_MODULES_NO_CHARTS: >
     --ignore=tests/core
@@ -194,9 +195,6 @@
 
       - name: Plotting Testing (uses GL)
         if: always()
-<<<<<<< HEAD
-        run: xvfb-run -a python -m pytest tests/plotting --cov=pyvista --cov-append --cov-report=xml --cov-branch --fail_extra_image_cache -v --generated_image_dir debug_images --fail_unused_cache
-=======
         run: |
           xvfb-run -s '-maxclients 2048' -a python -m pytest \
             $PLOTTING_TEST_MODULES_NO_CHARTS \
@@ -207,7 +205,6 @@
           xvfb-run -s '-maxclients 2048' -a python -m pytest \
             $PLOTTING_TEST_MODULES_CHARTS \
             $LINUX_PLOTTING_ARGS
->>>>>>> 73c84e97
 
       - name: Upload Generated Images
         if: always()
@@ -299,9 +296,6 @@
 
       - name: Plotting Testing (uses GL)
         if: always()
-<<<<<<< HEAD
-        run: xvfb-run -a python -m pytest tests/plotting --cov=pyvista --cov-append --cov-report=xml --cov-branch --fail_extra_image_cache -v --generated_image_dir debug_images --fail_unused_cache
-=======
         run: |
           xvfb-run -s '-maxclients 2048' -a python -m pytest \
             $PLOTTING_TEST_MODULES_NO_CHARTS \
@@ -312,7 +306,6 @@
           xvfb-run -s '-maxclients 2048' -a python -m pytest \
             $PLOTTING_TEST_MODULES_CHARTS \
             $LINUX_PLOTTING_ARGS
->>>>>>> 73c84e97
 
       - name: Upload Generated Images
         if: always()
