name: Unit Testing and Deployment

# zizmor ignore note: All caching for pushes to main should be disabled with the `USE_CACHE` env var
on: # zizmor: ignore[cache-poisoning]
  pull_request:
  workflow_dispatch:
  schedule:
    - cron: "0 4 * * *"
  push:
    tags:
      - "*"
    branches:
      - main

concurrency:
  group: ${{ github.workflow }}-${{ github.ref }}
  cancel-in-progress: true

env:
  ALLOW_PLOTTING: true
  SHELLOPTS: "errexit:pipefail"
  PYTEST_ADDOPTS: "--color=yes"
  USE_CACHE: ${{
    (
    (github.event_name == 'workflow_dispatch' && github.event.inputs.cache == 'true') ||
    (github.event_name == 'pull_request') ||
    (github.event_name == 'push')
    ) &&
    !startsWith(github.ref, 'refs/tags/v') &&
    !startsWith(github.ref, 'refs/heads/release/') &&
    !startsWith(github.ref, 'refs/heads/main')
    }}

permissions:
  id-token: none

jobs:
  macOS:
    name: Mac OS Unit Testing
    strategy:
      fail-fast: false
      matrix:
        config:
          - { os: macos-13, python-version: "3.9" }
          - { os: macos-14, python-version: "3.10" }
          - { os: macos-latest, python-version: "3.11" }
          - { os: macos-latest, python-version: "3.12" }
    runs-on: ${{ matrix.config.os }}

    steps:
      - uses: actions/checkout@v4
        with:
          persist-credentials: false

      - name: Set up Python ${{ matrix.config.python-version }}
        uses: actions/setup-python@v5
        with:
          python-version: ${{ matrix.config.python-version }}
          if: env.USE_CACHE == 'true'
          cache: "pip"

      - name: Install PyVista test dependencies
        run: pip install .[test]

      - name: Report
        run: python -c "import pyvista;print(pyvista.Report(gpu=False));from pyvista import examples;print('User data path:', examples.USER_DATA_PATH)"

      - name: Test Core API
        run: pytest -v --ignore=tests/plotting

      - name: Test Plotting
        if: always()
        run: pytest -v tests/plotting --fail_extra_image_cache --generated_image_dir debug_images

      - name: Upload Generated Images
        if: always()
        uses: actions/upload-artifact@v4
        with:
          name: debug_images-${{ github.job }}-${{ join(matrix.config.* , '-') }}
          path: debug_images

<<<<<<< HEAD
  LinuxConda:
    runs-on: ubuntu-22.04
    if: false
    env:
      CONDA_ALWAYS_YES: 1
      DISPLAY: ":99.0"
      PYVISTA_OFF_SCREEN: True

    steps:
      - uses: actions/checkout@v4
        with:
          persist-credentials: false

      - name: Set up headless display
        uses: pyvista/setup-headless-display-action@v3

      - name: Cache Conda Packages
        uses: actions/cache@v4
        with:
          path: ~/anaconda3/pkgs
          key: Conda-${{ runner.os }}-${{ hashFiles('environment.yml') }}
          restore-keys: |
            ${{ runner.os }}-conda-

      - uses: actions/cache@v4
        with:
          path: ~/.local/share/pyvista/examples
          key: Examples-1-${{ hashFiles('*') }}
          restore-keys: |
            Examples-1-

      # See: https://www.anaconda.com/blog/a-faster-conda-for-a-growing-community
      - name: Install mamba
        run: |
          source /usr/share/miniconda/etc/profile.d/conda.sh
          conda config --set channel_priority strict
          conda update -n base conda
          conda install -n base conda-libmamba-solver

      - name: "Workaround for mamba-org/mamba#488"
        run: rm /usr/share/miniconda/pkgs/cache/*.json

      - name: Create Anaconda environment
        run: |
          source /usr/share/miniconda/etc/profile.d/conda.sh
          conda config --add channels conda-forge
          conda env create --quiet -n pyvista-vtk --file environment.yml --experimental-solver=libmamba
          conda activate pyvista-vtk
          conda list

      - name: Install PyVista
        run: |
          source /usr/share/miniconda/etc/profile.d/conda.sh
          conda activate pyvista-vtk
          pip install -e .
          which python
          python -c "import pyvista; print(pyvista.Report(gpu=False))"
          python -c "from pyvista import examples; print(examples.USER_DATA_PATH)"

      - name: Test Core API
        run: |
          source /usr/share/miniconda/etc/profile.d/conda.sh
          conda activate pyvista-vtk
          pip install .[test]
          pytest -v --ignore=tests/plotting

      - name: Test Core Plotting
        run: |
          source /usr/share/miniconda/etc/profile.d/conda.sh
          conda activate pyvista-vtk
          pytest -v tests/plotting --cov-report html --fail_extra_image_cache --generated_image_dir debug_images

      - name: Upload Generated Images
        if: always()
        uses: actions/upload-artifact@v4
        with:
          name: ${{ github.job }}
          path: debug_images

=======
>>>>>>> 32058ffd
  Linux:
    name: Linux Unit Testing
    runs-on: ubuntu-22.04
    env:
      PYTEST_PLOTTING_ARGS: "-v --cov=pyvista --cov-append --cov-report=xml --cov-branch --fail_extra_image_cache --generated_image_dir debug_images"
    strategy:
      fail-fast: false

      # see discussion at https://github.com/pyvista/pyvista/issues/2867
      matrix:
        include:
          # numeric numpy versions are ~= conditions, e.g. "1.23" means "numpy~=1.23.0"
          - python-version: "3.9"
            vtk-version: "9.0.3" # Requires numpy~=1.23
            numpy-version: "1.23"
          - python-version: "3.9"
            vtk-version: "9.1"
            numpy-version: "1.26" # Test numpy 1.26
          - python-version: "3.10"
            vtk-version: "9.2.2"
            numpy-version: "latest"
          - python-version: "3.11"
            vtk-version: "9.2.6"
            numpy-version: "latest"
          - python-version: "3.12"
            vtk-version: "latest"
            numpy-version: "latest"
          - python-version: "3.12"
            vtk-version: "latest"
            numpy-version: "nightly"
    steps:
      - uses: actions/checkout@v4
        with:
          fetch-depth: 2
          persist-credentials: false

      - name: Set up Python ${{ matrix.python-version }}
        uses: actions/setup-python@v5
        with:
          python-version: ${{ matrix.python-version }}
          cache: "pip"

      - uses: actions/cache@v4
        with:
          path: ~/.local/share/pyvista/examples
          key: Examples-1-${{ hashFiles('*') }}
          restore-keys: |
            Examples-1-

      - name: Build wheel and install pyvista
        run: |
          pip install build
          python -m build --wheel
          pip install dist/pyvista*.whl

      - name: Set up vtk
        if: ${{ matrix.vtk-version != 'latest' }}
        run: pip install vtk==${{ matrix.vtk-version }}

      # Make sure PyVista does not break from non-core dependencies
      - name: Software Report (Core Dependencies)
        run: python -c "import pyvista; print(pyvista.Report());"

      - name: Install Testing Requirements
        run: pip install .[test]

      - name: Set up numpy
        if: ${{ matrix.numpy-version != 'latest' && matrix.numpy-version != 'nightly' }}
        run: pip install 'numpy~=${{ matrix.numpy-version }}.0'

      - name: Limit Matplotlib for VTK<9.2.2
        if: ${{ matrix.vtk-version == '9.1' || matrix.vtk-version == '9.0.3' }}
        run: pip install 'matplotlib<3.6'

      - name: Install latest numpy 2.0 beta/rc
        if: ${{ matrix.numpy-version == 'nightly' }}
        run: |
          pip uninstall numpy matplotlib -y
          pip install --pre --no-deps -i https://pypi.anaconda.org/scientific-python-nightly-wheels/simple matplotlib
          pip install --pre --no-deps -i https://pypi.anaconda.org/scientific-python-nightly-wheels/simple numpy

      - name: Core Testing (no GL)
        run: python -m pytest --cov=pyvista --cov-branch -v --ignore=tests/plotting

      - uses: awalsh128/cache-apt-pkgs-action@v1.5.0
        if: always()
        with:
          packages: xvfb
          version: 3.0

      - name: Software Report (Plotting Dependencies)
        if: always()
        run: xvfb-run -a python -c "import pyvista; print(pyvista.Report());"

      - name: Plotting Testing (uses GL)
<<<<<<< HEAD
        run: |
          xvfb-run -s '-maxclients 2048' -a python -m pytest \
            tests/plotting \
            --ignore=tests/plotting/test_charts.py \
            $PYTEST_PLOTTING_ARGS

      - name: Plotting Testing (charts only)
        run: |
          xvfb-run -s '-maxclients 2048' -a python -m pytest \
            tests/plotting/test_charts.py $PYTEST_PLOTTING_ARGS
=======
        if: always()
        run: xvfb-run -a python -m pytest tests/plotting --cov=pyvista --cov-append --cov-report=xml --cov-branch --fail_extra_image_cache -v --generated_image_dir debug_images
>>>>>>> 32058ffd

      - name: Upload Generated Images
        if: always()
        uses: actions/upload-artifact@v4
        with:
          name: debug_images-${{ github.job }}-${{ join(matrix.* , '-') }}
          path: debug_images

      - name: Software Report
        if: always()
        run: |
          xvfb-run -a python -c "import pyvista; print(pyvista.Report()); from pyvista import examples; print('User data path:', examples.USER_DATA_PATH)"
          which python
          pip list

      - uses: codecov/codecov-action@v4
        name: "Upload coverage to CodeCov"
        env:
          CODECOV_TOKEN: ${{ secrets.CODECOV_TOKEN }}

      - name: Check package
        run: |
          pip install build twine
          python -m build
          twine check --strict dist/*

      - name: Upload to PyPi
        if: matrix.python-version == '3.9' && startsWith(github.ref, 'refs/tags/v')
        run: |
          twine upload --skip-existing dist/pyvista*
        env:
          TWINE_USERNAME: __token__
          TWINE_PASSWORD: ${{ secrets.PYPI_TOKEN }}
          TWINE_REPOSITORY_URL: "https://upload.pypi.org/legacy/"

  windows:
    name: Windows Unit Testing
    runs-on: windows-latest
    env:
      CI_WINDOWS: true
    strategy:
      fail-fast: false
      matrix:
        python-version: ["3.9", "3.10", "3.11", "3.12"]
    steps:
      - uses: actions/checkout@v4
        with:
          persist-credentials: false

      - name: Set up Python
        uses: actions/setup-python@v5
        with:
          python-version: ${{ matrix.python-version }}
          cache: "pip"

      - name: Set up headless display
        uses: pyvista/setup-headless-display-action@v3

      - name: Install PyVista test dependencies
        run: pip install .[test]

      - name: Report
        run: python -c "import pyvista; print(pyvista.Report(gpu=False)); from pyvista import examples; print('User data path:', examples.USER_DATA_PATH)"

      - name: Set example data path as env variable
        run: |
          chcp 65001 #set code page to utf-8
          echo ("PYVISTA_EXAMPLE_DATA_PATH=" + $(python -c "import pyvista; from pyvista import examples; print(examples.USER_DATA_PATH)")) >> $env:GITHUB_ENV

      - name: Cache example data
        uses: actions/cache@v4
        with:
          path: ${{ env.PYVISTA_EXAMPLE_DATA_PATH }}
          key: Examples-1-${{ hashFiles('*') }}
          restore-keys: |
            Examples-1-

      - name: Test Core API
        run: python -m pytest -v --ignore=tests/plotting

      - name: Test Plotting
        if: always()
        run: python -m pytest -v tests/plotting --fail_extra_image_cache --generated_image_dir debug_images

      - name: Upload Generated Images
        if: always()
        uses: actions/upload-artifact@v4
        with:
          name: debug_images-${{ github.job }}-${{ join(matrix.* , '-') }}
          path: debug_images<|MERGE_RESOLUTION|>--- conflicted
+++ resolved
@@ -79,88 +79,6 @@
           name: debug_images-${{ github.job }}-${{ join(matrix.config.* , '-') }}
           path: debug_images
 
-<<<<<<< HEAD
-  LinuxConda:
-    runs-on: ubuntu-22.04
-    if: false
-    env:
-      CONDA_ALWAYS_YES: 1
-      DISPLAY: ":99.0"
-      PYVISTA_OFF_SCREEN: True
-
-    steps:
-      - uses: actions/checkout@v4
-        with:
-          persist-credentials: false
-
-      - name: Set up headless display
-        uses: pyvista/setup-headless-display-action@v3
-
-      - name: Cache Conda Packages
-        uses: actions/cache@v4
-        with:
-          path: ~/anaconda3/pkgs
-          key: Conda-${{ runner.os }}-${{ hashFiles('environment.yml') }}
-          restore-keys: |
-            ${{ runner.os }}-conda-
-
-      - uses: actions/cache@v4
-        with:
-          path: ~/.local/share/pyvista/examples
-          key: Examples-1-${{ hashFiles('*') }}
-          restore-keys: |
-            Examples-1-
-
-      # See: https://www.anaconda.com/blog/a-faster-conda-for-a-growing-community
-      - name: Install mamba
-        run: |
-          source /usr/share/miniconda/etc/profile.d/conda.sh
-          conda config --set channel_priority strict
-          conda update -n base conda
-          conda install -n base conda-libmamba-solver
-
-      - name: "Workaround for mamba-org/mamba#488"
-        run: rm /usr/share/miniconda/pkgs/cache/*.json
-
-      - name: Create Anaconda environment
-        run: |
-          source /usr/share/miniconda/etc/profile.d/conda.sh
-          conda config --add channels conda-forge
-          conda env create --quiet -n pyvista-vtk --file environment.yml --experimental-solver=libmamba
-          conda activate pyvista-vtk
-          conda list
-
-      - name: Install PyVista
-        run: |
-          source /usr/share/miniconda/etc/profile.d/conda.sh
-          conda activate pyvista-vtk
-          pip install -e .
-          which python
-          python -c "import pyvista; print(pyvista.Report(gpu=False))"
-          python -c "from pyvista import examples; print(examples.USER_DATA_PATH)"
-
-      - name: Test Core API
-        run: |
-          source /usr/share/miniconda/etc/profile.d/conda.sh
-          conda activate pyvista-vtk
-          pip install .[test]
-          pytest -v --ignore=tests/plotting
-
-      - name: Test Core Plotting
-        run: |
-          source /usr/share/miniconda/etc/profile.d/conda.sh
-          conda activate pyvista-vtk
-          pytest -v tests/plotting --cov-report html --fail_extra_image_cache --generated_image_dir debug_images
-
-      - name: Upload Generated Images
-        if: always()
-        uses: actions/upload-artifact@v4
-        with:
-          name: ${{ github.job }}
-          path: debug_images
-
-=======
->>>>>>> 32058ffd
   Linux:
     name: Linux Unit Testing
     runs-on: ubuntu-22.04
@@ -256,7 +174,7 @@
         run: xvfb-run -a python -c "import pyvista; print(pyvista.Report());"
 
       - name: Plotting Testing (uses GL)
-<<<<<<< HEAD
+        if: always()
         run: |
           xvfb-run -s '-maxclients 2048' -a python -m pytest \
             tests/plotting \
@@ -264,13 +182,10 @@
             $PYTEST_PLOTTING_ARGS
 
       - name: Plotting Testing (charts only)
+        if: always()
         run: |
           xvfb-run -s '-maxclients 2048' -a python -m pytest \
             tests/plotting/test_charts.py $PYTEST_PLOTTING_ARGS
-=======
-        if: always()
-        run: xvfb-run -a python -m pytest tests/plotting --cov=pyvista --cov-append --cov-report=xml --cov-branch --fail_extra_image_cache -v --generated_image_dir debug_images
->>>>>>> 32058ffd
 
       - name: Upload Generated Images
         if: always()
