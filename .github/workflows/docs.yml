name: Build Documentation

on: # zizmor: ignore[cache-poisoning]
  pull_request:
  workflow_dispatch:
  schedule:
    - cron: "0 0 1 * *" # once a month on main
  push:
    tags:
      - "*"
    branches:
      - main

concurrency:
  group: ${{ github.workflow }}-${{ github.ref }}
  cancel-in-progress: true

env:
<<<<<<< HEAD
  USE_CACHE: ${{
    (
    (github.event_name == 'workflow_dispatch' && github.event.inputs.cache == 'true') ||
    (github.event_name == 'pull_request') ||
    (github.event_name == 'push')
    ) &&
    !startsWith(github.ref, 'refs/tags/v') &&
    !startsWith(github.ref, 'refs/heads/release/') &&
    !startsWith(github.ref, 'refs/heads/main')
    }}
=======
  PYDEVD_DISABLE_FILE_VALIDATION: "1"
  PYTEST_ADDOPTS: "--color=yes"
  FORCE_COLOR: "True"
  VTK_DEFAULT_OPENGL_WINDOW: "vtkEGLRenderWindow"
>>>>>>> 62eb5180

permissions:
  id-token: none

jobs:
  doc:
    name: Build Documentation
    runs-on: ubuntu-24.04-self-hosted-gpu
    env:
      PARALLEL: "-j2" # Public GitHub runners have 2 real cores
      TOX_COLORED: "yes"
      PYVISTA_USERDATA_PATH: ${{ github.workspace }}/.pyvista_examples
    steps:
      - uses: actions/checkout@v5
        with:
          persist-credentials: false

      - uses: actions/setup-python@v5
        with:
          python-version: "3.13"
          cache: "pip"

      - name: Set environment for self-hosted
        if: runner.environment == 'self-hosted'
        run: |
          echo "PARALLEL=-j8" >> $GITHUB_ENV
          # echo "VTK_DEFAULT_EGL_DEVICE_INDEX=1" >> $GITHUB_ENV

      - uses: awalsh128/cache-apt-pkgs-action@2c09a5e66da6c8016428a2172bd76e5e4f14bb17
        if: runner.environment != 'self-hosted'
        with:
          packages: libosmesa6-dev libgl1-mesa-dev python3-tk pandoc git-restore-mtime
          version: 3.0

      - name: Create example data path
        run: mkdir ${{ env.PYVISTA_USERDATA_PATH }} # zizmor: ignore[template-injection]

<<<<<<< HEAD
      - name: Cache Sphinx-Gallery Examples
        uses: actions/cache@v4
        if: env.USE_CACHE == 'true' && (! github.event_name == 'pull_request' || ! contains(github.event.pull_request.labels.*.name, 'no-gallery-cache'))
        with:
          path: doc/source/examples/
          key: doc-examples-${{ hashFiles('pyvista/_version.py') }}

      - name: Cache example data
        uses: actions/cache@v4
        if: env.USE_CACHE == 'true' && (! github.event_name == 'pull_request' || ! contains(github.event.pull_request.labels.*.name, 'no-example-data-cache'))
        with:
          path: ${{ env.PYVISTA_USERDATA_PATH }}
          key: example-data-1-${{ hashFiles('pyvista/_version.py') }}

      - name: Cache Sphinx build directory
        uses: actions/cache@v4
        if: env.USE_CACHE == 'true' && (! github.event_name == 'pull_request' || ! contains(github.event.pull_request.labels.*.name, 'no-sphinx-build-cache'))
        with:
          path: doc/_build/
          key: doc-examples-${{ hashFiles('pyvista/_version.py') }}

      - name: Install tox-uv
        run: pip install tox-uv

=======
>>>>>>> 62eb5180
      - name: Build Documentation
        run: tox run -e docs-build

      - name: Dump Sphinx Warnings and Errors
        if: always()
        run: if [ -e doc/sphinx_warnings.txt ]; then cat doc/sphinx_warnings.txt; fi

      - name: Dump VTK Warnings and Errors
        if: always()
        run: if [ -e doc/errors.txt ]; then cat doc/errors.txt; fi

      - name: Test Documentation
        if: ${{ !cancelled() }}
        run: tox r -e docs-test

      - name: Upload Images for Failed Tests
        if: ${{ !cancelled() }}
        uses: actions/upload-artifact@v4
        with:
          name: doc-debug-images-failed
          path: _doc_debug_images_failed

      - name: Upload Test Debug Images
        if: ${{ !cancelled() }}
        uses: actions/upload-artifact@v4
        with:
          name: doc-debug-images
          path: _doc_debug_images

      - uses: actions/checkout@v5
        if: startsWith(github.ref, 'refs/heads/main') || startsWith(github.ref, 'refs/tags/v')
        with:
          repository: pyvista/pyvista-doc-translations
          path: pyvista-doc-translations
          fetch-depth: 0
          persist-credentials: false

      - name: Build I18N Documentation
        if: startsWith(github.ref, 'refs/heads/main') || startsWith(github.ref, 'refs/tags/v')
        run: tox run -e docs-build -- mini18n-html
          find doc/_build/mini18n-html -mindepth 1 -maxdepth 1 -type d -exec cp -rf {} doc/_build/html/ \;
          rm -rf doc/_build/mini18n-html

      - name: Upload HTML documentation
        if: ${{ !cancelled() }}
        uses: actions/upload-artifact@v4
        with:
          name: docs-build
          path:
            | # Only vtksz files in 'doc/_build/html/_images/' are used. Exclude all others since these files may be large.
            doc/_build/html/
            !doc/_build/html/index-*.vtksz
            !doc/_build/html/api/**/*.vtksz
            !doc/_build/html/extras/**/*.vtksz
            !doc/_build/html/getting-started/**/*.vtksz
            !doc/_build/html/user-guide/**/*.vtksz

      - name: Upload non-interactive HTML documentation
        if: ${{ !cancelled() }}
        uses: actions/upload-artifact@v4
        with:
          name: docs-build-light
          path: |
            doc/_build/html/
            !doc/_build/html/**/*.vtksz

      - uses: actions/upload-artifact@v4
        with:
          name: examples
          path: doc/source/examples/

      - name: Get Notebooks
        run: |
          mkdir _notebooks
          find doc/source/examples -type f -name '*.ipynb' | cpio -p -d -v _notebooks/

      - uses: actions/upload-artifact@v4
        with:
          name: pyvista-notebooks
          path: _notebooks

  preview:
    name: Preview Development Documentation
    runs-on: ubuntu-22.04
    needs: doc
    if: github.ref == 'refs/heads/main' || github.event_name == 'pull_request'
    steps:
      - uses: actions/download-artifact@v5
        with:
          name: docs-build
          path: .

      - name: Preview HTML documentation
        uses: nwtgck/actions-netlify@4cbaf4c08f1a7bfa537d6113472ef4424e4eb654
        with:
          publish-dir: .
          production-deploy: ${{ github.ref == 'refs/heads/main' }}
          github-token: ${{ secrets.PYVISTA_BOT_TOKEN }}
          deploy-message: "Deploy from GitHub Actions"
          enable-pull-request-comment: true
          enable-commit-comment: false
          overwrites-pull-request-comment: true
        env:
          NETLIFY_AUTH_TOKEN: ${{ secrets.NETLIFY_AUTH_TOKEN }}
          NETLIFY_SITE_ID: ${{ secrets.NETLIFY_DEV_SITE_ID }} # DEV site
        timeout-minutes: 10

  deploy:
    name: Publish Release Documentation
    runs-on: ubuntu-22.04
    needs: doc
    if: startsWith(github.ref, 'refs/tags/v')
    steps:
      - uses: actions/download-artifact@v5
        with:
          name: docs-build
          path: .

      - name: Deploy Release Documentation
        uses: nwtgck/actions-netlify@4cbaf4c08f1a7bfa537d6113472ef4424e4eb654
        with:
          publish-dir: .
          production-deploy: true
          github-token: ${{ secrets.GITHUB_TOKEN }}
          deploy-message: "Deploy from GitHub Actions"
          enable-pull-request-comment: false
          enable-commit-comment: false
          overwrites-pull-request-comment: false
        env:
          NETLIFY_AUTH_TOKEN: ${{ secrets.NETLIFY_AUTH_TOKEN }}
          NETLIFY_SITE_ID: ${{ secrets.NETLIFY_STABLE_SITE_ID }} # STABLE site
        timeout-minutes: 10

  publish-notebooks:
    name: Publish Notebooks for MyBinder
    runs-on: ubuntu-22.04
    needs: doc
    if: github.ref == 'refs/heads/main' || startsWith(github.ref, 'refs/tags/v')
    steps:
      - uses: actions/checkout@v5
        with:
          persist-credentials: false
      - uses: actions/setup-python@v5
        with:
          python-version: "3.13"
      - name: Install Dependencies
        run: |
          pip install cookiecutter
      - uses: actions/download-artifact@v5
        with:
          name: pyvista-notebooks
          path: .

      - name: Make Cookiecutter
        run: |
          cookiecutter -f --no-input --config-file ./doc/source/pyvista-binder-config.yml https://github.com/pyvista/cookiecutter-pyvista-binder.git;
          rm -rf ./pyvista-examples/notebooks/
          cp -r doc/source/examples/ ./pyvista-examples/
          ls -l ./pyvista-examples/

      - name: Publish notebooks on release
        if: startsWith(github.ref, 'refs/tags/v')
        uses: peaceiris/actions-gh-pages@4f9cc6602d3f66b9c108549d475ec49e8ef4d45e
        with:
          external_repository: pyvista/pyvista-examples
          personal_token: ${{ secrets.PYVISTA_BOT_TOKEN }}
          publish_dir: pyvista-examples
          publish_branch: master
          exclude_assets: ""<|MERGE_RESOLUTION|>--- conflicted
+++ resolved
@@ -15,25 +15,6 @@
   group: ${{ github.workflow }}-${{ github.ref }}
   cancel-in-progress: true
 
-env:
-<<<<<<< HEAD
-  USE_CACHE: ${{
-    (
-    (github.event_name == 'workflow_dispatch' && github.event.inputs.cache == 'true') ||
-    (github.event_name == 'pull_request') ||
-    (github.event_name == 'push')
-    ) &&
-    !startsWith(github.ref, 'refs/tags/v') &&
-    !startsWith(github.ref, 'refs/heads/release/') &&
-    !startsWith(github.ref, 'refs/heads/main')
-    }}
-=======
-  PYDEVD_DISABLE_FILE_VALIDATION: "1"
-  PYTEST_ADDOPTS: "--color=yes"
-  FORCE_COLOR: "True"
-  VTK_DEFAULT_OPENGL_WINDOW: "vtkEGLRenderWindow"
->>>>>>> 62eb5180
-
 permissions:
   id-token: none
 
@@ -44,7 +25,6 @@
     env:
       PARALLEL: "-j2" # Public GitHub runners have 2 real cores
       TOX_COLORED: "yes"
-      PYVISTA_USERDATA_PATH: ${{ github.workspace }}/.pyvista_examples
     steps:
       - uses: actions/checkout@v5
         with:
@@ -67,36 +47,9 @@
           packages: libosmesa6-dev libgl1-mesa-dev python3-tk pandoc git-restore-mtime
           version: 3.0
 
-      - name: Create example data path
-        run: mkdir ${{ env.PYVISTA_USERDATA_PATH }} # zizmor: ignore[template-injection]
-
-<<<<<<< HEAD
-      - name: Cache Sphinx-Gallery Examples
-        uses: actions/cache@v4
-        if: env.USE_CACHE == 'true' && (! github.event_name == 'pull_request' || ! contains(github.event.pull_request.labels.*.name, 'no-gallery-cache'))
-        with:
-          path: doc/source/examples/
-          key: doc-examples-${{ hashFiles('pyvista/_version.py') }}
-
-      - name: Cache example data
-        uses: actions/cache@v4
-        if: env.USE_CACHE == 'true' && (! github.event_name == 'pull_request' || ! contains(github.event.pull_request.labels.*.name, 'no-example-data-cache'))
-        with:
-          path: ${{ env.PYVISTA_USERDATA_PATH }}
-          key: example-data-1-${{ hashFiles('pyvista/_version.py') }}
-
-      - name: Cache Sphinx build directory
-        uses: actions/cache@v4
-        if: env.USE_CACHE == 'true' && (! github.event_name == 'pull_request' || ! contains(github.event.pull_request.labels.*.name, 'no-sphinx-build-cache'))
-        with:
-          path: doc/_build/
-          key: doc-examples-${{ hashFiles('pyvista/_version.py') }}
-
       - name: Install tox-uv
         run: pip install tox-uv
 
-=======
->>>>>>> 62eb5180
       - name: Build Documentation
         run: tox run -e docs-build
 
