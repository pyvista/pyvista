--- conflicted
+++ resolved
@@ -24,11 +24,8 @@
   USE_CACHE: ${{ (github.event_name == 'workflow_dispatch' && github.event.inputs.cache == 'true') || (github.event_name == 'pull_request') || (github.event_name == 'push') }}
   PYDEVD_DISABLE_FILE_VALIDATION: "1"
   PYTEST_ADDOPTS: "--color=yes"
-<<<<<<< HEAD
   DISABLE_DOCTEST: ${{ !(startsWith(github.ref, 'refs/heads/release/') || startsWith(github.ref, 'refs/tags/v') || (github.event_name == 'pull_request' && !contains(github.event.pull_request.labels.*.name, 'no-doctest'))) }}
-=======
   FORCE_COLOR: "True"
->>>>>>> 9ee81e5e
 
 jobs:
   doc:
