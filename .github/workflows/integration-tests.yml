name: Integration Tests

# zizmor ignore note: All caching for pushes to main should be disabled with the `USE_CACHE` env var
on: # zizmor: ignore[cache-poisoning]
  pull_request:
  workflow_dispatch:
  schedule:
    - cron: "0 4 * * *"
  push:
    tags:
      - "*"
    branches:
      - main

concurrency:
  group: ${{ github.workflow }}-${{ github.ref }}
  cancel-in-progress: true

env:
  ALLOW_PLOTTING: true
  SHELLOPTS: "errexit:pipefail"
  USE_CACHE: ${{
    (
    (github.event_name == 'workflow_dispatch' && github.event.inputs.cache == 'true') ||
    (github.event_name == 'pull_request') ||
    (github.event_name == 'push')
    ) &&
    !startsWith(github.ref, 'refs/tags/v') &&
    !startsWith(github.ref, 'refs/heads/release/') &&
    !startsWith(github.ref, 'refs/heads/main')
    }}

permissions:
  id-token: none

jobs:
<<<<<<< HEAD
  Integration:
    name: ${{matrix.project}}
    strategy:
      fail-fast: false
      matrix:
        project: ["mne", "trame", "pyvistaqt", "geovista"]
    runs-on: ubuntu-22.04
    defaults:
      run:
        shell: bash -l {0}
=======
  # For now this is just MNE-Python, but others could be added
  mne:
    name: MNE-Python
    runs-on: ubuntu-22.04-self-hosted
>>>>>>> 2208861b
    env:
      DISPLAY: ":99.0"
      MNE_LOGGING_LEVEL: "info"

<<<<<<< HEAD
=======
  pyvistaqt:
    name: PyVistaQt
    runs-on: ubuntu-22.04-self-hosted
>>>>>>> 2208861b
    steps:
      - uses: actions/checkout@v4
        with:
          persist-credentials: false

<<<<<<< HEAD
=======
  geovista:
    name: GeoVista
    runs-on: ubuntu-22.04-self-hosted
    defaults:
      run:
        shell: bash -l {0}
    env:
      CARTOPY_SHARE_DIR: ~/.local/share/cartopy
      GEOVISTA_POOCH_MUTE: true
    steps:
>>>>>>> 2208861b
      - uses: pyvista/setup-headless-display-action@7d84ae825e6d9297a8e99bdbbae20d1b919a0b19
        if: ${{matrix.project == 'pyvistaqt' || matrix.project == 'geovista'}}
        with:
          qt: ${{matrix.project == 'pyvistaqt'}}
          pyvista: ${{matrix.project != 'pyvistaqt'}}

<<<<<<< HEAD
=======
  trame:
    name: Trame
    runs-on: ubuntu-22.04-self-hosted
    defaults:
      run:
        shell: bash -l {0}
    steps:
      - uses: actions/checkout@v4
        with:
          persist-credentials: false
>>>>>>> 2208861b
      - uses: actions/setup-python@v5
        with:
          python-version: "3.13"

      - name: Install tox-uv
        run: pip install tox-uv

      - name: Run tests (no xvfb)
        if: ${{matrix.project != 'geovista'}}
        run: tox run -e integration-${{matrix.project}} --colored=yes

      - name: Run tests (geovista)
        if: ${{matrix.project == 'geovista'}}
        run: xvfb-run -a tox run -e integration-${{matrix.project}} --colored=yes

      - uses: actions/cache@v4
        if: ${{ env.USE_CACHE == 'true' && matrix.project == 'mne' }}
        with:
          key: ${{ env.TESTING_VERSION }}
          path: ~/mne_data<|MERGE_RESOLUTION|>--- conflicted
+++ resolved
@@ -34,70 +34,31 @@
   id-token: none
 
 jobs:
-<<<<<<< HEAD
   Integration:
     name: ${{matrix.project}}
     strategy:
       fail-fast: false
       matrix:
         project: ["mne", "trame", "pyvistaqt", "geovista"]
-    runs-on: ubuntu-22.04
+    runs-on: ubuntu-22.04-self-hosted
     defaults:
       run:
         shell: bash -l {0}
-=======
-  # For now this is just MNE-Python, but others could be added
-  mne:
-    name: MNE-Python
-    runs-on: ubuntu-22.04-self-hosted
->>>>>>> 2208861b
     env:
       DISPLAY: ":99.0"
       MNE_LOGGING_LEVEL: "info"
 
-<<<<<<< HEAD
-=======
-  pyvistaqt:
-    name: PyVistaQt
-    runs-on: ubuntu-22.04-self-hosted
->>>>>>> 2208861b
     steps:
       - uses: actions/checkout@v4
         with:
           persist-credentials: false
 
-<<<<<<< HEAD
-=======
-  geovista:
-    name: GeoVista
-    runs-on: ubuntu-22.04-self-hosted
-    defaults:
-      run:
-        shell: bash -l {0}
-    env:
-      CARTOPY_SHARE_DIR: ~/.local/share/cartopy
-      GEOVISTA_POOCH_MUTE: true
-    steps:
->>>>>>> 2208861b
       - uses: pyvista/setup-headless-display-action@7d84ae825e6d9297a8e99bdbbae20d1b919a0b19
         if: ${{matrix.project == 'pyvistaqt' || matrix.project == 'geovista'}}
         with:
           qt: ${{matrix.project == 'pyvistaqt'}}
           pyvista: ${{matrix.project != 'pyvistaqt'}}
 
-<<<<<<< HEAD
-=======
-  trame:
-    name: Trame
-    runs-on: ubuntu-22.04-self-hosted
-    defaults:
-      run:
-        shell: bash -l {0}
-    steps:
-      - uses: actions/checkout@v4
-        with:
-          persist-credentials: false
->>>>>>> 2208861b
       - uses: actions/setup-python@v5
         with:
           python-version: "3.13"
