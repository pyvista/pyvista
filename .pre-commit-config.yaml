# Integration with GitHub Actions
# See https://pre-commit.ci/
ci:
  autofix_prs: false
  autoupdate_schedule: monthly

repos:
  - repo: https://github.com/psf/black
    rev: 24.4.2
    hooks:
      - id: black
        exclude: tests/core/typing

  - repo: https://github.com/keewis/blackdoc
    rev: v0.3.9
    hooks:
      - id: blackdoc
        files: '\.py$'
        exclude: pyvista/plotting/charts.py

  - repo: https://github.com/pycqa/isort
    rev: 5.13.2
    hooks:
      - id: isort

  - repo: https://github.com/PyCQA/flake8
    rev: 7.0.0
    hooks:
      - id: flake8
        additional_dependencies:
          ["flake8-black==0.3.6", "flake8-isort==6.1.1", "flake8-quotes==3.3.2"]
        exclude: tests/core/typing

  - repo: https://github.com/codespell-project/codespell
    rev: v2.2.6
    hooks:
      - id: codespell
        args: ["doc examples examples_trame pyvista tests", "*.py *.rst *.md"]
        additional_dependencies: ["tomli"]

  - repo: https://github.com/pycqa/pydocstyle
    rev: 6.3.0
    hooks:
      - id: pydocstyle
        additional_dependencies: [tomli==2.0.1]
        files: ^(pyvista/|other/)
        exclude: ^pyvista/ext/

  - repo: https://github.com/DanielNoord/pydocstringformatter
    rev: v0.7.3
    hooks:
      - id: pydocstringformatter
        args:
          [
            "--style {numpydoc,pep257}",
            "--no-strip-whitespace",
            "--no-capitalize-first-letter",
          ]

  - repo: https://github.com/numpy/numpydoc
    rev: v1.7.0
    hooks:
      - id: numpydoc-validation
        files: ^pyvista/

  - repo: https://github.com/pre-commit/mirrors-mypy
    rev: v1.10.0
    hooks:
      - id: mypy
        args:
          [
            --disallow-any-generics,
            --pretty,
            --show-error-context,
            --warn-unused-ignores,
            --enable-error-code,
            ignore-without-code,
          ]
        exclude: ^(tests/|examples/|pyvista/ext/|examples_trame/)
        additional_dependencies:
          [
            "mypy-extensions==1.0.0",
            "toml==0.10.2",
            "numpy>=1.21",
            "npt-promote==0.1",
          ]

  - repo: https://github.com/asottile/pyupgrade
    rev: v3.15.2
    hooks:
      - id: pyupgrade
        args: [--py38-plus, --keep-runtime-typing]

  - repo: https://github.com/pre-commit/pre-commit-hooks
    rev: v4.6.0
    hooks:
      - id: check-merge-conflict
      - id: debug-statements
      - id: no-commit-to-branch
        args: [--branch, main]
      - id: requirements-txt-fixer
      - id: trailing-whitespace
        exclude: ^(pyvista/examples/.*\.ply|pyvista/examples/.*\.vtk|doc/intersphinx/.*\.inv)
      - id: check-docstring-first
      - id: end-of-file-fixer
        exclude: ^(pyvista/examples/.*\.ply|pyvista/examples/.*\.vtk|doc/intersphinx/.*\.inv)
      - id: mixed-line-ending
      - id: file-contents-sorter
        verbose: true
        files: ^(\.dockerignore|doc/styles/Vocab/pyvista/accept\.txt)$

  # this validates our github workflow files
  - repo: https://github.com/python-jsonschema/check-jsonschema
    rev: 0.28.2
    hooks:
      - id: check-github-workflows

  - repo: https://github.com/astral-sh/ruff-pre-commit
    rev: v0.4.3
    hooks:
      - id: ruff
        args: [--fix]
<<<<<<< HEAD
        exclude: tests/core/typing/
=======
        exclude: tests/core/typing
>>>>>>> b0b1d1d2

  - repo: https://github.com/pre-commit/mirrors-prettier
    rev: v3.1.0
    hooks:
      - id: prettier
        types_or: [yaml, markdown, html, css, scss, javascript, json]<|MERGE_RESOLUTION|>--- conflicted
+++ resolved
@@ -120,11 +120,7 @@
     hooks:
       - id: ruff
         args: [--fix]
-<<<<<<< HEAD
-        exclude: tests/core/typing/
-=======
         exclude: tests/core/typing
->>>>>>> b0b1d1d2
 
   - repo: https://github.com/pre-commit/mirrors-prettier
     rev: v3.1.0
