--- conflicted
+++ resolved
@@ -4,8 +4,6 @@
   hooks:
   - id: black
 
-<<<<<<< HEAD
-=======
 - repo: https://github.com/keewis/blackdoc
   rev: v0.3.8
   hooks:
@@ -13,22 +11,6 @@
     files: '\.py$'
     exclude: pyvista/plotting/charts.py
 
-- repo: https://github.com/pycqa/isort
-  rev: 5.12.0
-  hooks:
-  - id: isort
-
-- repo: https://github.com/PyCQA/flake8
-  rev: 6.0.0
-  hooks:
-  - id: flake8
-    additional_dependencies: [
-      "flake8-black==0.3.6",
-      "flake8-isort==6.0.0",
-      "flake8-quotes==3.3.2",
-    ]
-
->>>>>>> c4cbfdb5
 - repo: https://github.com/codespell-project/codespell
   rev: v2.2.4
   hooks:
