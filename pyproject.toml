[build-system]
build-backend = 'setuptools.build_meta'
requires = ['setuptools']

[project]
authors = [{ name = 'PyVista Developers', email = 'info@pyvista.org' }]
classifiers = [
  'Development Status :: 5 - Production/Stable',
  'Intended Audience :: Science/Research',
  'Operating System :: MacOS',
  'Operating System :: Microsoft :: Windows',
  'Operating System :: POSIX',
  'Programming Language :: Python :: 3.10',
  'Programming Language :: Python :: 3.11',
  'Programming Language :: Python :: 3.12',
  'Programming Language :: Python :: 3.13',
  'Programming Language :: Python :: 3.9',
  'Topic :: Scientific/Engineering :: Information Analysis',
]
dependencies = [
  'matplotlib>=3.0.1',
  'numpy>=1.21.0',     # minimum typing support
  'pillow',
  'pooch',
  'scooby>=0.5.1',
  'typing-extensions',
  'vtk!=9.4.0',
  'vtk!=9.4.1',
  'vtk<9.6.0',
]
description = 'Easier Pythonic interface to VTK'
dynamic = ['version']
keywords = ['mesh', 'numpy', 'plotting', 'vtk']
license = 'MIT'
name = 'pyvista'
readme = 'README.rst'
requires-python = '>=3.9'

[project.optional-dependencies]
all = ['pyvista[colormaps,io,jupyter]']
colormaps = ['cmcrameri', 'cmocean', 'colorcet']
io = ['imageio', 'meshio>=5.2']
jupyter = [
  'ipywidgets',
  'jupyter-server-proxy',
  'nest_asyncio',
  'trame-client>=2.12.7',
  'trame-server>=2.11.7',
  'trame-vtk>=2.5.8',
  'trame-vuetify>=2.3.1',
  'trame>=2.5.2',
]

[dependency-groups]
pinned = [ # Pinned versions of core dependencies
  'matplotlib<3.10.2',
  'numpy<2.4.0',
  'pillow<11.3.0',
  'pooch<1.9.0',
  'scooby<0.11.0',
  'typing-extensions<4.14.0',
]

typing = [
  'mypy<1.17.0',
  'npt-promote==0.2',
  'numpy>=2.0.0',
  'trimesh<4.6.0',
  { include-group = 'pinned' },
]

test = [
  'cmcrameri<1.10.0',
  'cmocean<4.0.4',
  'colorcet<3.2.0',
  'embreex<2.17.8; sys_platform != "darwin" or platform_machine != "arm64"', # Does not work with arm-based macs
  'hypothesis<6.135.27',
  'imageio-ffmpeg<0.7.0',
  'imageio<2.38.0',
  'ipython<10.0.0',
  'ipywidgets<9.0.0',
  'meshio<5.4.0',
  'nest_asyncio<1.6.1',
  'numpydoc<1.10.0',
  'pandas<=2.4.0',
  'pyanalyze<=0.13.1',
  'pytest-cov<6.3.0',
  'pytest-mypy-plugins<3.3.0',
  'pytest-pyvista==0.2.0',
  'pytest-xdist<3.9.0',
  'pytest<8.5.0',
  'pytest_cases<3.10.0',
  'pytest_mock<3.15.0',
  'retry-requests<2.1.0',
  'scipy<1.17.0',
  'sphinx-book-theme<1.2.0',
  'sphinx-gallery<0.20.0',
  'sphinx<8.3.0',
  'sphinx_design<0.7.0',
  'sympy<1.15.0',
  'tqdm<4.68.0',
  'trame-vtk>=2.5.8,<2.9.1',
  'trame-vuetify>=2.3.1,<3.0.2',
  'trame>=2.5.2,<3.10.3',
  'trimesh<4.7.0',
  'typing-extensions<4.14.0',
  { include-group = 'pinned' },
]

docs = [
  'atsphinx-mini18n==0.4.1',
  'cmcrameri==1.9.0',
  'cmocean==4.0.3',
  'colorcet==3.1.0',
  'colour-science==0.4.6',
  'enum-tools==0.13.0',
  'imageio-ffmpeg==0.6.0',
  'imageio==2.37.0',
  'jupyter_sphinx==0.5.3',
  'jupyterlab==4.4.1',
  'lxml==5.4.0',
  'meshio==5.3.5',
  'mypy-extensions==1.1.0',
  'mypy==1.15.0',
  'numpydoc==1.8.0',
  'osmnx==2.0.2',
  'pydata-sphinx-theme==0.15.4',     # Do not upgrade, see https://github.com/pyvista/pyvista/pull/7095
  'pypandoc==1.15',
  'pytest-pyvista==0.2.0',
  'pytest-sphinx==0.6.3',
  'scipy==1.16.0',
  'sphinx-autobuild==2024.10.3',
  'sphinx-book-theme==1.1.4',
  'sphinx-copybutton==0.5.2',
  'sphinx-design==0.6.1',
  'sphinx-gallery==0.19.0',
  'sphinx-notfound-page==1.1.0',
  'sphinx-sitemap==2.6.0',
  'sphinx-tags==0.4.0',
  'sphinx-toolbox==3.9.0',
  'sphinx==8.2.3',
  'sphinxcontrib-asciinema==0.4.2',
  'sphinxcontrib-websupport==2.0.0',
  'sphinxext-opengraph==0.10.0',
  'sympy==1.14.0',
  'trame-vtk==2.9.0',
  'trame-vuetify==3.0.1',
  'trame==3.10.2',
  'trimesh==4.6.13',
  'vtk-xref==0.1.0',
  { include-group = 'pinned' },
]

dev = ['pre-commit', { include-group = 'test' }, { include-group = 'typing' }]

[project.urls]
'Bug Tracker' = 'https://github.com/pyvista/pyvista/issues'
Documentation = 'https://docs.pyvista.org/'
'Source Code' = 'https://github.com/pyvista/pyvista'

[tool.setuptools.dynamic]
version = { attr = 'pyvista._version.__version__' }

[tool.setuptools.packages.find]
include = ['pyvista', 'pyvista.*']

[tool.setuptools.package-data]
pyvista = ['py.typed']
'pyvista.examples' = [
  '2k_earth_daymap.jpg',
  'airplane.ply',
  'ant.ply',
  'channels.vti',
  'frog_tissues.vti',
  'globe.vtk',
  'hexbeam.vtk',
  'nut.ply',
  'pyvista_logo.png',
  'rectilinear.vtk',
  'sphere.ply',
  'uniform.vtk',
]

[tool.blackdoc]
# From https://numpydoc.readthedocs.io/en/latest/format.html
# Extended discussion: https://github.com/pyvista/pyvista/pull/4129
# The length of docstring lines should be kept to 75 characters to facilitate
# reading the docstrings in text terminals.
line-length = 75

[tool.build_sphinx]
all_files = 1
build-dir = './doc/_build'
source-dir = 'doc'

[tool.upload_sphinx]
upload-dir = 'doc/_build/html'

[tool.codespell]
ignore-words = 'doc/styles/Vocab/pyvista/accept.txt'
quiet-level = 3
skip = '*.pyc,*.txt,*.gif,*.png,*.jpg,*.ply,*.vtk,*.vti,*.vtu,*.js,*.html,*.doctree,*.ttf,*.woff,*.woff2,*.eot,*.mp4,*.inv,*.pickle,*.ipynb,flycheck*,./.git/*,./.hypothesis/*,*.yml,doc/_build/*,./doc/images/*,./dist/*,*~,.hypothesis*,./doc/examples/*,*.mypy_cache/*,*cover,./tests/tinypages/_build/*,*/_autosummary/*'

[tool.coverage.run]
omit = [
  'pyvista/conftest.py',
  'pyvista/ext/coverage.py',
  'pyvista/plotting/theme.py', # kept for backwards compatibility
]
[tool.coverage.report]
exclude_also = ['^\s*@overload.*\n\s*def .*\(.*$', '^\s*if TYPE_CHECKING:']

[tool.pytest.ini_options]
addopts = ['--strict-config', '--strict-markers', '-ra']
doctest_optionflags = 'NUMBER ELLIPSIS'

# Keep spaces between filter warnings since order matters (see https://docs.pytest.org/en/stable/how-to/capture-warnings.html#controlling-warnings)
filterwarnings = [
  'error',

  'ignore:.*A NumPy version .* is required for this version of SciPy.*:UserWarning',
  'ignore:.*Given trait value dtype "float64":UserWarning',                                                              # bogus numpy ABI warning (see numpy/#432)
  'ignore:.*The NumPy module was reloaded*:UserWarning',                                                                 # bogus numpy ABI warning (see numpy/#432)
  'ignore:.*numpy.dtype size changed.*:RuntimeWarning',                                                                  # bogus numpy ABI warning (see numpy/#432)
  'ignore:.*numpy.ufunc size changed.*:RuntimeWarning',                                                                  # bogus numpy ABI warning (see numpy/#432)
  'ignore:Passing .{1}N.{1} to ListedColormap is deprecated since:DeprecationWarning',                                   # https://github.com/matplotlib/cmocean/pull/114
  'ignore:The .*interactive_bk.* attribute was deprecated in Matplotlib 3\.9.*:matplotlib.MatplotlibDeprecationWarning', # https://github.com/microsoft/debugpy/issues/1623
  'ignore:pyvista test \w+ image dir.* does not yet exist.  Creating dir.:UserWarning',

  'always:.*Exceeded image regression warning of .* with an image error of .*:UserWarning',
]

failed_image_dir = '_failed_test_images'
generated_image_dir = '_generated_test_images'
image_cache_dir = 'tests/plotting/image_cache'
junit_family = 'legacy'
log_cli_level = "INFO"
markers = [
  'needs_download: this test downloads data during execution',
  'needs_vtk_version(at_least, less_than, reason): skip test unless VTK version corresponds to at_least and greater_than values.',
  'skip_check_gc: Disable the autouse check_gc fixture for this test.',
  'skip_egl(reason="Test fails when using OSMesa/EGL VTK build"): skip test for OSMesa/EGL.',
  'skip_mac(reason="Test fails on MacOS", machine=None, processor=None): skip test for MacOS and specific architectures if needed',
  'skip_windows(reason="Test fails on Windows"): skip test for windows.',
]
minversion = "7"
testpaths = 'tests'
xfail_strict = true

[tool.mypy]
check_untyped_defs = true
disallow_any_generics = true
disallow_subclassing_any = true
enable_error_code = ['ignore-without-code', 'redundant-expr', 'truthy-bool']
exclude = ['pyvista/ext/']
extra_checks = true
ignore_missing_imports = true
no_implicit_reexport = true
packages = ['pyvista']
plugins = ['npt_promote', 'pyvista.typing.mypy_plugin']
pretty = true
show_error_context = true
strict_equality = true
warn_redundant_casts = true
warn_unreachable = true
warn_unused_configs = true
warn_unused_ignores = true

[tool.numpydoc_validation]
checks = [
  'all', # all but the following:
  #
  'ES01', # Not all docstrings need an extend summary.
  'EX01', # Examples: Will eventually enforce
  'GL01', # Contradicts numpydoc examples
  'GL02', # Permit a blank line after the end of our docstring
  'GL03', # Considering enforcing
  'GL06', # Found unknown section
  'GL07', # 'Sections are in the wrong order. Correct order is: {correct_sections}',
  'GL08', # The object does not have a docstring
  'GL09', # Deprecation warning should precede extended summary (check broken)
  'PR01', # 'Parameters {missing_params} not documented',
  'PR02', # 'Unknown parameters {unknown_params}',
  'PR03', # 'Wrong parameters order. Actual: {actual_params}. Documented: {documented_params}',
  'PR04', # 'Parameter "{param_name}" has no type',
  'PR05', # 'Parameter "{param_name}" type should not finish with "."',
  'PR06', # 'Parameter "{param_name}" type should use "{right_type}" instead of "{wrong_type}"',
  'PR07', # 'Parameter "{param_name}" has no description',
  'PR08', # 'Parameter "{param_name}" description should start with a capital letter",
  'PR09', # 'Parameter "{param_name}" description should finish with "."',
  'PR10', # 'Parameter "{param_name}" requires a space before the colon separating the parameter name and type",
  'SA01', # Not all docstrings need a see also
  'SA04', # See also section does not need descriptions
  'SS05', # Appears to be broken.
  'YD01', # Yields: No plan to enforce
]
exclude = [ # don't report on objects that match any of these regex
  '\.*Reader(\.|$)',        # classes inherit from BaseReader
  '\._.*$',                 # Ignore anything that's private (e.g., starts with _)
  '^coverage\..*$',
  '^plot_directive\..*$',
  '^viewer_directive\..*$',
]

[tool.ruff]
exclude = ['.git', 'build', 'dist', 'doc/_build', 'doc/examples', 'pycache__']
indent-width = 4
line-length = 99

[tool.ruff.format]
docstring-code-format = true
# From https://numpydoc.readthedocs.io/en/latest/format.html
# Extended discussion: https://github.com/pyvista/pyvista/pull/4129
# The length of docstring lines should be kept to 75 characters to facilitate
# reading the docstrings in text terminals.
docstring-code-line-length = 75

quote-style = 'single'

[tool.ruff.lint]
explicit-preview-rules = true
preview = true

extend-safe-fixes = ['EM']
extend-select = [
  'A',
  'AIR',
  'ANN',
  'ARG',
  'ASYNC',
  'ASYNC1',
  'B',
  'C4',
  'COM',
  'D',
  'DJ',
  'DTZ',
  'E',
  'EM',
  'F',
  'FA',
  'FBT001',
  'FBT002',
  'FLY',
  'FURB',
  'I',
  'ICN',
  'INP',
  'INT',
  'ISC',
  'LOG',
  'N',
  'NPY',
  'PERF',
  'PGH',
  'PIE',
  'PL',
  'PLR0917',
  'PT',
  'PTH',
  'PYI',
  'Q',
  'RET',
  'RSE',
  'RUF',
  'SIM',
  'T10',
  'T20',
  'TCH',
  'TID',
  'TRY',
  'UP',
  'W',
  'YTT',
]
fixable = ['ALL']
ignore = [
  'ANN002',  # Missing annotations for `*args`
  'ANN003',  # Missing annotations for `*kwargs`
  'ANN401',  # Disallow `Any`
  'B028',    # https://github.com/pyvista/pyvista/pull/6030
  'B904',    # https://github.com/pyvista/pyvista/pull/6022
  'COM812',  # May cause conflicts when used with the formatter
  'D105',    # Missing docstring in magic method
  'D107',    # Missing docstring in `__init__`
  'D203',    # May conflict with the formatter
  'D211',    # Incompatible with D203
  'D213',    # Incompatible with D212
  'D402',    # First line should not be the function's signature
  'D416',    # Section name ends in colon
  'E402',    # module level import not at top of file
  'E722',
  'E731',    # do not assign a lambda expression, use a def
  'E741',    # ambiguous variable name
  'F403',    # 'from module import *' used; unable to detect undefined names
  'ISC001',  # May cause conflicts when used with the formatter
  'N806',
  'PERF203', # https://github.com/pyvista/pyvista/pull/6037
  'PLR0912', # Too many branches
  'PLR0913', # Too many arguments in function definition
  'PLR0915', # Too many statements
  'PLR2004', # Magic value used in comparison
<<<<<<< HEAD
  'PT031',
=======
  'PT030',
>>>>>>> 2b15a0f8
  'Q0',      # Quotes (temporary)
  'RET505',  # https://github.com/pyvista/pyvista/pull/5911
  'RET506',  # https://github.com/pyvista/pyvista/pull/5911
  'RET507',  # https://github.com/pyvista/pyvista/pull/5911
  'SIM102',  # https://github.com/pyvista/pyvista/pull/5877
  'SIM117',  # https://github.com/pyvista/pyvista/pull/5888
  'SIM118',  # https://github.com/pyvista/pyvista/pull/5837
  'TRY301',  # https://github.com/pyvista/pyvista/pull/7572
]
unfixable = ['F401', 'PLC0415']

[tool.ruff.lint.flake8-comprehensions]
allow-dict-calls-with-keyword-arguments = true

[tool.ruff.lint.per-file-ignores]
# TODO: Add annotations to any files with 'ANN' ignores listed below
'__init__.py' = ['PLC0414']
'doc/*' = ['ANN', 'INP', 'PLC0415']
'doc/source/make_tables.py' = [
  'D101',
  'D102',
  'PTH103',
  'PTH113',
  'PTH118',
  'PTH123',
  'T20',
]
'examples*' = ['ANN', 'INP', 'PLC0415']
'examples/*' = [
  'B015',    # https://github.com/pyvista/pyvista/pull/6014
  'B018',    # https://github.com/pyvista/pyvista/pull/6019
  'D102',
  'D103',
  'D205',
  'D212',
  'D400',
  'D415',
  'PLC0415', # https://github.com/pyvista/pyvista/pull/7676
  'SIM115',
  'T20',
]
'examples/99-advanced/warp_by_vector_eigenmodes.py' = ['N802', 'N803']
'examples_trame/*' = ['D100', 'D103', 'T20']
'examples_trame/tests/*' = ['D']
'pyvista/__init__.py' = ['ANN']
'pyvista/_plot.py' = ['ANN']
'pyvista/conftest.py' = ['ANN']
'pyvista/core/_validation/_cast_array.py' = ['ANN']
'pyvista/core/_validation/validate.py' = ['ANN202']
'pyvista/core/_vtk_core.py' = ['ANN', 'PLC0414']
'pyvista/core/dataobject.py' = ['PLC0415']
'pyvista/core/errors.py' = ['ANN']
'pyvista/core/filters/*' = ['ANN', 'PYI019']
'pyvista/core/objects.py' = ['ANN']
'pyvista/core/partitioned.py' = ['ANN']
'pyvista/core/pointset.py' = ['ANN']
'pyvista/core/utilities/cell.py' = ['ANN']
'pyvista/core/utilities/cells.py' = ['ANN']
'pyvista/core/utilities/docs.py' = ['ANN']
'pyvista/core/utilities/features.py' = ['ANN']
'pyvista/core/utilities/geometric_objects.py' = ['N802']
'pyvista/core/utilities/helpers.py' = ['ANN']
'pyvista/core/utilities/image_sources.py' = ['ANN']
'pyvista/core/utilities/observers.py' = ['ANN']
'pyvista/core/utilities/parametric_objects.py' = ['N802']
'pyvista/core/utilities/reader.py' = ['ANN', 'N802']
'pyvista/demos/*' = ['ANN']
'pyvista/errors.py' = ['ANN']
'pyvista/examples*' = ['ANN']
'pyvista/examples/_dataset_loader.py' = [
  'PTH112',
  'PTH113',
  'PTH117',
  'PTH118',
  'PTH202',
]
'pyvista/examples/cells.py' = ['N802']
'pyvista/ext/*' = ['ANN', 'D100', 'D101', 'D102', 'D103']
'pyvista/jupyter*' = ['ANN']
'pyvista/plotting/_plotting.py' = ['ANN']
'pyvista/plotting/_property.py' = ['ANN']
'pyvista/plotting/_typing.py' = ['PLC0414']
'pyvista/plotting/_vtk*.py' = ['PLC0414']
'pyvista/plotting/actor.py' = ['ANN']
'pyvista/plotting/actor_properties.py' = ['ANN']
'pyvista/plotting/affine_widget.py' = ['ANN']
'pyvista/plotting/axes.py' = ['ANN']
'pyvista/plotting/axes_actor.py' = ['ANN']
'pyvista/plotting/axes_assembly.py' = ['ANN']
'pyvista/plotting/background_renderer.py' = ['ANN']
'pyvista/plotting/camera.py' = ['ANN']
'pyvista/plotting/charts.py' = ['ANN']
'pyvista/plotting/colors.py' = ['ANN']
'pyvista/plotting/composite_mapper.py' = ['ANN']
'pyvista/plotting/cube_axes_actor.py' = ['ANN']
'pyvista/plotting/errors.py' = ['ANN']
'pyvista/plotting/helpers.py' = ['ANN']
'pyvista/plotting/lights.py' = ['ANN']
'pyvista/plotting/lookup_table.py' = ['ANN']
'pyvista/plotting/mapper.py' = ['ANN']
'pyvista/plotting/opts.py' = ['ANN']
'pyvista/plotting/picking.py' = ['ANN']
'pyvista/plotting/plotting/__init__.py' = ['ANN']
'pyvista/plotting/prop3d.py' = ['ANN']
'pyvista/plotting/prop_collection.py' = ['ANN']
'pyvista/plotting/render_passes.py' = ['ANN']
'pyvista/plotting/render_window_interactor.py' = ['ANN']
'pyvista/plotting/renderer.py' = ['ANN', 'PLC0415']
'pyvista/plotting/renderers.py' = ['ANN']
'pyvista/plotting/scalar_bars.py' = ['ANN']
'pyvista/plotting/text.py' = ['ANN']
'pyvista/plotting/texture.py' = ['ANN']
'pyvista/plotting/themes.py' = ['ANN']
'pyvista/plotting/tools.py' = ['ANN']
'pyvista/plotting/utilities/*.py' = ['ANN']
'pyvista/plotting/utilities/algorithms.py' = ['N802', 'N803']
'pyvista/plotting/volume.py' = ['ANN']
'pyvista/plotting/volume_property.py' = ['ANN']
'pyvista/plotting/widgets.py' = ['ANN', 'PLC0415']
'pyvista/report.py' = ['ANN']
'pyvista/trame/*' = ['ANN', 'FBT', 'PLR0917']
'pyvista/utilities/*' = ['ANN', 'F401'] # deprecated modules
'tests/*' = ['ANN', 'D', 'FBT', 'INP', 'PLC0415', 'PLR0917', 'T20']
'tests/examples/test_dataset_loader.py' = [
  'PTH102',
  'PTH107',
  'PTH112',
  'PTH113',
  'PTH117',
  'PTH118',
  'PTH119',
]

[tool.ruff.lint.pylint]
max-positional-args = 3

[tool.ruff.lint.isort]
combine-as-imports = true # Combines 'as' imports on the same line
force-single-line = true # https://github.com/pyvista/pyvista/pull/5712
force-sort-within-sections = true # Sort by name, don't cluster 'from' vs 'import'
required-imports = [
  'from __future__ import annotations', # https://github.com/pyvista/pyvista/pull/5712
]

[tool.ruff.lint.pyupgrade]
keep-runtime-typing = true # Preserve types, even if a file imports `from __future__ import annotations`.

[tool.repo-review]
ignore = [
  'MY101', # to be removed once https://github.com/pyvista/pyvista/issues/6279 is closed
  'PC111', # ruff is taking care of docstring formatting https://github.com/pyvista/pyvista/pull/6991
  'PC140', # mypy deliberately removed from pre-commit in https://github.com/pyvista/pyvista/pull/6741
  'PY004', # we have a 'doc' folder, not 'docs'
  'PY007', # tox support
  'RTD',   # RTD: the documentation is not hosted by ReadTheDocs
]<|MERGE_RESOLUTION|>--- conflicted
+++ resolved
@@ -400,11 +400,7 @@
   'PLR0913', # Too many arguments in function definition
   'PLR0915', # Too many statements
   'PLR2004', # Magic value used in comparison
-<<<<<<< HEAD
-  'PT031',
-=======
-  'PT030',
->>>>>>> 2b15a0f8
+  'PT031',   # Temporarily added back until tests are fixed
   'Q0',      # Quotes (temporary)
   'RET505',  # https://github.com/pyvista/pyvista/pull/5911
   'RET506',  # https://github.com/pyvista/pyvista/pull/5911
