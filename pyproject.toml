[build-system]
build-backend = 'setuptools.build_meta'
requires = ['setuptools>=77.0.3']

[project]
authors = [{ name = 'PyVista Developers', email = 'info@pyvista.org' }]
classifiers = [
  'Development Status :: 5 - Production/Stable',
  'Intended Audience :: Science/Research',
  'Operating System :: MacOS',
  'Operating System :: Microsoft :: Windows',
  'Operating System :: POSIX',
  'Programming Language :: Python :: 3.10',
  'Programming Language :: Python :: 3.11',
  'Programming Language :: Python :: 3.12',
  'Programming Language :: Python :: 3.13',
  'Topic :: Scientific/Engineering :: Information Analysis',
]
dependencies = [
  'cyclopts>=3.24.0',
  'matplotlib>=3.0.1',
  'numpy>=1.21.0',
  'pillow',
  'pooch',
  'scooby>=0.5.1',
  'typing-extensions>=4.10',
  'vtk!=9.4.0',
  'vtk!=9.4.1',
  'vtk<9.6.0',
  'vtk>=9.2.2',
]
description = 'Easier Pythonic interface to VTK'
dynamic = ['version']
keywords = ['mesh', 'numpy', 'plotting', 'vtk']
license = 'MIT'
name = 'pyvista'
readme = 'README.rst'
requires-python = '>=3.10'

[project.optional-dependencies]
all = ['pyvista[colormaps,io,jupyter]']
colormaps = ['cmcrameri', 'cmocean', 'colorcet']
io = ['imageio', 'meshio>=5.2']
jupyter = [
  'ipywidgets',
  'jupyter-server-proxy',
  'nest-asyncio',
  'trame-client>=2.12.7',
  'trame-server>=2.11.7',
  'trame-vtk>=2.5.8',
  'trame-vuetify>=2.3.1',
  'trame>=2.5.2',
]

[dependency-groups]
pinned = [ # Pinned versions of core dependencies
  'matplotlib<3.10.7',
  'numpy<2.4.0',
  'pillow<11.4.0',
  'pooch<1.9.0',
  'scooby<0.11.0',
  'typing-extensions<4.16.0',
]

typing = [
  'mypy<1.17.0',
  'npt-promote==0.2',
  'numpy>=2.0.0',
  'trimesh<4.7.0',
  { include-group = 'pinned' },
]

test = [
  'cmcrameri<1.10.0',
  'cmocean<4.0.4',
  'colorcet<3.2.0',
  'embreex<2.17.8; sys_platform != "darwin" or platform_machine != "arm64"', # Does not work with arm-based macs
  'hypothesis<6.140.3',
  'imageio-ffmpeg<0.7.0',
  'imageio<2.38.0',
  'ipython<10.0.0',
  'ipywidgets<9.0.0',
  'meshio<5.4.0',
  'nest-asyncio<1.6.1',
  'numpydoc<1.10.0',
  'pandas<=2.4.0',
  'pyanalyze<=0.13.1',
  'pyobjc-framework-Cocoa; sys_platform == "darwin"', # see pyvista/pulls/7828
  'pytest-cases<3.10.0',
  'pytest-cov<7.1.0',
  'pytest-mock<3.16.0',
  'pytest-mypy-plugins<3.3.0',
  'pytest-pyvista==0.3.1',
  'pytest-xdist<3.9.0',
  'pytest<8.5.0',
  'retry-requests<2.1.0',
  'scipy<1.17.0',
  'sphinx-book-theme<1.2.0',
  'sphinx-design<0.7.0',
  'sphinx-gallery<0.20.0',
  'sphinx<8.3.0',
  'sympy<1.15.0',
  'tqdm<4.68.0',
  'trame-vtk>=2.5.8,<2.9.1',
  'trame-vuetify>=2.3.1,<3.0.2',
  'trame>=2.5.2,<3.10.3',
  'trimesh<4.7.0',
  'typing-extensions<4.16.0',
  { include-group = 'pinned' },
]

docs = [
  'atsphinx-mini18n==0.4.1',
  'cmcrameri==1.9.0',
  'cmocean==4.0.3',
  'colorcet==3.1.0',
  'colour-science==0.4.6',
  'enum-tools==0.13.0',
  'imageio-ffmpeg==0.6.0',
  'imageio==2.37.0',
  'joblib==1.5.2',
  'jupyter-sphinx==0.5.3',
  'jupyterlab==4.4.9',
  'lxml==6.0.2',
  'meshio==5.3.5',
  'mypy-extensions==1.1.0',
  'mypy==1.18.2',
  'numpydoc==1.9.0',
  'pydata-sphinx-theme==0.15.4', # Do not upgrade, see https://github.com/pyvista/pyvista/pull/7095
  'pypandoc==1.15',
  'pytest-sphinx==0.6.3',
  'scipy==1.16.0',
  'sphinx-autobuild==2024.10.3',
  'sphinx-book-theme==1.1.4',
  'sphinx-copybutton==0.5.2',
  'sphinx-design==0.6.1',
  'sphinx-gallery==0.19.0',
  'sphinx-notfound-page==1.1.0',
  'sphinx-sitemap==2.8.0',
  'sphinx-tags==0.4.0',
  'sphinx-togglebutton==0.3.2',
  'sphinx-toolbox==4.0.0',
  'sphinx==8.2.3',
  'sphinxcontrib-asciinema==0.4.2',
  'sphinxcontrib-websupport==2.0.0',
  'sphinxext-opengraph==0.13.0',
  'sympy==1.14.0',
  'trame-vtk==2.9.1',
  'trame-vuetify==3.1.0',
  'trame==3.12.0',
  'trimesh==4.8.3',
  'vtk-xref==0.1.1',
  { include-group = 'pinned' },
]

<<<<<<< HEAD
docs-test = ['pytest-pyvista==0.3.1', 'pytest-xdist<3.9.0']
=======
docs-test = ['pytest-pyvista==0.3.1']
>>>>>>> 286c77ac

dev = ['pre-commit', { include-group = 'test' }, { include-group = 'typing' }]

[project.urls]
'Bug Reports' = 'https://github.com/pyvista/pyvista/issues'
Documentation = 'https://docs.pyvista.org/'
Homepage = 'https://github.com/pyvista/pyvista'
'Source Code' = 'https://github.com/pyvista/pyvista'

[project.scripts]
pyvista = "pyvista.__main__:main"

[tool.setuptools.dynamic]
version = { attr = 'pyvista._version.__version__' }

[tool.setuptools.packages.find]
include = ['pyvista', 'pyvista.*']

[tool.setuptools.package-data]
pyvista = ['py.typed']
'pyvista.examples' = [
  '2k_earth_daymap.jpg',
  'airplane.ply',
  'ant.ply',
  'channels.vti',
  'frog_tissues.vti',
  'globe.vtk',
  'hexbeam.vtk',
  'nut.ply',
  'pyvista_logo.png',
  'rectilinear.vtk',
  'sphere.ply',
  'uniform.vtk',
]

[tool.blackdoc]
# From https://numpydoc.readthedocs.io/en/latest/format.html
# Extended discussion: https://github.com/pyvista/pyvista/pull/4129
# The length of docstring lines should be kept to 75 characters to facilitate
# reading the docstrings in text terminals.
line-length = 75

[tool.build_sphinx]
all_files = 1
build-dir = './doc/_build'
source-dir = 'doc'

[tool.upload_sphinx]
upload-dir = 'doc/_build/html'

[tool.codespell]
ignore-words = 'doc/styles/Vocab/pyvista/accept.txt'
quiet-level = 3
skip = '*.pyc,*.txt,*.gif,*.png,*.jpg,*.ply,*.vtk,*.vti,*.vtu,*.js,*.html,*.doctree,*.ttf,*.woff,*.woff2,*.eot,*.mp4,*.inv,*.pickle,*.ipynb,flycheck*,./.git/*,./.hypothesis/*,*.yml,doc/_build/*,./doc/images/*,./dist/*,*~,.hypothesis*,./doc/examples/*,*.mypy_cache/*,*cover,./tests/tinypages/_build/*,*/_autosummary/*'

[tool.coverage]
html.show_contexts = true
html.skip_covered = false
report.exclude_also = [
  '^\s*@overload.*\n\s*def .*\(.*$',
  '^\s*if TYPE_CHECKING:',
]
report.omit = [
  '*/pyvista/conftest.py',
  '*/pyvista/plotting/theme.py', # kept for backwards compatibility
]
run.branch = true
run.parallel = true
run.patch = ["subprocess"]

[tool.pytest.ini_options]
addopts = ['--strict-config', '--strict-markers', '-ra']
doctest_optionflags = 'NUMBER ELLIPSIS'

# Keep spaces between filter warnings since order matters (see https://docs.pytest.org/en/stable/how-to/capture-warnings.html#controlling-warnings)
filterwarnings = [
  'error',

  "ignore:'mode' parameter is deprecated and will be removed in Pillow 13:DeprecationWarning", # matplotlib toolbar icon creation with newer Pillow
  'ignore:.*A NumPy version .* is required for this version of SciPy.*:UserWarning',
  'ignore:.*Given trait value dtype "float64":UserWarning', # bogus numpy ABI warning (see numpy/#432)
  'ignore:.*The NumPy module was reloaded*:UserWarning', # bogus numpy ABI warning (see numpy/#432)
  'ignore:.*numpy.dtype size changed.*:RuntimeWarning', # bogus numpy ABI warning (see numpy/#432)
  'ignore:.*numpy.ufunc size changed.*:RuntimeWarning', # bogus numpy ABI warning (see numpy/#432)
  'ignore:Passing .{1}N.{1} to ListedColormap is deprecated since:DeprecationWarning', # https://github.com/matplotlib/cmocean/pull/114
  'ignore:The .*interactive_bk.* attribute was deprecated in Matplotlib 3\.9.*:matplotlib.MatplotlibDeprecationWarning', # https://github.com/microsoft/debugpy/issues/1623
  'ignore:pyvista test \w+ image dir.* does not yet exist.  Creating dir.:UserWarning',

  'always:(?s).*PYVISTA_VTK_DATA is not a valid directory.*:UserWarning',
  'always:(?s).*This test has multiple cached images.*:UserWarning',
  'always:.*Exceeded image regression warning of .* with an image error of .*:UserWarning',
]
junit_family = 'legacy'
log_cli_level = "INFO"
markers = [
  'expect_check_gc_fail: Expect vtk leak.',
  'needs_download: this test downloads data during execution',
  'needs_vtk_version(at_least, less_than, reason): skip test unless VTK version corresponds to at_least and greater_than values.',
  'skip_check_gc: Disable the autouse check_gc fixture for this test.',
  'skip_egl(reason="Test fails when using OSMesa/EGL VTK build"): skip test for OSMesa/EGL.',
  'skip_mac(reason="Test fails on MacOS", machine=None, processor=None): skip test for MacOS and specific architectures if needed',
  'skip_windows(reason="Test fails on Windows"): skip test for windows.',
]
minversion = "7"
testpaths = 'tests'
xfail_strict = true

# pytest-pyvista options
doc_failed_image_dir = '_doc_failed_test_images'
doc_generated_image_dir = '_doc_generated_test_images'
doc_image_cache_dir = 'tests/doc/doc_image_cache'
doc_image_format = 'jpg'
doc_images_dir = 'doc/_build/html/_images'
failed_image_dir = '_failed_test_images'
generated_image_dir = '_generated_test_images'
image_cache_dir = 'tests/plotting/image_cache'
image_format = 'png'
max_image_size = 400 # pixels
max_vtksz_file_size = 50 # MB

[tool.mypy]
check_untyped_defs = true
disallow_any_generics = true
disallow_subclassing_any = true
enable_error_code = ['ignore-without-code', 'redundant-expr', 'truthy-bool']
exclude = ['pyvista/ext/']
extra_checks = true
ignore_missing_imports = true
no_implicit_reexport = true
packages = ['pyvista']
plugins = ['npt_promote', 'pyvista.typing.mypy_plugin']
pretty = true
show_error_context = true
strict_equality = true
warn_redundant_casts = true
warn_unreachable = true
warn_unused_configs = true
warn_unused_ignores = true

[tool.numpydoc_validation]
checks = [
  'all', # all but the following:
  #
  'ES01', # Not all docstrings need an extend summary.
  'EX01', # Examples: Will eventually enforce
  'GL01', # Contradicts numpydoc examples
  'GL02', # Permit a blank line after the end of our docstring
  'GL03', # Considering enforcing
  'GL06', # Found unknown section
  'GL07', # 'Sections are in the wrong order. Correct order is: {correct_sections}',
  'GL08', # The object does not have a docstring
  'GL09', # Deprecation warning should precede extended summary (check broken)
  'PR01', # 'Parameters {missing_params} not documented',
  'PR02', # 'Unknown parameters {unknown_params}',
  'PR03', # 'Wrong parameters order. Actual: {actual_params}. Documented: {documented_params}',
  'PR04', # 'Parameter "{param_name}" has no type',
  'PR05', # 'Parameter "{param_name}" type should not finish with "."',
  'PR06', # 'Parameter "{param_name}" type should use "{right_type}" instead of "{wrong_type}"',
  'PR07', # 'Parameter "{param_name}" has no description',
  'PR08', # 'Parameter "{param_name}" description should start with a capital letter",
  'PR09', # 'Parameter "{param_name}" description should finish with "."',
  'PR10', # 'Parameter "{param_name}" requires a space before the colon separating the parameter name and type",
  'SA01', # Not all docstrings need a see also
  'SA04', # See also section does not need descriptions
  'SS05', # Appears to be broken.
  'YD01', # Yields: No plan to enforce
]
exclude = [ # don't report on objects that match any of these regex
  '\.*Reader(\.|$)', # classes inherit from BaseReader
  '\._.*$', # Ignore anything that's private (e.g., starts with _)
  '^plot_directive\..*$',
  '^viewer_directive\..*$',
]

[tool.ruff]
exclude = ['.git', 'build', 'dist', 'doc/_build', 'doc/examples', 'pycache__']
indent-width = 4
line-length = 99

[tool.ruff.format]
docstring-code-format = true
# From https://numpydoc.readthedocs.io/en/latest/format.html
# Extended discussion: https://github.com/pyvista/pyvista/pull/4129
# The length of docstring lines should be kept to 75 characters to facilitate
# reading the docstrings in text terminals.
docstring-code-line-length = 75

quote-style = 'single'

[tool.ruff.lint]
explicit-preview-rules = true
preview = true

extend-safe-fixes = ['EM']
extend-select = [
  'A',
  'AIR',
  'ANN',
  'ARG',
  'ASYNC',
  'ASYNC1',
  'B',
  'BLE',
  'C4',
  'COM',
  'D',
  'DJ',
  'DTZ',
  'E',
  'EM',
  'F',
  'FA',
  'FBT001',
  'FBT002',
  'FLY',
  'FURB',
  'I',
  'ICN',
  'INP',
  'INT',
  'ISC',
  'LOG',
  'N',
  'NPY',
  'PERF',
  'PGH',
  'PIE',
  'PL',
  'PLR0917',
  'PT',
  'PTH',
  'PYI',
  'Q',
  'RET',
  'RSE',
  'RUF',
  'SIM',
  'T10',
  'T20',
  'TCH',
  'TID',
  'TRY',
  'UP',
  'W',
  'YTT',
]
fixable = ['ALL']
ignore = [
  'ANN002', # Missing annotations for `*args`
  'ANN003', # Missing annotations for `*kwargs`
  'ANN401', # Disallow `Any`
  'B904', # https://github.com/pyvista/pyvista/pull/6022
  'B905', # zip() without explicit strict parameter - will be addressed in separate PR
  'COM812', # May cause conflicts when used with the formatter
  'D105', # Missing docstring in magic method
  'D107', # Missing docstring in `__init__`
  'D203', # May conflict with the formatter
  'D211', # Incompatible with D203
  'D213', # Incompatible with D212
  'D402', # First line should not be the function's signature
  'D416', # Section name ends in colon
  'E402', # module level import not at top of file
  'E731', # do not assign a lambda expression, use a def
  'E741', # ambiguous variable name
  'F403', # 'from module import *' used; unable to detect undefined names
  'ISC001', # May cause conflicts when used with the formatter
  'N806',
  'PERF203', # https://github.com/pyvista/pyvista/pull/6037
  'PLR0912', # Too many branches
  'PLR0913', # Too many arguments in function definition
  'PLR0915', # Too many statements
  'PLR2004', # Magic value used in comparison
  'Q0', # Quotes (temporary)
  'RET505', # https://github.com/pyvista/pyvista/pull/5911
  'RET506', # https://github.com/pyvista/pyvista/pull/5911
  'RET507', # https://github.com/pyvista/pyvista/pull/5911
  'SIM102', # https://github.com/pyvista/pyvista/pull/5877
  'SIM117', # https://github.com/pyvista/pyvista/pull/5888
  'SIM118', # https://github.com/pyvista/pyvista/pull/5837
  'TRY301', # https://github.com/pyvista/pyvista/pull/7572
]
unfixable = ['F401', 'PLC0415']

[tool.ruff.lint.flake8-comprehensions]
allow-dict-calls-with-keyword-arguments = true

[tool.ruff.lint.per-file-ignores]
# TODO: Add annotations to any files with 'ANN' ignores listed below
'__init__.py' = ['PLC0414']
'doc/*' = ['ANN', 'INP', 'PLC0415']
'doc/source/make_tables.py' = [
  'D101',
  'D102',
  'PTH103',
  'PTH113',
  'PTH118',
  'PTH123',
  'T20',
]
'examples*' = ['ANN', 'INP', 'PLC0415']
'examples/*' = [
  'B015', # https://github.com/pyvista/pyvista/pull/6014
  'B018', # https://github.com/pyvista/pyvista/pull/6019
  'D102',
  'D103',
  'D205',
  'D212',
  'D400',
  'D415',
  'PLC0415', # https://github.com/pyvista/pyvista/pull/7676
  'SIM115',
  'T20',
]
'examples/99-advanced/warp_by_vector_eigenmodes.py' = ['N802', 'N803']
'examples_trame/*' = ['D100', 'D103', 'T20']
'examples_trame/tests/*' = ['D']
'pyvista/__init__.py' = ['ANN']
'pyvista/conftest.py' = ['ANN']
'pyvista/core/_typing_core/_aliases.py' = ['PYI047', 'UP007']
'pyvista/core/_typing_core/_array_like.py' = ['PYI047', 'UP007']
'pyvista/core/_validation/_cast_array.py' = ['ANN']
'pyvista/core/_validation/validate.py' = ['ANN202']
'pyvista/core/_vtk_core.py' = ['ANN', 'PLC0414']
'pyvista/core/dataobject.py' = ['PLC0415']
'pyvista/core/errors.py' = ['ANN']
'pyvista/core/filters/*' = ['ANN', 'PYI019']
'pyvista/core/objects.py' = ['ANN']
'pyvista/core/partitioned.py' = ['ANN']
'pyvista/core/pointset.py' = ['ANN']
'pyvista/core/utilities/cell.py' = ['ANN']
'pyvista/core/utilities/docs.py' = ['ANN']
'pyvista/core/utilities/features.py' = ['ANN']
'pyvista/core/utilities/geometric_objects.py' = ['N802']
'pyvista/core/utilities/helpers.py' = ['ANN']
'pyvista/core/utilities/image_sources.py' = ['ANN']
'pyvista/core/utilities/observers.py' = ['ANN']
'pyvista/core/utilities/parametric_objects.py' = ['N802']
'pyvista/core/utilities/reader.py' = ['ANN', 'N802']
'pyvista/demos/*' = ['ANN']
'pyvista/errors.py' = ['ANN']
'pyvista/examples*' = ['ANN']
'pyvista/examples/_dataset_loader.py' = [
  'PTH112',
  'PTH113',
  'PTH117',
  'PTH118',
  'PTH202',
]
'pyvista/examples/cells.py' = ['N802']
'pyvista/ext/*' = ['ANN', 'D100', 'D101', 'D102', 'D103']
'pyvista/jupyter*' = ['ANN']
'pyvista/plotting/_plotting.py' = ['ANN']
'pyvista/plotting/_property.py' = ['ANN']
'pyvista/plotting/_typing.py' = ['PLC0414']
'pyvista/plotting/_vtk*.py' = ['PLC0414']
'pyvista/plotting/actor.py' = ['ANN']
'pyvista/plotting/actor_properties.py' = ['ANN']
'pyvista/plotting/affine_widget.py' = ['ANN']
'pyvista/plotting/axes.py' = ['ANN']
'pyvista/plotting/axes_actor.py' = ['ANN']
'pyvista/plotting/axes_assembly.py' = ['ANN']
'pyvista/plotting/background_renderer.py' = ['ANN']
'pyvista/plotting/camera.py' = ['ANN']
'pyvista/plotting/charts.py' = ['ANN']
'pyvista/plotting/colors.py' = ['ANN']
'pyvista/plotting/composite_mapper.py' = ['ANN']
'pyvista/plotting/cube_axes_actor.py' = ['ANN']
'pyvista/plotting/errors.py' = ['ANN']
'pyvista/plotting/helpers.py' = ['ANN']
'pyvista/plotting/lights.py' = ['ANN']
'pyvista/plotting/lookup_table.py' = ['ANN']
'pyvista/plotting/mapper.py' = ['ANN']
'pyvista/plotting/opts.py' = ['ANN']
'pyvista/plotting/picking.py' = ['ANN']
'pyvista/plotting/plotting/__init__.py' = ['ANN']
'pyvista/plotting/prop3d.py' = ['ANN']
'pyvista/plotting/prop_collection.py' = ['ANN']
'pyvista/plotting/render_passes.py' = ['ANN']
'pyvista/plotting/render_window_interactor.py' = ['ANN']
'pyvista/plotting/renderer.py' = ['ANN', 'PLC0415']
'pyvista/plotting/renderers.py' = ['ANN']
'pyvista/plotting/scalar_bars.py' = ['ANN']
'pyvista/plotting/text.py' = ['ANN']
'pyvista/plotting/texture.py' = ['ANN']
'pyvista/plotting/themes.py' = ['ANN']
'pyvista/plotting/tools.py' = ['ANN']
'pyvista/plotting/utilities/*.py' = ['ANN']
'pyvista/plotting/utilities/algorithms.py' = ['N802', 'N803']
'pyvista/plotting/volume.py' = ['ANN']
'pyvista/plotting/volume_property.py' = ['ANN']
'pyvista/plotting/widgets.py' = ['ANN', 'PLC0415']
'pyvista/report.py' = ['ANN']
'pyvista/trame/*' = ['ANN', 'FBT', 'PLR0917']
'pyvista/utilities/*' = ['ANN', 'F401'] # deprecated modules
'tests/*' = ['ANN', 'D', 'FBT', 'INP', 'PLC0415', 'PLR0917', 'T20']
'tests/examples/test_dataset_loader.py' = [
  'PTH102',
  'PTH107',
  'PTH112',
  'PTH113',
  'PTH117',
  'PTH118',
  'PTH119',
]

[tool.ruff.lint.pylint]
max-positional-args = 3

[tool.ruff.lint.isort]
combine-as-imports = true # Combines 'as' imports on the same line
force-single-line = true # https://github.com/pyvista/pyvista/pull/5712
force-sort-within-sections = true # Sort by name, don't cluster 'from' vs 'import'
required-imports = [
  'from __future__ import annotations', # https://github.com/pyvista/pyvista/pull/5712
]

[tool.ruff.lint.pyupgrade]
keep-runtime-typing = true # Preserve types, even if a file imports `from __future__ import annotations`.

[tool.repo-review]
ignore = [
  'MY101', # to be removed once https://github.com/pyvista/pyvista/issues/6279 is closed
  'PC111', # ruff is taking care of docstring formatting https://github.com/pyvista/pyvista/pull/6991
  'PC140', # mypy deliberately removed from pre-commit in https://github.com/pyvista/pyvista/pull/6741
  'PY004', # we have a 'doc' folder, not 'docs'
  'RTD', # RTD: the documentation is not hosted by ReadTheDocs
]<|MERGE_RESOLUTION|>--- conflicted
+++ resolved
@@ -153,11 +153,7 @@
   { include-group = 'pinned' },
 ]
 
-<<<<<<< HEAD
 docs-test = ['pytest-pyvista==0.3.1', 'pytest-xdist<3.9.0']
-=======
-docs-test = ['pytest-pyvista==0.3.1']
->>>>>>> 286c77ac
 
 dev = ['pre-commit', { include-group = 'test' }, { include-group = 'typing' }]
 
