--- conflicted
+++ resolved
@@ -282,7 +282,6 @@
   'SS05', # Appears to be broken.
   'YD01', # Yields: No plan to enforce
 ]
-<<<<<<< HEAD
 
 exclude = [  # don't report on objects that match any of these regex
     '\.BasePlotter$',  # Issue with class parameter documentation
@@ -388,14 +387,6 @@
     '\.PyVistaLocalView(\.|$)',
     '\.PyVistaRemoteLocalView(\.|$)',
     '\.Texture(\.|$)',  # awaiting Texture refactor
-=======
-exclude = [ # don't report on objects that match any of these regex
-  '\.*Reader(\.|$)',        # classes inherit from BaseReader
-  '\._.*$',                 # Ignore anything that's private (e.g., starts with _)
-  '^coverage\..*$',
-  '^plot_directive\..*$',
-  '^viewer_directive\..*$',
->>>>>>> 1b61f721
 ]
 
 [tool.ruff]
