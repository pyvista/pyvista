--- conflicted
+++ resolved
@@ -348,12 +348,9 @@
     "B010",
     "C4",
     "COM",
-<<<<<<< HEAD
     "DJ",
+    "DTZ",
     "E",
-=======
-    "DTZ",
->>>>>>> eca0eb6b
     "F",
     "FA",
     "FLY",
