--- conflicted
+++ resolved
@@ -347,11 +347,8 @@
     "B008",
     "B009",
     "B010",
-<<<<<<< HEAD
     "B015",
-=======
     "B018",
->>>>>>> 8fc43f3d
     "B020",
     "B027",
     "C4",
@@ -395,11 +392,8 @@
 
 [tool.ruff.lint.per-file-ignores]
 "examples/**" = [
-<<<<<<< HEAD
     # https://github.com/pyvista/pyvista/pull/6014
     "B015",
-=======
     # https://github.com/pyvista/pyvista/pull/6019
     "B018",
->>>>>>> 8fc43f3d
 ]