--- conflicted
+++ resolved
@@ -402,11 +402,6 @@
   'PLR0915', # Too many statements
   'PLR2004', # Magic value used in comparison
   'PLW1641',
-<<<<<<< HEAD
-  'PT028',
-=======
-  'PT030',
->>>>>>> c8079caf
   'PT031',
   'Q0',      # Quotes (temporary)
   'RET505',  # https://github.com/pyvista/pyvista/pull/5911
