--- conflicted
+++ resolved
@@ -121,15 +121,9 @@
   'lxml==6.0.0',
   'meshio==5.3.5',
   'mypy-extensions==1.1.0',
-<<<<<<< HEAD
-  'mypy==1.15.0',
+  'mypy==1.17.1',
   'numpydoc==1.9.0',
-  'osmnx==2.0.2',
-=======
-  'mypy==1.17.1',
-  'numpydoc==1.8.0',
   'osmnx==2.0.5',
->>>>>>> 1a48f991
   'pydata-sphinx-theme==0.15.4', # Do not upgrade, see https://github.com/pyvista/pyvista/pull/7095
   'pypandoc==1.15',
   'pytest-pyvista==0.2.0',
