[build-system]
build-backend = 'setuptools.build_meta'
requires = ['setuptools']

[project]
authors = [{ name = 'PyVista Developers', email = 'info@pyvista.org' }]
classifiers = [
  'Development Status :: 5 - Production/Stable',
  'Intended Audience :: Science/Research',
  'Operating System :: MacOS',
  'Operating System :: Microsoft :: Windows',
  'Operating System :: POSIX',
  'Programming Language :: Python :: 3.10',
  'Programming Language :: Python :: 3.11',
  'Programming Language :: Python :: 3.12',
  'Programming Language :: Python :: 3.13',
  'Programming Language :: Python :: 3.9',
  'Topic :: Scientific/Engineering :: Information Analysis',
]
dependencies = [
  'matplotlib>=3.0.1',
  'numpy>=1.21.0',     # minimum typing support
  'pillow',
  'pooch',
  'scooby>=0.5.1',
  'typing-extensions',
  'vtk!=9.4.0',
  'vtk!=9.4.1',
  'vtk<9.6.0',
]
description = 'Easier Pythonic interface to VTK'
dynamic = ['version']
keywords = ['mesh', 'numpy', 'plotting', 'vtk']
license = 'MIT'
name = 'pyvista'
readme = 'README.rst'
requires-python = '>=3.9'

[project.optional-dependencies]
all = ['pyvista[colormaps,io,jupyter]']
colormaps = ['cmcrameri', 'cmocean', 'colorcet']
io = ['imageio', 'meshio>=5.2']
jupyter = [
  'ipywidgets',
  'jupyter-server-proxy',
  'nest_asyncio',
  'trame-client>=2.12.7',
  'trame-server>=2.11.7',
  'trame-vtk>=2.5.8',
  'trame-vuetify>=2.3.1',
  'trame>=2.5.2',
]

[dependency-groups]
pinned = [ # Pinned versions of core dependencies
  'matplotlib<3.10.2',
  'numpy<2.4.0',
  'pillow<11.3.0',
  'pooch<1.9.0',
  'scooby<0.11.0',
  'typing-extensions<4.14.0',
]

typing = [
  'mypy<1.14.0',
  'npt-promote==0.2',
  'numpy>=2.0.0',
  'trimesh<4.6.0',
  { include-group = 'pinned' },
]

test = [
  'cmcrameri<1.10.0',
  'cmocean<4.0.4',
  'colorcet<3.2.0',
  'embreex<2.17.8; sys_platform != "darwin" or platform_machine != "arm64"', # Does not work with arm-based macs
  'hypothesis<6.135.27',
  'imageio-ffmpeg<0.7.0',
  'imageio<2.38.0',
  'ipython<10.0.0',
  'ipywidgets<9.0.0',
  'meshio<5.4.0',
  'nest_asyncio<1.6.1',
  'numpydoc<1.10.0',
  'pandas<=2.4.0',
  'pyanalyze<=0.13.1',
  'pytest-cov<6.3.0',
  'pytest-mypy-plugins<3.3.0',
  'pytest-pyvista==0.2.0',
  'pytest-xdist<3.9.0',
  'pytest<8.5.0',
  'pytest_cases<3.10.0',
  'pytest_mock<3.15.0',
  'retry-requests<2.1.0',
  'scipy<1.17.0',
  'sphinx-book-theme<1.2.0',
  'sphinx-gallery<0.20.0',
  'sphinx<8.3.0',
  'sphinx_design<0.7.0',
  'sympy<1.15.0',
  'tqdm<4.68.0',
  'trame-vtk>=2.5.8,<2.9.1',
  'trame-vuetify>=2.3.1,<3.0.2',
  'trame>=2.5.2,<3.10.3',
  'trimesh<4.7.0',
  'typing-extensions<4.14.0',
  { include-group = 'pinned' },
]

docs = [
  'atsphinx-mini18n==0.4.1',
  'cmcrameri==1.9.0',
  'cmocean==4.0.3',
  'colorcet==3.1.0',
  'colour-science==0.4.6',
  'enum-tools==0.13.0',
  'imageio-ffmpeg==0.6.0',
  'imageio==2.37.0',
  'jupyter_sphinx==0.5.3',
  'jupyterlab==4.4.1',
  'lxml==5.4.0',
  'meshio==5.3.5',
  'mypy-extensions==1.1.0',
  'mypy==1.15.0',
  'numpydoc==1.8.0',
  'osmnx==2.0.2',
  'pydata-sphinx-theme==0.15.4',     # Do not upgrade, see https://github.com/pyvista/pyvista/pull/7095
  'pypandoc==1.15',
  'pytest-pyvista==0.2.0',
  'pytest-sphinx==0.6.3',
  'scipy==1.16.0',
  'sphinx-autobuild==2024.10.3',
  'sphinx-book-theme==1.1.4',
  'sphinx-copybutton==0.5.2',
  'sphinx-design==0.6.1',
  'sphinx-gallery==0.19.0',
  'sphinx-notfound-page==1.1.0',
  'sphinx-sitemap==2.6.0',
  'sphinx-tags==0.4.0',
  'sphinx-toolbox==3.9.0',
  'sphinx==8.2.3',
  'sphinxcontrib-asciinema==0.4.2',
  'sphinxcontrib-websupport==2.0.0',
  'sphinxext-opengraph==0.10.0',
  'sympy==1.14.0',
  'trame-vtk==2.9.0',
  'trame-vuetify==3.0.1',
  'trame==3.10.2',
  'trimesh==4.6.13',
  'vtk-xref==0.1.0',
  { include-group = 'pinned' },
]

dev = ['pre-commit', { include-group = 'test' }, { include-group = 'typing' }]

[project.urls]
'Bug Tracker' = 'https://github.com/pyvista/pyvista/issues'
Documentation = 'https://docs.pyvista.org/'
'Source Code' = 'https://github.com/pyvista/pyvista'

[tool.setuptools.dynamic]
version = { attr = 'pyvista._version.__version__' }

[tool.setuptools.packages.find]
include = ['pyvista', 'pyvista.*']

[tool.setuptools.package-data]
pyvista = ['py.typed']
'pyvista.examples' = [
  '2k_earth_daymap.jpg',
  'airplane.ply',
  'ant.ply',
  'channels.vti',
  'frog_tissues.vti',
  'globe.vtk',
  'hexbeam.vtk',
  'nut.ply',
  'pyvista_logo.png',
  'rectilinear.vtk',
  'sphere.ply',
  'uniform.vtk',
]

[tool.blackdoc]
# From https://numpydoc.readthedocs.io/en/latest/format.html
# Extended discussion: https://github.com/pyvista/pyvista/pull/4129
# The length of docstring lines should be kept to 75 characters to facilitate
# reading the docstrings in text terminals.
line-length = 75

[tool.build_sphinx]
all_files = 1
build-dir = './doc/_build'
source-dir = 'doc'

[tool.upload_sphinx]
upload-dir = 'doc/_build/html'

[tool.codespell]
ignore-words = 'doc/styles/Vocab/pyvista/accept.txt'
quiet-level = 3
skip = '*.pyc,*.txt,*.gif,*.png,*.jpg,*.ply,*.vtk,*.vti,*.vtu,*.js,*.html,*.doctree,*.ttf,*.woff,*.woff2,*.eot,*.mp4,*.inv,*.pickle,*.ipynb,flycheck*,./.git/*,./.hypothesis/*,*.yml,doc/_build/*,./doc/images/*,./dist/*,*~,.hypothesis*,./doc/examples/*,*.mypy_cache/*,*cover,./tests/tinypages/_build/*,*/_autosummary/*'

[tool.coverage.run]
omit = [
  'pyvista/conftest.py',
  'pyvista/ext/coverage.py',
  'pyvista/plotting/theme.py', # kept for backwards compatibility
]
[tool.coverage.report]
exclude_also = ['^\s*@overload.*\n\s*def .*\(.*$', '^\s*if TYPE_CHECKING:']

[tool.pytest.ini_options]
addopts = ['--strict-config', '--strict-markers', '-ra']
doctest_optionflags = 'NUMBER ELLIPSIS'

# Keep spaces between filter warnings since order matters (see https://docs.pytest.org/en/stable/how-to/capture-warnings.html#controlling-warnings)
filterwarnings = [
  'error',

  'ignore:.*A NumPy version .* is required for this version of SciPy.*:UserWarning',
  'ignore:.*Given trait value dtype "float64":UserWarning',                                                              # bogus numpy ABI warning (see numpy/#432)
  'ignore:.*The NumPy module was reloaded*:UserWarning',                                                                 # bogus numpy ABI warning (see numpy/#432)
  'ignore:.*numpy.dtype size changed.*:RuntimeWarning',                                                                  # bogus numpy ABI warning (see numpy/#432)
  'ignore:.*numpy.ufunc size changed.*:RuntimeWarning',                                                                  # bogus numpy ABI warning (see numpy/#432)
  'ignore:Passing .{1}N.{1} to ListedColormap is deprecated since:DeprecationWarning',                                   # https://github.com/matplotlib/cmocean/pull/114
  'ignore:The .*interactive_bk.* attribute was deprecated in Matplotlib 3\.9.*:matplotlib.MatplotlibDeprecationWarning', # https://github.com/microsoft/debugpy/issues/1623
  'ignore:pyvista test \w+ image dir.* does not yet exist.  Creating dir.:UserWarning',

  'always:.*Exceeded image regression warning of .* with an image error of .*:UserWarning',
]

failed_image_dir = '_failed_test_images'
generated_image_dir = '_generated_test_images'
image_cache_dir = 'tests/plotting/image_cache'
junit_family = 'legacy'
log_cli_level = "INFO"
markers = [
  'needs_download: this test downloads data during execution',
  'needs_vtk_version(at_least, less_than, reason): skip test unless VTK version corresponds to at_least and greater_than values.',
  'skip_check_gc: Disable the autouse check_gc fixture for this test.',
  'skip_egl(reason="Test fails when using OSMesa/EGL VTK build"): skip test for OSMesa/EGL.',
  'skip_mac(reason="Test fails on MacOS", machine=None, processor=None): skip test for MacOS and specific architectures if needed',
  'skip_windows(reason="Test fails on Windows"): skip test for windows.',
]
minversion = "7"
testpaths = 'tests'
xfail_strict = true

[tool.mypy]
check_untyped_defs = true
disallow_any_generics = true
disallow_subclassing_any = true
enable_error_code = ['ignore-without-code', 'redundant-expr', 'truthy-bool']
exclude = ['pyvista/ext/']
extra_checks = true
ignore_missing_imports = true
no_implicit_reexport = true
packages = ['pyvista']
plugins = ['npt_promote', 'pyvista.typing.mypy_plugin']
pretty = true
show_error_context = true
strict_equality = true
warn_redundant_casts = true
warn_unreachable = true
warn_unused_configs = true
warn_unused_ignores = true

[tool.numpydoc_validation]
checks = [
  'all', # all but the following:
  #
  'ES01', # Not all docstrings need an extend summary.
  'EX01', # Examples: Will eventually enforce
  'GL01', # Contradicts numpydoc examples
  'GL02', # Permit a blank line after the end of our docstring
  'GL03', # Considering enforcing
  'GL06', # Found unknown section
  'GL07', # 'Sections are in the wrong order. Correct order is: {correct_sections}',
  'GL08', # The object does not have a docstring
  'GL09', # Deprecation warning should precede extended summary (check broken)
  'PR01', # 'Parameters {missing_params} not documented',
  'PR02', # 'Unknown parameters {unknown_params}',
  'PR03', # 'Wrong parameters order. Actual: {actual_params}. Documented: {documented_params}',
  'PR04', # 'Parameter "{param_name}" has no type',
  'PR05', # 'Parameter "{param_name}" type should not finish with "."',
  'PR06', # 'Parameter "{param_name}" type should use "{right_type}" instead of "{wrong_type}"',
  'PR07', # 'Parameter "{param_name}" has no description',
  'PR08', # 'Parameter "{param_name}" description should start with a capital letter",
  'PR09', # 'Parameter "{param_name}" description should finish with "."',
  'PR10', # 'Parameter "{param_name}" requires a space before the colon separating the parameter name and type",
  'SA01', # Not all docstrings need a see also
  'SA04', # See also section does not need descriptions
  'SS05', # Appears to be broken.
  'YD01', # Yields: No plan to enforce
]
exclude = [ # don't report on objects that match any of these regex
  '\.*Reader(\.|$)',        # classes inherit from BaseReader
  '\._.*$',                 # Ignore anything that's private (e.g., starts with _)
  '^coverage\..*$',
  '^plot_directive\..*$',
  '^viewer_directive\..*$',
]

[tool.ruff]
exclude = ['.git', 'build', 'dist', 'doc/_build', 'doc/examples', 'pycache__']
indent-width = 4
line-length = 99

[tool.ruff.format]
docstring-code-format = true
# From https://numpydoc.readthedocs.io/en/latest/format.html
# Extended discussion: https://github.com/pyvista/pyvista/pull/4129
# The length of docstring lines should be kept to 75 characters to facilitate
# reading the docstrings in text terminals.
docstring-code-line-length = 75

quote-style = 'single'

[tool.ruff.lint]
explicit-preview-rules = true
preview = true

extend-safe-fixes = ['EM']
extend-select = [
  'A',
  'AIR',
  'ANN',
  'ARG',
  'ASYNC',
  'ASYNC1',
  'B',
  'C4',
  'COM',
  'D',
  'DJ',
  'DTZ',
  'E',
  'EM',
  'F',
  'FA',
  'FBT001',
  'FBT002',
  'FLY',
  'FURB',
  'I',
  'ICN',
  'INP',
  'INT',
  'ISC',
  'LOG',
  'N',
  'NPY',
  'PERF',
  'PGH',
  'PIE',
  'PL',
  'PLR0917',
  'PT',
  'PTH',
  'PYI',
  'Q',
  'RET',
  'RSE',
  'RUF',
  'SIM',
  'T10',
  'T20',
  'TCH',
  'TID',
  'TRY',
  'UP',
  'W',
  'YTT',
]
fixable = ['ALL']
ignore = [
  'ANN002',  # Missing annotations for `*args`
  'ANN003',  # Missing annotations for `*kwargs`
  'ANN401',  # Disallow `Any`
  'B028',    # https://github.com/pyvista/pyvista/pull/6030
  'B904',    # https://github.com/pyvista/pyvista/pull/6022
  'COM812',  # May cause conflicts when used with the formatter
  'D105',    # Missing docstring in magic method
  'D107',    # Missing docstring in `__init__`
  'D203',    # May conflict with the formatter
  'D211',    # Incompatible with D203
  'D213',    # Incompatible with D212
  'D402',    # First line should not be the function's signature
  'D416',    # Section name ends in colon
  'E402',    # module level import not at top of file
  'E722',
  'E731',    # do not assign a lambda expression, use a def
  'E741',    # ambiguous variable name
  'F403',    # 'from module import *' used; unable to detect undefined names
  'ISC001',  # May cause conflicts when used with the formatter
  'N806',
  'PERF203', # https://github.com/pyvista/pyvista/pull/6037
  'PLC0415',
  'PLR0912', # Too many branches
  'PLR0913', # Too many arguments in function definition
  'PLR0915', # Too many statements
  'PLR2004', # Magic value used in comparison
<<<<<<< HEAD
  'PLW1641',
=======
  'PT030',
>>>>>>> 7c65d4ab
  'PT031',
  'Q0',      # Quotes (temporary)
  'RET505',  # https://github.com/pyvista/pyvista/pull/5911
  'RET506',  # https://github.com/pyvista/pyvista/pull/5911
  'RET507',  # https://github.com/pyvista/pyvista/pull/5911
  'SIM102',  # https://github.com/pyvista/pyvista/pull/5877
  'SIM117',  # https://github.com/pyvista/pyvista/pull/5888
  'SIM118',  # https://github.com/pyvista/pyvista/pull/5837
  'TRY301',  # https://github.com/pyvista/pyvista/pull/7572
]
unfixable = ['F401']

[tool.ruff.lint.flake8-comprehensions]
allow-dict-calls-with-keyword-arguments = true

[tool.ruff.lint.per-file-ignores]
# TODO: Add annotations to any files with 'ANN' ignores listed below
'__init__.py' = ['PLC0414']
'doc/*' = ['ANN', 'INP']
'doc/source/make_tables.py' = [
  'D101',
  'D102',
  'PTH103',
  'PTH113',
  'PTH118',
  'PTH123',
  'T20',
]
'examples*' = ['ANN', 'INP']
'examples/*' = [
  'B015',   # https://github.com/pyvista/pyvista/pull/6014
  'B018',   # https://github.com/pyvista/pyvista/pull/6019
  'D102',
  'D103',
  'D205',
  'D212',
  'D400',
  'D415',
  'SIM115',
  'T20',
]
'examples/99-advanced/warp_by_vector_eigenmodes.py' = ['N802', 'N803']
'examples_trame/*' = ['D100', 'D103', 'T20']
'examples_trame/tests/*' = ['D']
'pyvista/__init__.py' = ['ANN']
'pyvista/_plot.py' = ['ANN']
'pyvista/conftest.py' = ['ANN']
'pyvista/core/_validation/_cast_array.py' = ['ANN']
'pyvista/core/_validation/validate.py' = ['ANN202']
'pyvista/core/_vtk_core.py' = ['ANN', 'PLC0414']
'pyvista/core/errors.py' = ['ANN']
'pyvista/core/filters/*' = ['ANN', 'PYI019']
'pyvista/core/objects.py' = ['ANN']
'pyvista/core/partitioned.py' = ['ANN']
'pyvista/core/pointset.py' = ['ANN']
'pyvista/core/utilities/cell.py' = ['ANN']
'pyvista/core/utilities/cells.py' = ['ANN']
'pyvista/core/utilities/docs.py' = ['ANN']
'pyvista/core/utilities/features.py' = ['ANN']
'pyvista/core/utilities/geometric_objects.py' = ['N802']
'pyvista/core/utilities/helpers.py' = ['ANN']
'pyvista/core/utilities/image_sources.py' = ['ANN']
'pyvista/core/utilities/observers.py' = ['ANN']
'pyvista/core/utilities/parametric_objects.py' = ['N802']
'pyvista/core/utilities/reader.py' = ['ANN', 'N802']
'pyvista/demos/*' = ['ANN']
'pyvista/errors.py' = ['ANN']
'pyvista/examples*' = ['ANN']
'pyvista/examples/_dataset_loader.py' = [
  'PTH112',
  'PTH113',
  'PTH117',
  'PTH118',
  'PTH202',
]
'pyvista/examples/cells.py' = ['N802']
'pyvista/ext/*' = ['ANN', 'D100', 'D101', 'D102', 'D103']
'pyvista/jupyter*' = ['ANN']
'pyvista/plotting/_plotting.py' = ['ANN']
'pyvista/plotting/_property.py' = ['ANN']
'pyvista/plotting/_typing.py' = ['PLC0414']
'pyvista/plotting/_vtk*.py' = ['PLC0414']
'pyvista/plotting/actor.py' = ['ANN']
'pyvista/plotting/actor_properties.py' = ['ANN']
'pyvista/plotting/affine_widget.py' = ['ANN']
'pyvista/plotting/axes.py' = ['ANN']
'pyvista/plotting/axes_actor.py' = ['ANN']
'pyvista/plotting/axes_assembly.py' = ['ANN']
'pyvista/plotting/background_renderer.py' = ['ANN']
'pyvista/plotting/camera.py' = ['ANN']
'pyvista/plotting/charts.py' = ['ANN']
'pyvista/plotting/colors.py' = ['ANN']
'pyvista/plotting/composite_mapper.py' = ['ANN']
'pyvista/plotting/cube_axes_actor.py' = ['ANN']
'pyvista/plotting/errors.py' = ['ANN']
'pyvista/plotting/helpers.py' = ['ANN']
'pyvista/plotting/lights.py' = ['ANN']
'pyvista/plotting/lookup_table.py' = ['ANN']
'pyvista/plotting/mapper.py' = ['ANN']
'pyvista/plotting/opts.py' = ['ANN']
'pyvista/plotting/picking.py' = ['ANN']
'pyvista/plotting/plotting/__init__.py' = ['ANN']
'pyvista/plotting/prop3d.py' = ['ANN']
'pyvista/plotting/prop_collection.py' = ['ANN']
'pyvista/plotting/render_passes.py' = ['ANN']
'pyvista/plotting/render_window_interactor.py' = ['ANN']
'pyvista/plotting/renderer.py' = ['ANN']
'pyvista/plotting/renderers.py' = ['ANN']
'pyvista/plotting/scalar_bars.py' = ['ANN']
'pyvista/plotting/text.py' = ['ANN']
'pyvista/plotting/texture.py' = ['ANN']
'pyvista/plotting/themes.py' = ['ANN']
'pyvista/plotting/tools.py' = ['ANN']
'pyvista/plotting/utilities/*.py' = ['ANN']
'pyvista/plotting/utilities/algorithms.py' = ['N802', 'N803']
'pyvista/plotting/volume.py' = ['ANN']
'pyvista/plotting/volume_property.py' = ['ANN']
'pyvista/plotting/widgets.py' = ['ANN']
'pyvista/report.py' = ['ANN']
'pyvista/trame/*' = ['ANN', 'FBT', 'PLR0917']
'pyvista/utilities/*' = ['ANN', 'F401'] # deprecated modules
'tests/*' = ['ANN', 'D', 'FBT', 'INP', 'PLR0917', 'T20']
'tests/examples/test_dataset_loader.py' = [
  'PTH102',
  'PTH107',
  'PTH112',
  'PTH113',
  'PTH117',
  'PTH118',
  'PTH119',
]

[tool.ruff.lint.pylint]
max-positional-args = 3

[tool.ruff.lint.isort]
combine-as-imports = true # Combines 'as' imports on the same line
force-single-line = true # https://github.com/pyvista/pyvista/pull/5712
force-sort-within-sections = true # Sort by name, don't cluster 'from' vs 'import'
required-imports = [
  'from __future__ import annotations', # https://github.com/pyvista/pyvista/pull/5712
]

[tool.ruff.lint.pyupgrade]
keep-runtime-typing = true # Preserve types, even if a file imports `from __future__ import annotations`.

[tool.repo-review]
ignore = [
  'MY101', # to be removed once https://github.com/pyvista/pyvista/issues/6279 is closed
  'PC111', # ruff is taking care of docstring formatting https://github.com/pyvista/pyvista/pull/6991
  'PC140', # mypy deliberately removed from pre-commit in https://github.com/pyvista/pyvista/pull/6741
  'PY004', # we have a 'doc' folder, not 'docs'
  'PY007', # tox support
  'RTD',   # RTD: the documentation is not hosted by ReadTheDocs
]<|MERGE_RESOLUTION|>--- conflicted
+++ resolved
@@ -401,11 +401,6 @@
   'PLR0913', # Too many arguments in function definition
   'PLR0915', # Too many statements
   'PLR2004', # Magic value used in comparison
-<<<<<<< HEAD
-  'PLW1641',
-=======
-  'PT030',
->>>>>>> 7c65d4ab
   'PT031',
   'Q0',      # Quotes (temporary)
   'RET505',  # https://github.com/pyvista/pyvista/pull/5911
