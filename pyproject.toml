[build-system]
build-backend = 'setuptools.build_meta'
requires = ['setuptools>=77.0.3']

[project]
authors = [{ name = 'PyVista Developers', email = 'info@pyvista.org' }]
classifiers = [
  'Development Status :: 5 - Production/Stable',
  'Intended Audience :: Science/Research',
  'Operating System :: MacOS',
  'Operating System :: Microsoft :: Windows',
  'Operating System :: POSIX',
  'Programming Language :: Python :: 3.10',
  'Programming Language :: Python :: 3.11',
  'Programming Language :: Python :: 3.12',
  'Programming Language :: Python :: 3.13',
  'Programming Language :: Python :: 3.9',
  'Topic :: Scientific/Engineering :: Information Analysis',
]
dependencies = [
  'matplotlib>=3.0.1',
  'numpy>=1.21.0', # minimum typing support
  'pillow',
  'pooch',
  'scooby>=0.5.1',
  'typing-extensions>=4.10',
  'vtk!=9.4.0',
  'vtk!=9.4.1',
  'vtk<9.6.0',
]
description = 'Easier Pythonic interface to VTK'
dynamic = ['version']
keywords = ['mesh', 'numpy', 'plotting', 'vtk']
license = 'MIT'
name = 'pyvista'
readme = 'README.rst'
requires-python = '>=3.9'

[project.optional-dependencies]
all = ['pyvista[colormaps,io,jupyter]']
colormaps = ['cmcrameri', 'cmocean', 'colorcet']
io = ['imageio', 'meshio>=5.2']
jupyter = [
  'ipywidgets',
  'jupyter-server-proxy',
  'nest_asyncio',
  'trame-client>=2.12.7',
  'trame-server>=2.11.7',
  'trame-vtk>=2.5.8',
  'trame-vuetify>=2.3.1',
  'trame>=2.5.2',
]

[dependency-groups]
pinned = [ # Pinned versions of core dependencies
  'colour-science<0.5.0',
  'matplotlib<3.10.2',
  'mypy==1.17.1',
  'numpy<2.4.0',
  'pillow<11.4.0',
  'pooch<1.9.0',
  'scipy<1.17.0',
  'scooby<0.11.0',
  'sphinx<8.0.0',
  'trame-vtk==2.9.1',
  'trame==3.11.0',
  'trimesh==4.7.1',
  'typing-extensions<4.15.0',
]

typing = ['npt-promote==0.2', 'numpy>=2.0.0', { include-group = 'pinned' }]

test = [
  'cmcrameri<1.10.0',
  'cmocean<4.0.4',
  'colorcet<3.2.0',
  'embreex<2.17.8; sys_platform != "darwin" or platform_machine != "arm64"', # Does not work with arm-based macs
  'hypothesis<6.136.8',
  'imageio-ffmpeg<0.7.0',
  'imageio<2.38.0',
  'ipython<10.0.0',
  'ipywidgets<9.0.0',
  'meshio<5.4.0',
  'nest_asyncio<1.6.1',
  'numpydoc<1.10.0',
  'pandas<=2.4.0',
  'pyanalyze<=0.13.1',
  'pytest-cov<6.3.0',
  'pytest-mypy-plugins<3.3.0',
  'pytest-pyvista==0.2.0',
  'pytest-xdist<3.9.0',
  'pytest<8.5.0',
  'pytest_cases<3.10.0',
  'pytest_mock<3.15.0',
  'retry-requests<2.1.0',
  'sphinx-book-theme<1.2.0',
  'sphinx-gallery<0.20.0',
  'sphinx<8.3.0',
  'sphinx_design<0.7.0',
  'sympy<1.15.0',
  'tqdm<4.68.0',
  'trame-vuetify>=2.3.1,<3.0.2',
  'typing-extensions<4.15.0',
  { include-group = 'pinned' },
]

docs = [
  'atsphinx-mini18n==0.4.1',
  'cmcrameri==1.9.0',
  'cmocean==4.0.3',
  'colorcet==3.1.0',
  'docutils>=0.16', # provides rst2html for Vale
  'enum-tools==0.13.0',
  'imageio-ffmpeg==0.6.0',
  'imageio==2.37.0',
  'joblib==1.5.1',
  'jupyter_sphinx==0.5.3',
  'jupyterlab==4.4.5',
  'lxml==6.0.0',
  'meshio==5.3.5',
  'mypy-extensions==1.1.0',
  'numpydoc==1.9.0',
  'pydata-sphinx-theme==0.15.4', # Do not upgrade, see https://github.com/pyvista/pyvista/pull/7095
  'pypandoc==1.15',
  'pytest-pyvista==0.2.0',
  'pytest-sphinx==0.6.3',
  'sphinx-autobuild==2024.10.3',
  'sphinx-book-theme==1.1.4',
  'sphinx-copybutton==0.5.2',
  'sphinx-design==0.6.1',
  'sphinx-gallery==0.19.0',
  'sphinx-notfound-page==1.1.0',
  'sphinx-sitemap==2.7.2',
  'sphinx-tags==0.4.0',
  'sphinx-toolbox==4.0.0',
  'sphinxcontrib-asciinema==0.4.2',
  'sphinxcontrib-websupport==2.0.0',
  'sphinxext-opengraph==0.10.0',
  'sympy==1.14.0',
  'trame-vuetify==3.0.1',
<<<<<<< HEAD
  'vtk-xref==0.1.0',
=======
  'trame==3.11.0',
  'trimesh==4.7.1',
  'vtk-xref==0.1.1',
>>>>>>> cefe1fb0
  { include-group = 'pinned' },
]

dev = ['pre-commit', { include-group = 'test' }, { include-group = 'typing' }]

[project.urls]
'Bug Reports' = 'https://github.com/pyvista/pyvista/issues'
Documentation = 'https://docs.pyvista.org/'
Homepage = 'https://github.com/pyvista/pyvista'
'Source Code' = 'https://github.com/pyvista/pyvista'

[tool.setuptools.dynamic]
version = { attr = 'pyvista._version.__version__' }

[tool.setuptools.packages.find]
include = ['pyvista', 'pyvista.*']

[tool.setuptools.package-data]
pyvista = ['py.typed']
'pyvista.examples' = [
  '2k_earth_daymap.jpg',
  'airplane.ply',
  'ant.ply',
  'channels.vti',
  'frog_tissues.vti',
  'globe.vtk',
  'hexbeam.vtk',
  'nut.ply',
  'pyvista_logo.png',
  'rectilinear.vtk',
  'sphere.ply',
  'uniform.vtk',
]

[tool.blackdoc]
# From https://numpydoc.readthedocs.io/en/latest/format.html
# Extended discussion: https://github.com/pyvista/pyvista/pull/4129
# The length of docstring lines should be kept to 75 characters to facilitate
# reading the docstrings in text terminals.
line-length = 75

[tool.build_sphinx]
all_files = 1
build-dir = './doc/_build'
source-dir = 'doc'

[tool.upload_sphinx]
upload-dir = 'doc/_build/html'

[tool.codespell]
ignore-words = 'doc/styles/Vocab/pyvista/accept.txt'
quiet-level = 3
skip = '*.pyc,*.txt,*.gif,*.png,*.jpg,*.ply,*.vtk,*.vti,*.vtu,*.js,*.html,*.doctree,*.ttf,*.woff,*.woff2,*.eot,*.mp4,*.inv,*.pickle,*.ipynb,flycheck*,./.git/*,./.hypothesis/*,*.yml,doc/_build/*,./doc/images/*,./dist/*,*~,.hypothesis*,./doc/examples/*,*.mypy_cache/*,*cover,./tests/tinypages/_build/*,*/_autosummary/*'

[tool.coverage.run]
omit = [
  'pyvista/conftest.py',
  'pyvista/plotting/theme.py', # kept for backwards compatibility
]
[tool.coverage.report]
exclude_also = ['^\s*@overload.*\n\s*def .*\(.*$', '^\s*if TYPE_CHECKING:']

[tool.pytest.ini_options]
addopts = ['--strict-config', '--strict-markers', '-ra']
doctest_optionflags = 'NUMBER ELLIPSIS'

# Keep spaces between filter warnings since order matters (see https://docs.pytest.org/en/stable/how-to/capture-warnings.html#controlling-warnings)
filterwarnings = [
  'error',

  "ignore:'mode' parameter is deprecated and will be removed in Pillow 13:DeprecationWarning", # matplotlib toolbar icon creation with newer Pillow
  'ignore:.*A NumPy version .* is required for this version of SciPy.*:UserWarning',
  'ignore:.*Given trait value dtype "float64":UserWarning', # bogus numpy ABI warning (see numpy/#432)
  'ignore:.*PYVISTA_USERDATA_PATH is not a valid directory.*:UserWarning',
  'ignore:.*The NumPy module was reloaded*:UserWarning', # bogus numpy ABI warning (see numpy/#432)
  'ignore:.*numpy.dtype size changed.*:RuntimeWarning', # bogus numpy ABI warning (see numpy/#432)
  'ignore:.*numpy.ufunc size changed.*:RuntimeWarning', # bogus numpy ABI warning (see numpy/#432)
  'ignore:Passing .{1}N.{1} to ListedColormap is deprecated since:DeprecationWarning', # https://github.com/matplotlib/cmocean/pull/114
  'ignore:The .*interactive_bk.* attribute was deprecated in Matplotlib 3\.9.*:matplotlib.MatplotlibDeprecationWarning', # https://github.com/microsoft/debugpy/issues/1623
  'ignore:pyvista test \w+ image dir.* does not yet exist.  Creating dir.:UserWarning',

  'always:.*Exceeded image regression warning of .* with an image error of .*:UserWarning',
]

failed_image_dir = '_failed_test_images'
generated_image_dir = '_generated_test_images'
image_cache_dir = 'tests/plotting/image_cache'
junit_family = 'legacy'
log_cli_level = "INFO"
markers = [
  'needs_download: this test downloads data during execution',
  'needs_vtk_version(at_least, less_than, reason): skip test unless VTK version corresponds to at_least and greater_than values.',
  'skip_check_gc: Disable the autouse check_gc fixture for this test.',
  'skip_egl(reason="Test fails when using OSMesa/EGL VTK build"): skip test for OSMesa/EGL.',
  'skip_mac(reason="Test fails on MacOS", machine=None, processor=None): skip test for MacOS and specific architectures if needed',
  'skip_windows(reason="Test fails on Windows"): skip test for windows.',
]
minversion = "7"
testpaths = 'tests'
xfail_strict = true

[tool.mypy]
check_untyped_defs = true
disallow_any_generics = true
disallow_subclassing_any = true
enable_error_code = ['ignore-without-code', 'redundant-expr', 'truthy-bool']
exclude = ['pyvista/ext/']
extra_checks = true
ignore_missing_imports = true
no_implicit_reexport = true
packages = ['pyvista']
plugins = ['npt_promote', 'pyvista.typing.mypy_plugin']
pretty = true
show_error_context = true
strict_equality = true
warn_redundant_casts = true
warn_unreachable = true
warn_unused_configs = true
warn_unused_ignores = true

[tool.numpydoc_validation]
checks = [
  'all', # all but the following:
  #
  'ES01', # Not all docstrings need an extend summary.
  'EX01', # Examples: Will eventually enforce
  'GL01', # Contradicts numpydoc examples
  'GL02', # Permit a blank line after the end of our docstring
  'GL03', # Considering enforcing
  'GL06', # Found unknown section
  'GL07', # 'Sections are in the wrong order. Correct order is: {correct_sections}',
  'GL08', # The object does not have a docstring
  'GL09', # Deprecation warning should precede extended summary (check broken)
  'PR01', # 'Parameters {missing_params} not documented',
  'PR02', # 'Unknown parameters {unknown_params}',
  'PR03', # 'Wrong parameters order. Actual: {actual_params}. Documented: {documented_params}',
  'PR04', # 'Parameter "{param_name}" has no type',
  'PR05', # 'Parameter "{param_name}" type should not finish with "."',
  'PR06', # 'Parameter "{param_name}" type should use "{right_type}" instead of "{wrong_type}"',
  'PR07', # 'Parameter "{param_name}" has no description',
  'PR08', # 'Parameter "{param_name}" description should start with a capital letter",
  'PR09', # 'Parameter "{param_name}" description should finish with "."',
  'PR10', # 'Parameter "{param_name}" requires a space before the colon separating the parameter name and type",
  'SA01', # Not all docstrings need a see also
  'SA04', # See also section does not need descriptions
  'SS05', # Appears to be broken.
  'YD01', # Yields: No plan to enforce
]
exclude = [ # don't report on objects that match any of these regex
  '\.*Reader(\.|$)', # classes inherit from BaseReader
  '\._.*$', # Ignore anything that's private (e.g., starts with _)
  '^plot_directive\..*$',
  '^viewer_directive\..*$',
]

[tool.ruff]
exclude = ['.git', 'build', 'dist', 'doc/_build', 'doc/examples', 'pycache__']
indent-width = 4
line-length = 99

[tool.ruff.format]
docstring-code-format = true
# From https://numpydoc.readthedocs.io/en/latest/format.html
# Extended discussion: https://github.com/pyvista/pyvista/pull/4129
# The length of docstring lines should be kept to 75 characters to facilitate
# reading the docstrings in text terminals.
docstring-code-line-length = 75

quote-style = 'single'

[tool.ruff.lint]
explicit-preview-rules = true
preview = true

extend-safe-fixes = ['EM']
extend-select = [
  'A',
  'AIR',
  'ANN',
  'ARG',
  'ASYNC',
  'ASYNC1',
  'B',
  'BLE',
  'C4',
  'COM',
  'D',
  'DJ',
  'DTZ',
  'E',
  'EM',
  'F',
  'FA',
  'FBT001',
  'FBT002',
  'FLY',
  'FURB',
  'I',
  'ICN',
  'INP',
  'INT',
  'ISC',
  'LOG',
  'N',
  'NPY',
  'PERF',
  'PGH',
  'PIE',
  'PL',
  'PLR0917',
  'PT',
  'PTH',
  'PYI',
  'Q',
  'RET',
  'RSE',
  'RUF',
  'SIM',
  'T10',
  'T20',
  'TCH',
  'TID',
  'TRY',
  'UP',
  'W',
  'YTT',
]
fixable = ['ALL']
ignore = [
  'ANN002', # Missing annotations for `*args`
  'ANN003', # Missing annotations for `*kwargs`
  'ANN401', # Disallow `Any`
  'B028', # https://github.com/pyvista/pyvista/pull/6030
  'B904', # https://github.com/pyvista/pyvista/pull/6022
  'COM812', # May cause conflicts when used with the formatter
  'D105', # Missing docstring in magic method
  'D107', # Missing docstring in `__init__`
  'D203', # May conflict with the formatter
  'D211', # Incompatible with D203
  'D213', # Incompatible with D212
  'D402', # First line should not be the function's signature
  'D416', # Section name ends in colon
  'E402', # module level import not at top of file
  'E731', # do not assign a lambda expression, use a def
  'E741', # ambiguous variable name
  'F403', # 'from module import *' used; unable to detect undefined names
  'ISC001', # May cause conflicts when used with the formatter
  'N806',
  'PERF203', # https://github.com/pyvista/pyvista/pull/6037
  'PLR0912', # Too many branches
  'PLR0913', # Too many arguments in function definition
  'PLR0915', # Too many statements
  'PLR2004', # Magic value used in comparison
  'Q0', # Quotes (temporary)
  'RET505', # https://github.com/pyvista/pyvista/pull/5911
  'RET506', # https://github.com/pyvista/pyvista/pull/5911
  'RET507', # https://github.com/pyvista/pyvista/pull/5911
  'SIM102', # https://github.com/pyvista/pyvista/pull/5877
  'SIM117', # https://github.com/pyvista/pyvista/pull/5888
  'SIM118', # https://github.com/pyvista/pyvista/pull/5837
  'TRY301', # https://github.com/pyvista/pyvista/pull/7572
]
unfixable = ['F401', 'PLC0415']

[tool.ruff.lint.flake8-comprehensions]
allow-dict-calls-with-keyword-arguments = true

[tool.ruff.lint.per-file-ignores]
# TODO: Add annotations to any files with 'ANN' ignores listed below
'__init__.py' = ['PLC0414']
'doc/*' = ['ANN', 'INP', 'PLC0415']
'doc/source/make_tables.py' = [
  'D101',
  'D102',
  'PTH103',
  'PTH113',
  'PTH118',
  'PTH123',
  'T20',
]
'examples*' = ['ANN', 'INP', 'PLC0415']
'examples/*' = [
  'B015', # https://github.com/pyvista/pyvista/pull/6014
  'B018', # https://github.com/pyvista/pyvista/pull/6019
  'D102',
  'D103',
  'D205',
  'D212',
  'D400',
  'D415',
  'PLC0415', # https://github.com/pyvista/pyvista/pull/7676
  'SIM115',
  'T20',
]
'examples/99-advanced/warp_by_vector_eigenmodes.py' = ['N802', 'N803']
'examples_trame/*' = ['D100', 'D103', 'T20']
'examples_trame/tests/*' = ['D']
'pyvista/__init__.py' = ['ANN']
'pyvista/_plot.py' = ['ANN']
'pyvista/conftest.py' = ['ANN']
'pyvista/core/_validation/_cast_array.py' = ['ANN']
'pyvista/core/_validation/validate.py' = ['ANN202']
'pyvista/core/_vtk_core.py' = ['ANN', 'PLC0414']
'pyvista/core/dataobject.py' = ['PLC0415']
'pyvista/core/errors.py' = ['ANN']
'pyvista/core/filters/*' = ['ANN', 'PYI019']
'pyvista/core/objects.py' = ['ANN']
'pyvista/core/partitioned.py' = ['ANN']
'pyvista/core/pointset.py' = ['ANN']
'pyvista/core/utilities/cell.py' = ['ANN']
'pyvista/core/utilities/docs.py' = ['ANN']
'pyvista/core/utilities/features.py' = ['ANN']
'pyvista/core/utilities/geometric_objects.py' = ['N802']
'pyvista/core/utilities/helpers.py' = ['ANN']
'pyvista/core/utilities/image_sources.py' = ['ANN']
'pyvista/core/utilities/observers.py' = ['ANN']
'pyvista/core/utilities/parametric_objects.py' = ['N802']
'pyvista/core/utilities/reader.py' = ['ANN', 'N802']
'pyvista/demos/*' = ['ANN']
'pyvista/errors.py' = ['ANN']
'pyvista/examples*' = ['ANN']
'pyvista/examples/_dataset_loader.py' = [
  'PTH112',
  'PTH113',
  'PTH117',
  'PTH118',
  'PTH202',
]
'pyvista/examples/cells.py' = ['N802']
'pyvista/ext/*' = ['ANN', 'D100', 'D101', 'D102', 'D103']
'pyvista/jupyter*' = ['ANN']
'pyvista/plotting/_plotting.py' = ['ANN']
'pyvista/plotting/_property.py' = ['ANN']
'pyvista/plotting/_typing.py' = ['PLC0414']
'pyvista/plotting/_vtk*.py' = ['PLC0414']
'pyvista/plotting/actor.py' = ['ANN']
'pyvista/plotting/actor_properties.py' = ['ANN']
'pyvista/plotting/affine_widget.py' = ['ANN']
'pyvista/plotting/axes.py' = ['ANN']
'pyvista/plotting/axes_actor.py' = ['ANN']
'pyvista/plotting/axes_assembly.py' = ['ANN']
'pyvista/plotting/background_renderer.py' = ['ANN']
'pyvista/plotting/camera.py' = ['ANN']
'pyvista/plotting/charts.py' = ['ANN']
'pyvista/plotting/colors.py' = ['ANN']
'pyvista/plotting/composite_mapper.py' = ['ANN']
'pyvista/plotting/cube_axes_actor.py' = ['ANN']
'pyvista/plotting/errors.py' = ['ANN']
'pyvista/plotting/helpers.py' = ['ANN']
'pyvista/plotting/lights.py' = ['ANN']
'pyvista/plotting/lookup_table.py' = ['ANN']
'pyvista/plotting/mapper.py' = ['ANN']
'pyvista/plotting/opts.py' = ['ANN']
'pyvista/plotting/picking.py' = ['ANN']
'pyvista/plotting/plotting/__init__.py' = ['ANN']
'pyvista/plotting/prop3d.py' = ['ANN']
'pyvista/plotting/prop_collection.py' = ['ANN']
'pyvista/plotting/render_passes.py' = ['ANN']
'pyvista/plotting/render_window_interactor.py' = ['ANN']
'pyvista/plotting/renderer.py' = ['ANN', 'PLC0415']
'pyvista/plotting/renderers.py' = ['ANN']
'pyvista/plotting/scalar_bars.py' = ['ANN']
'pyvista/plotting/text.py' = ['ANN']
'pyvista/plotting/texture.py' = ['ANN']
'pyvista/plotting/themes.py' = ['ANN']
'pyvista/plotting/tools.py' = ['ANN']
'pyvista/plotting/utilities/*.py' = ['ANN']
'pyvista/plotting/utilities/algorithms.py' = ['N802', 'N803']
'pyvista/plotting/volume.py' = ['ANN']
'pyvista/plotting/volume_property.py' = ['ANN']
'pyvista/plotting/widgets.py' = ['ANN', 'PLC0415']
'pyvista/report.py' = ['ANN']
'pyvista/trame/*' = ['ANN', 'FBT', 'PLR0917']
'pyvista/utilities/*' = ['ANN', 'F401'] # deprecated modules
'tests/*' = ['ANN', 'D', 'FBT', 'INP', 'PLC0415', 'PLR0917', 'T20']
'tests/examples/test_dataset_loader.py' = [
  'PTH102',
  'PTH107',
  'PTH112',
  'PTH113',
  'PTH117',
  'PTH118',
  'PTH119',
]

[tool.ruff.lint.pylint]
max-positional-args = 3

[tool.ruff.lint.isort]
combine-as-imports = true # Combines 'as' imports on the same line
force-single-line = true # https://github.com/pyvista/pyvista/pull/5712
force-sort-within-sections = true # Sort by name, don't cluster 'from' vs 'import'
required-imports = [
  'from __future__ import annotations', # https://github.com/pyvista/pyvista/pull/5712
]

[tool.ruff.lint.pyupgrade]
keep-runtime-typing = true # Preserve types, even if a file imports `from __future__ import annotations`.

[tool.repo-review]
ignore = [
  'MY101', # to be removed once https://github.com/pyvista/pyvista/issues/6279 is closed
  'PC111', # ruff is taking care of docstring formatting https://github.com/pyvista/pyvista/pull/6991
  'PC140', # mypy deliberately removed from pre-commit in https://github.com/pyvista/pyvista/pull/6741
  'PY004', # we have a 'doc' folder, not 'docs'
  'PY007', # tox support
  'RTD', # RTD: the documentation is not hosted by ReadTheDocs
]<|MERGE_RESOLUTION|>--- conflicted
+++ resolved
@@ -138,13 +138,9 @@
   'sphinxext-opengraph==0.10.0',
   'sympy==1.14.0',
   'trame-vuetify==3.0.1',
-<<<<<<< HEAD
-  'vtk-xref==0.1.0',
-=======
   'trame==3.11.0',
   'trimesh==4.7.1',
   'vtk-xref==0.1.1',
->>>>>>> cefe1fb0
   { include-group = 'pinned' },
 ]
 
