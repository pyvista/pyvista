[build-system]
build-backend = 'setuptools.build_meta'
requires = ['setuptools']

[project]
authors = [{ name = 'PyVista Developers', email = 'info@pyvista.org' }]
classifiers = [
  'Development Status :: 5 - Production/Stable',
  'Intended Audience :: Science/Research',
  'Operating System :: MacOS',
  'Operating System :: Microsoft :: Windows',
  'Operating System :: POSIX',
  'Programming Language :: Python :: 3.10',
  'Programming Language :: Python :: 3.11',
  'Programming Language :: Python :: 3.12',
  'Programming Language :: Python :: 3.13',
  'Programming Language :: Python :: 3.9',
  'Topic :: Scientific/Engineering :: Information Analysis',
]
dependencies = [
  'matplotlib>=3.0.1',
  'numpy>=1.21.0',     # minimum typing support
  'pillow',
  'pooch',
  'scooby>=0.5.1',
  'typing-extensions',
  'vtk!=9.4.0',
  'vtk!=9.4.1',
  'vtk<9.5.0',
]
description = 'Easier Pythonic interface to VTK'
dynamic = ['version']
keywords = ['mesh', 'numpy', 'plotting', 'vtk']
license = 'MIT'
name = 'pyvista'
readme = 'README.rst'
requires-python = '>=3.9'

[project.optional-dependencies]
all = ['pyvista[colormaps,io,jupyter]']
colormaps = ['cmcrameri', 'cmocean', 'colorcet']
io = ['imageio', 'meshio>=5.2']
jupyter = [
  'ipywidgets',
  'jupyter-server-proxy',
  'nest_asyncio',
  'trame-client>=2.12.7',
  'trame-server>=2.11.7',
  'trame-vtk>=2.5.8',
  'trame-vuetify>=2.3.1',
  'trame>=2.5.2',
]

[dependency-groups]
pinned = [ # Pinned versions of core dependencies
  'matplotlib<3.10.2',
  'numpy<2.3.0',
  'pillow<11.3.0',
  'pooch<1.9.0',
  'scooby<0.11.0',
  'typing-extensions<4.14.0',
]

typing = [
  'mypy<1.14.0',
  'npt-promote==0.2',
  'numpy>=2.0.0',
  'trimesh<4.6.0',
  { include-group = 'pinned' },
]

test = [
  'cmcrameri<1.10.0',
  'cmocean<4.0.4',
  'colorcet<3.2.0',
  'embreex<2.17.8; sys_platform != "darwin" or platform_machine != "arm64"', # Does not work with arm-based macs
  'hypothesis<6.131.10',
  'imageio-ffmpeg<0.6.0',
  'imageio<2.37.0',
  'ipython<9.0.0',
  'ipywidgets<9.0.0',
  'meshio<5.4.0',
  'nest_asyncio<1.6.1',
  'numpydoc==1.8.0',
  'pandas<=2.3.0',
  'pyanalyze<=0.13.1',
  'pytest-cov<6.2.0',
  'pytest-mypy-plugins<3.3.0',
  'pytest-pyvista==0.1.8',
  'pytest-xdist<3.7.0',
  'pytest<8.4.0',
  'pytest_cases<3.8.7',
  'pytest_mock<3.15.0',
  'retry-requests<2.1.0',
  'scipy<1.14.2',
  'sphinx-book-theme<1.2.0',
  'sphinx-gallery<0.19.0',
  'sphinx<8.2.0',
  'sphinx_design<0.7.0',
  'sympy<1.14.0',
  'tqdm<4.68.0',
  'trame-vtk>=2.5.8,<2.8.12',
  'trame-vuetify>=2.3.1,<2.7.2',
  'trame>=2.5.2,<3.7.1',
  'trimesh<4.6.0',
  'typing-extensions<4.14.0',
  { include-group = 'pinned' },
]

docs = [
  'cmcrameri==1.9.0',
  'cmocean==4.0.3',
  'colorcet==3.1.0',
  'colour-science==0.4.6',
  'enum-tools==0.13.0',
  'imageio-ffmpeg==0.6.0',
  'imageio==2.37.0',
  'jupyter_sphinx==0.5.3',
  'jupyterlab==4.4.1',
  'lxml==5.4.0',
  'meshio==5.3.5',
  'mypy-extensions==1.1.0',
  'mypy==1.15.0',
  'numpydoc==1.8.0',
  'osmnx==2.0.2',
  'pydata-sphinx-theme==0.15.4',     # Do not upgrade, see https://github.com/pyvista/pyvista/pull/7095
  'pypandoc==1.15',
  'pytest-pyvista==0.1.8',
  'pytest-sphinx==0.6.3',
  'scipy==1.15.2',
  'sphinx-autobuild==2024.10.3',
  'sphinx-book-theme==1.1.4',
  'sphinx-copybutton==0.5.2',
  'sphinx-design==0.6.1',
  'sphinx-gallery==0.19.0',
  'sphinx-notfound-page==1.1.0',
  'sphinx-sitemap==2.6.0',
  'sphinx-tags==0.4.0',
  'sphinx-toolbox==3.9.0',
  'sphinx==8.2.1',
  'sphinxcontrib-asciinema==0.4.2',
  'sphinxcontrib-websupport==2.0.0',
  'sphinxext-opengraph==0.10.0',
  'sympy==1.13.3',
  'trame-vtk==2.8.15',
  'trame-vuetify==3.0.1',
  'trame==3.9.0',
  'trimesh==4.6.8',
  'vtk-xref==0.1.0',
  { include-group = 'pinned' },
]

dev = ['pre-commit', { include-group = 'test' }, { include-group = 'typing' }]

[project.urls]
'Bug Tracker' = 'https://github.com/pyvista/pyvista/issues'
Documentation = 'https://docs.pyvista.org/'
'Source Code' = 'https://github.com/pyvista/pyvista'

[tool.setuptools.dynamic]
version = { attr = 'pyvista._version.__version__' }

[tool.setuptools.packages.find]
include = ['pyvista', 'pyvista.*']

[tool.setuptools.package-data]
pyvista = ['py.typed']
'pyvista.examples' = [
  '2k_earth_daymap.jpg',
  'airplane.ply',
  'ant.ply',
  'channels.vti',
  'frog_tissues.vti',
  'globe.vtk',
  'hexbeam.vtk',
  'nut.ply',
  'pyvista_logo.png',
  'rectilinear.vtk',
  'sphere.ply',
  'uniform.vtk',
]

[tool.blackdoc]
# From https://numpydoc.readthedocs.io/en/latest/format.html
# Extended discussion: https://github.com/pyvista/pyvista/pull/4129
# The length of docstring lines should be kept to 75 characters to facilitate
# reading the docstrings in text terminals.
line-length = 75

[tool.build_sphinx]
all_files = 1
build-dir = './doc/_build'
source-dir = 'doc'

[tool.upload_sphinx]
upload-dir = 'doc/_build/html'

[tool.codespell]
ignore-words = 'doc/styles/Vocab/pyvista/accept.txt'
quiet-level = 3
skip = '*.pyc,*.txt,*.gif,*.png,*.jpg,*.ply,*.vtk,*.vti,*.vtu,*.js,*.html,*.doctree,*.ttf,*.woff,*.woff2,*.eot,*.mp4,*.inv,*.pickle,*.ipynb,flycheck*,./.git/*,./.hypothesis/*,*.yml,doc/_build/*,./doc/images/*,./dist/*,*~,.hypothesis*,./doc/examples/*,*.mypy_cache/*,*cover,./tests/tinypages/_build/*,*/_autosummary/*'

[tool.coverage.run]
omit = [
  'pyvista/conftest.py',
  'pyvista/ext/coverage.py',
  'pyvista/plotting/theme.py', # kept for backwards compatibility
]
[tool.coverage.report]
exclude_also = ['^\s*@overload.*\n\s*def .*\(.*$', '^\s*if TYPE_CHECKING:']

[tool.pytest.ini_options]
addopts = ['--strict-config', '--strict-markers', '-ra']
doctest_optionflags = 'NUMBER ELLIPSIS'

# Keep spaces between filter warnings since order matters (see https://docs.pytest.org/en/stable/how-to/capture-warnings.html#controlling-warnings)
filterwarnings = [
  'error',

  'ignore:.*A NumPy version .* is required for this version of SciPy.*:UserWarning',
  'ignore:.*Given trait value dtype "float64":UserWarning',                                                              # bogus numpy ABI warning (see numpy/#432)
  'ignore:.*The NumPy module was reloaded*:UserWarning',                                                                 # bogus numpy ABI warning (see numpy/#432)
  'ignore:.*numpy.dtype size changed.*:RuntimeWarning',                                                                  # bogus numpy ABI warning (see numpy/#432)
  'ignore:.*numpy.ufunc size changed.*:RuntimeWarning',                                                                  # bogus numpy ABI warning (see numpy/#432)
  'ignore:Passing .{1}N.{1} to ListedColormap is deprecated since:DeprecationWarning',                                   # https://github.com/matplotlib/cmocean/pull/114
  'ignore:The .*interactive_bk.* attribute was deprecated in Matplotlib 3\.9.*:matplotlib.MatplotlibDeprecationWarning', # https://github.com/microsoft/debugpy/issues/1623
  'ignore:pyvista test generated image dir.* does not yet exist.  Creating dir.:UserWarning',

  'always:.*Exceeded image regression warning of .* with an image error of .*:UserWarning',
]
image_cache_dir = 'tests/plotting/image_cache'
junit_family = 'legacy'
log_cli_level = "INFO"
markers = [
  'needs_download: this test downloads data during execution',
  'needs_vtk_version(at_least, less_than, reason): skip test unless VTK version corresponds to at_least and greater_than values.',
  'skip_egl(reason="Test fails when using OSMesa/EGL VTK build"): skip test for OSMesa/EGL.',
  'skip_mac(reason="Test fails on MacOS", machine=None, processor=None): skip test for MacOS and specific architectures if needed',
  'skip_windows(reason="Test fails on Windows"): skip test for windows.',
]
minversion = "7"
testpaths = 'tests'
xfail_strict = true

[tool.mypy]
check_untyped_defs = true
disallow_any_generics = true
disallow_subclassing_any = true
enable_error_code = ['ignore-without-code', 'redundant-expr', 'truthy-bool']
exclude = ['pyvista/ext/']
extra_checks = true
ignore_missing_imports = true
no_implicit_reexport = true
packages = ['pyvista']
plugins = ['npt_promote', 'pyvista.typing.mypy_plugin']
pretty = true
show_error_context = true
strict_equality = true
warn_redundant_casts = true
warn_unreachable = true
warn_unused_configs = true
warn_unused_ignores = true

[tool.numpydoc_validation]
checks = [
  'all', # all but the following:
  #
  'ES01', # Not all docstrings need an extend summary.
  'EX01', # Examples: Will eventually enforce
  'GL01', # Contradicts numpydoc examples
  'GL02', # Permit a blank line after the end of our docstring
  'GL03', # Considering enforcing
  'GL06', # Found unknown section
  'GL07', # 'Sections are in the wrong order. Correct order is: {correct_sections}',
  'GL08', # The object does not have a docstring
  'GL09', # Deprecation warning should precede extended summary (check broken)
  'PR01', # 'Parameters {missing_params} not documented',
  'PR02', # 'Unknown parameters {unknown_params}',
  'PR03', # 'Wrong parameters order. Actual: {actual_params}. Documented: {documented_params}',
  'PR04', # 'Parameter "{param_name}" has no type',
  'PR05', # 'Parameter "{param_name}" type should not finish with "."',
  'PR06', # 'Parameter "{param_name}" type should use "{right_type}" instead of "{wrong_type}"',
  'PR07', # 'Parameter "{param_name}" has no description',
  'PR08', # 'Parameter "{param_name}" description should start with a capital letter",
  'PR09', # 'Parameter "{param_name}" description should finish with "."',
  'PR10', # 'Parameter "{param_name}" requires a space before the colon separating the parameter name and type",
  'SA01', # Not all docstrings need a see also
  'SA04', # See also section does not need descriptions
  'SS05', # Appears to be broken.
  'YD01', # Yields: No plan to enforce
]
exclude = [ # don't report on objects that match any of these regex
  '\.*Reader(\.|$)',        # classes inherit from BaseReader
  '\._.*$',                 # Ignore anything that's private (e.g., starts with _)
  '^coverage\..*$',
  '^plot_directive\..*$',
  '^viewer_directive\..*$',
]

[tool.ruff]
exclude = ['.git', 'build', 'dist', 'doc/_build', 'doc/examples', 'pycache__']
indent-width = 4
line-length = 100

[tool.ruff.format]
docstring-code-format = true
# From https://numpydoc.readthedocs.io/en/latest/format.html
# Extended discussion: https://github.com/pyvista/pyvista/pull/4129
# The length of docstring lines should be kept to 75 characters to facilitate
# reading the docstrings in text terminals.
docstring-code-line-length = 75

quote-style = 'single'

[tool.ruff.lint]
extend-safe-fixes = ['EM']
extend-select = [
  'A',
  'AIR',
  'ANN',
  'ASYNC',
  'ASYNC1',
  'B',
  'C4',
  'COM',
  'D',
  'DJ',
  'DTZ',
  'E',
  'EM',
  'F',
  'FA',
  'FLY',
  'I',
  'ICN',
  'INP',
  'INT',
  'ISC',
  'LOG',
  'N',
  'NPY',
  'PERF',
  'PGH',
  'PIE',
  'PLC',
<<<<<<< HEAD
  'PLR0402',
  'PLR1711',
  'PLR1714',
  'PLR1730',
  'PLR5501',
  'PLW',
=======
  'PLR',
  'PLW0127',
>>>>>>> 146a2c15
  'PT',
  'PTH',
  'PYI',
  'Q',
  'RET',
  'RSE',
  'RUF',
  'SIM',
  'T10',
  'TCH',
  'TID',
  'TRY004',
  'TRY201',
  'TRY203',
  'TRY300',
  'UP',
  'W',
  'YTT',
]
fixable = ['ALL']
ignore = [
  'ANN002',  # Missing annotations for `*args`
  'ANN003',  # Missing annotations for `*kwargs`
  'ANN401',  # Disallow `Any`
  'B028',    # https://github.com/pyvista/pyvista/pull/6030
  'B904',    # https://github.com/pyvista/pyvista/pull/6022
  'COM812',  # May cause conflicts when used with the formatter
  'D105',    # Missing docstring in magic method
  'D107',    # Missing docstring in `__init__`
  'D203',    # May conflict with the formatter
  'D211',    # Incompatible with D203
  'D213',    # Incompatible with D212
  'D402',    # First line should not be the function's signature
  'D416',    # Section name ends in colon
  'E402',    # module level import not at top of file
  'E501',    # line length too long
  'E722',
  'E731',    # do not assign a lambda expression, use a def
  'E741',    # ambiguous variable name
  'F403',    # 'from module import *' used; unable to detect undefined names
  'ISC001',  # May cause conflicts when used with the formatter
  'N806',
  'PERF203', # https://github.com/pyvista/pyvista/pull/6037
  'PLR0912', # Too many branches
  'PLR0913', # Too many arguments in function definition
  'PLR0915', # Too many statements
  'PLR2004', # Magic value used in comparison
  'Q0',      # Quotes (temporary)
  'RET505',  # https://github.com/pyvista/pyvista/pull/5911
  'RET506',  # https://github.com/pyvista/pyvista/pull/5911
  'RET507',  # https://github.com/pyvista/pyvista/pull/5911
  'SIM102',  # https://github.com/pyvista/pyvista/pull/5877
  'SIM117',  # https://github.com/pyvista/pyvista/pull/5888
  'SIM118',  # https://github.com/pyvista/pyvista/pull/5837
]
unfixable = ['F401']

[tool.ruff.lint.flake8-comprehensions]
allow-dict-calls-with-keyword-arguments = true

[tool.ruff.lint.per-file-ignores]
'__init__.py' = ['PLC0414']
'doc/source/make_tables.py' = ['D101', 'D102']
'examples/*' = ['D102', 'D103', 'D205', 'D212', 'D400', 'D415', 'SIM115']
'examples/**' = [
  'B015', # https://github.com/pyvista/pyvista/pull/6014
  'B018', # https://github.com/pyvista/pyvista/pull/6019
]
'examples/99-advanced/warp_by_vector_eigenmodes.py' = ['N802', 'N803']
'examples_trame/*' = ['D100', 'D103']
'examples_trame/tests*' = ['D']
'pyvista/core/_vtk_core*' = ['PLC0414']
'pyvista/core/filters/*' = ['PYI019']
'pyvista/core/utilities/geometric_objects.py' = ['N802']
'pyvista/core/utilities/parametric_objects.py' = ['N802']
'pyvista/examples/cells.py' = ['N802']
'pyvista/ext/*' = ['D100', 'D101', 'D102', 'D103']
'pyvista/plotting/_typing.py' = ['PLC0414']
'pyvista/plotting/_vtk.py' = ['PLC0414']
'pyvista/plotting/_vtk_gl.py' = ['PLC0414']
'pyvista/plotting/utilities/algorithms.py' = ['N802', 'N803']
'pyvista/utilities/*' = ['F401'] # deprecated modules
'tests/*' = ['D', 'INP']

# ANN ignores for `pyvista/core`
# TODO: Add annotations to any files listed below and remove it from this list
'pyvista/core/_validation/_cast_array.py' = ['ANN']
'pyvista/core/_validation/validate.py' = ['ANN202']
'pyvista/core/_vtk_core.py' = ['ANN']
'pyvista/core/errors.py' = ['ANN']
'pyvista/core/filters**' = ['ANN']
'pyvista/core/objects.py' = ['ANN']
'pyvista/core/partitioned.py' = ['ANN']
'pyvista/core/pointset.py' = ['ANN']
'pyvista/core/utilities/cell.py' = ['ANN']
'pyvista/core/utilities/cells.py' = ['ANN']
'pyvista/core/utilities/docs.py' = ['ANN']
'pyvista/core/utilities/features.py' = ['ANN']
'pyvista/core/utilities/helpers.py' = ['ANN']
'pyvista/core/utilities/image_sources.py' = ['ANN']
'pyvista/core/utilities/observers.py' = ['ANN']
'pyvista/core/utilities/reader.py' = ['ANN', 'N802']

# ANN ignores for `pyvista/plotting`
'pyvista/plotting*' = ['ANN']

# All other ANN ignores
'doc*' = ['ANN', 'INP']
'examples*' = ['ANN', 'INP']
'pyvista/__init__.py' = ['ANN']
'pyvista/_plot.py' = ['ANN']
'pyvista/conftest.py' = ['ANN']
'pyvista/demos*' = ['ANN']
'pyvista/errors.py' = ['ANN']
'pyvista/examples*' = ['ANN']
'pyvista/ext*' = ['ANN']
'pyvista/jupyter*' = ['ANN']
'pyvista/report.py' = ['ANN']
'pyvista/trame*' = ['ANN']
'pyvista/utilities/__init__.py' = ['ANN']
'tests*' = ['ANN']

[tool.ruff.lint.isort]
combine-as-imports = true # Combines 'as' imports on the same line
force-single-line = true # https://github.com/pyvista/pyvista/pull/5712
force-sort-within-sections = true # Sort by name, don't cluster 'from' vs 'import'
required-imports = [
  'from __future__ import annotations', # https://github.com/pyvista/pyvista/pull/5712
]

[tool.ruff.lint.pyupgrade]
keep-runtime-typing = true # Preserve types, even if a file imports `from __future__ import annotations`.

[tool.repo-review]
ignore = [
  'MY101', # to be removed once https://github.com/pyvista/pyvista/issues/6279 is closed
  'PC111', # ruff is taking care of docstring formatting https://github.com/pyvista/pyvista/pull/6991
  'PC140', # mypy deliberately removed from pre-commit in https://github.com/pyvista/pyvista/pull/6741
  'PY004', # we have a 'doc' folder, not 'docs'
  'PY007', # tox support
  'RTD',   # RTD: the documentation is not hosted by ReadTheDocs
]<|MERGE_RESOLUTION|>--- conflicted
+++ resolved
@@ -343,17 +343,8 @@
   'PGH',
   'PIE',
   'PLC',
-<<<<<<< HEAD
-  'PLR0402',
-  'PLR1711',
-  'PLR1714',
-  'PLR1730',
-  'PLR5501',
+  'PLR',
   'PLW',
-=======
-  'PLR',
-  'PLW0127',
->>>>>>> 146a2c15
   'PT',
   'PTH',
   'PYI',
