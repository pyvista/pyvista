[build-system]
build-backend = 'setuptools.build_meta'
requires = ['setuptools']

[project]
authors = [{ name = 'PyVista Developers', email = 'info@pyvista.org' }]
classifiers = [
  'Development Status :: 5 - Production/Stable',
  'Intended Audience :: Science/Research',
  'License :: OSI Approved :: MIT License',
  'Operating System :: MacOS',
  'Operating System :: Microsoft :: Windows',
  'Operating System :: POSIX',
  'Programming Language :: Python :: 3.10',
  'Programming Language :: Python :: 3.11',
  'Programming Language :: Python :: 3.12',
  'Programming Language :: Python :: 3.9',
  'Topic :: Scientific/Engineering :: Information Analysis',
]
dependencies = [
  'matplotlib>=3.0.1',
  'numpy>=1.21.0',     # minimum typing support
  'pillow',
  'pooch',
  'scooby>=0.5.1',
  'typing-extensions',
  'vtk<9.4.0',
]
description = 'Easier Pythonic interface to VTK'
dynamic = ['version']
keywords = ['mesh', 'numpy', 'plotting', 'vtk']
license = { text = 'MIT' }
name = 'pyvista'
readme = 'README.rst'
requires-python = '>=3.9'

[project.optional-dependencies]
all = ['pyvista[colormaps,io,jupyter]']
colormaps = ['cmocean', 'colorcet']
io = ['imageio', 'meshio>=5.2']
jupyter = [
  'ipywidgets',
  'jupyter-server-proxy',
  'nest_asyncio',
  'trame-client>=2.12.7',
  'trame-server>=2.11.7',
  'trame-vtk>=2.5.8',
  'trame-vuetify>=2.3.1',
  'trame>=2.5.2',
]

pinned = [ # Pinned versions of core dependencies
  'matplotlib<3.10.1',
  'numpy<2.2.0',
  'pillow<11.2.0',
  'pooch<1.9.0',
  'scooby<0.11.0',
  'typing-extensions<4.13.0',
]

typing = [
  'mypy<1.14.0',
  'npt-promote==0.2',
  'numpy>=2.0.0',
  'pyvista[pinned]',
  'trimesh<4.6.0',
]

test = [
  'cmocean<4.0.4',
  'colorcet<3.2.0',
  'embreex<2.17.8; sys_platform != "darwin" or platform_machine != "arm64"', # Does not work with arm-based macs
  'hypothesis<6.123.10',
  'imageio-ffmpeg<0.6.0',
  'imageio<2.37.0',
  'ipython<9.0.0',
  'ipywidgets<9.0.0',
  'meshio<5.4.0',
  'nest_asyncio<1.6.1',
  'numpydoc==1.8.0',
  'pyanalyze<=0.13.1',
  'pytest-cov<6.1.0',
  'pytest-memprof<0.3.0',
  'pytest-pyvista==0.1.8',
  'pytest-xdist<3.7.0',
  'pytest<8.4.0',
  'pytest_cases<3.8.6',
  'pytest_mock<3.15.0',
  'pyvista[pinned]',
  'scipy<1.14.2',
  'sphinx-book-theme<1.2.0',
  'sphinx-gallery<0.19.0',
  'sphinx<8.2.0',
  'sphinx_design<0.7.0',
  'sympy<1.14.0',
  'tqdm<4.68.0',
  'trame-vtk>=2.5.8,<2.8.12',
  'trame-vuetify>=2.3.1,<2.7.2',
  'trame>=2.5.2,<3.7.1',
  'trimesh<4.6.0',
  'typing-extensions<4.13.0',
]

docs = [
  'cmocean==4.0.3',
  'colorcet==3.1.0',
  'enum-tools==0.12.0',
  'imageio-ffmpeg==0.5.1',
  'imageio==2.36.1',
  'jupyter_sphinx==0.5.3',
  'jupyterlab==4.3.4',
  'lxml==5.3.0',
  'meshio==5.3.5',
  'mypy-extensions==1.0.0',
  'mypy==1.14.1',
  'numpydoc==1.8.0',
  'osmnx==2.0.1',
  'pydata-sphinx-theme==0.15.4',     # Do not upgrade, see https://github.com/pyvista/pyvista/pull/7095
  'pypandoc==1.14',
  'pytest-sphinx==0.6.3',
  'pyvista[pinned]',
  'scipy==1.15.0',
  'sphinx-autobuild==2024.10.3',
  'sphinx-book-theme==1.1.3',
  'sphinx-copybutton==0.5.2',
  'sphinx-design==0.6.1',
  'sphinx-gallery==0.18.0',
  'sphinx-notfound-page==1.0.4',
  'sphinx-sitemap==2.6.0',
  'sphinx-tags==0.4.0',
  'sphinx-toolbox==3.8.1',
  'sphinx==8.1.3',
  'sphinxcontrib-asciinema==0.4.2',
  'sphinxcontrib-websupport==2.0.0',
  'sphinxext-opengraph==0.9.1',
  'sympy==1.13.3',
  'trame-vtk==2.8.14',
  'trame-vuetify==2.8.0',
  'trame==3.7.6',
  'trimesh==4.5.3',
]

dev = ['pre-commit', 'pyvista[test,typing]']

[project.urls]
'Bug Tracker' = 'https://github.com/pyvista/pyvista/issues'
Documentation = 'https://docs.pyvista.org/'
'Source Code' = 'https://github.com/pyvista/pyvista'

[tool.setuptools.dynamic]
version = { attr = 'pyvista._version.__version__' }

[tool.setuptools.packages.find]
include = ['pyvista', 'pyvista.*']

[tool.setuptools.package-data]
pyvista = ['py.typed']
'pyvista.examples' = [
  '2k_earth_daymap.jpg',
  'airplane.ply',
  'ant.ply',
  'channels.vti',
  'frog_tissues.vti',
  'globe.vtk',
  'hexbeam.vtk',
  'nut.ply',
  'pyvista_logo.png',
  'rectilinear.vtk',
  'sphere.ply',
  'uniform.vtk',
]

[tool.blackdoc]
# From https://numpydoc.readthedocs.io/en/latest/format.html
# Extended discussion: https://github.com/pyvista/pyvista/pull/4129
# The length of docstring lines should be kept to 75 characters to facilitate
# reading the docstrings in text terminals.
line-length = 75

[tool.build_sphinx]
all_files = 1
build-dir = './doc/_build'
source-dir = 'doc'

[tool.upload_sphinx]
upload-dir = 'doc/_build/html'

[tool.codespell]
ignore-words = 'doc/styles/Vocab/pyvista/accept.txt'
quiet-level = 3
skip = '*.pyc,*.txt,*.gif,*.png,*.jpg,*.ply,*.vtk,*.vti,*.vtu,*.js,*.html,*.doctree,*.ttf,*.woff,*.woff2,*.eot,*.mp4,*.inv,*.pickle,*.ipynb,flycheck*,./.git/*,./.hypothesis/*,*.yml,doc/_build/*,./doc/images/*,./dist/*,*~,.hypothesis*,./doc/examples/*,*.mypy_cache/*,*cover,./tests/tinypages/_build/*,*/_autosummary/*'

[tool.coverage.run]
omit = [
  'pyvista/conftest.py',
  'pyvista/ext/coverage.py',
  'pyvista/plotting/theme.py', # kept for backwards compatibility
]

[tool.pytest.ini_options]
doctest_optionflags = 'NUMBER ELLIPSIS'

# Keep spaces between filter warnings since order matters (see https://docs.pytest.org/en/stable/how-to/capture-warnings.html#controlling-warnings)
filterwarnings = [
  'error',

<<<<<<< HEAD
  'ignore:.*Given trait value dtype "float64":UserWarning',                                                              # bogus numpy ABI warning (see numpy/#432)
  'ignore:.*The NumPy module was reloaded*:UserWarning',                                                                 # bogus numpy ABI warning (see numpy/#432)
  'ignore:.*numpy.dtype size changed.*:RuntimeWarning',                                                                  # bogus numpy ABI warning (see numpy/#432)
  'ignore:.*numpy.ufunc size changed.*:RuntimeWarning',                                                                  # bogus numpy ABI warning (see numpy/#432)
  'ignore:Passing .{1}N.{1} to ListedColormap is deprecated since:DeprecationWarning',                                   # https://github.com/matplotlib/cmocean/pull/114
  'ignore:The .*interactive_bk.* attribute was deprecated in Matplotlib 3\.9.*:matplotlib.MatplotlibDeprecationWarning', # https://github.com/microsoft/debugpy/issues/1623
=======
  'ignore:.*Given trait value dtype "float64":UserWarning',                                   # bogus numpy ABI warning (see numpy/#432)
  'ignore:.*The NumPy module was reloaded*:UserWarning',                                      # bogus numpy ABI warning (see numpy/#432)
  'ignore:.*numpy.dtype size changed.*:RuntimeWarning',                                       # bogus numpy ABI warning (see numpy/#432)
  'ignore:.*numpy.ufunc size changed.*:RuntimeWarning',                                       # bogus numpy ABI warning (see numpy/#432)
  'ignore:Passing .{1}N.{1} to ListedColormap is deprecated since:DeprecationWarning',        # https://github.com/matplotlib/cmocean/pull/114
  'ignore:Unable to access.*Manually specify the PyVista examples cache.*:UserWarning',       # https://github.com/pyvista/pyvista/pull/7009#issuecomment-2599890364
>>>>>>> 339d0904
  'ignore:pyvista test generated image dir.* does not yet exist.  Creating dir.:UserWarning',

  'always:.*Exceeded image regression warning of .* with an image error of .*:UserWarning',
]
image_cache_dir = 'tests/plotting/image_cache'
junit_family = 'legacy'
markers = [
  'needs_download: this test downloads data during execution',
  'needs_vtk_version(version): skip test unless VTK version is at least as specified.',
]
testpaths = 'tests'

[tool.mypy]
check_untyped_defs = true
disallow_any_generics = true
disallow_subclassing_any = true
enable_error_code = ['ignore-without-code', 'redundant-expr', 'truthy-bool']
exclude = ['pyvista/ext/']
extra_checks = true
ignore_missing_imports = true
no_implicit_reexport = true
packages = ['pyvista']
plugins = ['npt_promote', 'numpy.typing.mypy_plugin']
pretty = true
show_error_context = true
strict_equality = true
warn_redundant_casts = true
warn_unreachable = true
warn_unused_configs = true
warn_unused_ignores = true

[tool.numpydoc_validation]
checks = [
  'all', # all but the following:
  #
  'ES01', # Not all docstrings need an extend summary.
  'EX01', # Examples: Will eventually enforce
  'GL01', # Contradicts numpydoc examples
  'GL02', # Permit a blank line after the end of our docstring
  'GL03', # Considering enforcing
  'GL06', # Found unknown section
  'GL07', # 'Sections are in the wrong order. Correct order is: {correct_sections}',
  'GL08', # The object does not have a docstring
  'GL09', # Deprecation warning should precede extended summary (check broken)
  'PR01', # 'Parameters {missing_params} not documented',
  'PR02', # 'Unknown parameters {unknown_params}',
  'PR03', # 'Wrong parameters order. Actual: {actual_params}. Documented: {documented_params}',
  'PR04', # 'Parameter "{param_name}" has no type',
  'PR05', # 'Parameter "{param_name}" type should not finish with "."',
  'PR06', # 'Parameter "{param_name}" type should use "{right_type}" instead of "{wrong_type}"',
  'PR07', # 'Parameter "{param_name}" has no description',
  'PR08', # 'Parameter "{param_name}" description should start with a capital letter",
  'PR09', # 'Parameter "{param_name}" description should finish with "."',
  'PR10', # 'Parameter "{param_name}" requires a space before the colon separating the parameter name and type",
  'SA01', # Not all docstrings need a see also
  'SA04', # See also section does not need descriptions
  'SS05', # Appears to be broken.
  'YD01', # Yields: No plan to enforce
]
exclude = [ # don't report on objects that match any of these regex
  '\.*Reader(\.|$)',        # classes inherit from BaseReader
  '\._.*$',                 # Ignore anything that's private (e.g., starts with _)
  '^coverage\..*$',
  '^plot_directive\..*$',
  '^viewer_directive\..*$',
]

[tool.ruff]
exclude = ['.git', 'build', 'dist', 'doc/_build', 'doc/examples', 'pycache__']
indent-width = 4
line-length = 100

[tool.ruff.format]
docstring-code-format = true
# From https://numpydoc.readthedocs.io/en/latest/format.html
# Extended discussion: https://github.com/pyvista/pyvista/pull/4129
# The length of docstring lines should be kept to 75 characters to facilitate
# reading the docstrings in text terminals.
docstring-code-line-length = 75

quote-style = 'single'

[tool.ruff.lint]
extend-select = [
  'A',
  'AIR',
  'ANN',
  'ASYNC',
  'ASYNC1',
  'B',
  'C4',
  'COM',
  'D',
  'DJ',
  'DTZ',
  'E',
  'F',
  'FA',
  'FLY',
  'I',
  'ICN',
  'INT',
  'ISC',
  'LOG',
  'NPY',
  'PERF',
  'PGH',
  'PIE',
  'PLC',
  'PLR0402',
  'PLR1711',
  'PLR1714',
  'PLW0127',
  'PT',
  'PTH',
  'PYI',
  'Q',
  'RET',
  'RSE',
  'RUF',
  'SIM',
  'T10',
  'TCH',
  'TRY201',
  'TRY203',
  'TRY300',
  'UP',
  'W',
  'YTT',
]
external = ['E131']
fixable = ['ALL']
ignore = [
  'ANN002',  # Missing annotations for `*args`
  'ANN003',  # Missing annotations for `*kwargs`
  'ANN401',  # Disallow `Any`
  'B028',    # https://github.com/pyvista/pyvista/pull/6030
  'B904',    # https://github.com/pyvista/pyvista/pull/6022
  'COM812',  # May cause conflicts when used with the formatter
  'D105',    # Missing docstring in magic method
  'D107',    # Missing docstring in `__init__`
  'D203',    # May conflict with the formatter
  'D211',    # Incompatible with D203
  'D213',    # Incompatible with D212
  'D402',    # First line should not be the function's signature
  'D416',    # Section name ends in colon
  'E203',    # whitespace before ':'
  'E266',    # too many leading '#' for block comment
  'E402',    # module level import not at top of file
  'E501',    # line length too long
  'E722',
  'E731',    # do not assign a lambda expression, use a def
  'E741',    # ambiguous variable name
  'F403',    # 'from module import *' used; unable to detect undefined names
  'ISC001',  # May cause conflicts when used with the formatter
  'PERF203', # https://github.com/pyvista/pyvista/pull/6037
  'Q0',      # Quotes (temporary)
  'RET505',  # https://github.com/pyvista/pyvista/pull/5911
  'RET506',  # https://github.com/pyvista/pyvista/pull/5911
  'RET507',  # https://github.com/pyvista/pyvista/pull/5911
  'SIM102',  # https://github.com/pyvista/pyvista/pull/5877
  'SIM117',  # https://github.com/pyvista/pyvista/pull/5888
  'SIM118',  # https://github.com/pyvista/pyvista/pull/5837
]
unfixable = ['F401']

[tool.ruff.lint.flake8-comprehensions]
allow-dict-calls-with-keyword-arguments = true

[tool.ruff.lint.per-file-ignores]
'__init__.py' = ['PLC0414']
'doc/source/make_tables.py' = ['D101', 'D102']
'examples/*' = ['D102', 'D103', 'D205', 'D212', 'D400', 'D415', 'SIM115']
'examples/**' = [
  'B015', # https://github.com/pyvista/pyvista/pull/6014
  'B018', # https://github.com/pyvista/pyvista/pull/6019
]
'examples_trame/*' = ['D100', 'D103']
'examples_trame/tests*' = ['D']
'pyvista/core/_vtk_core*' = ['PLC0414']
'pyvista/ext/*' = ['D100', 'D101', 'D102', 'D103']
'pyvista/plotting/_typing.py' = ['PLC0414']
'pyvista/plotting/_vtk.py' = ['PLC0414']
'pyvista/plotting/_vtk_gl.py' = ['PLC0414']
'pyvista/utilities/*' = ['F401'] # deprecated modules
'tests/*' = ['D']

# ANN ignores for `pyvista/core`
# TODO: Add annotations to any files listed below and remove it from this list
'pyvista/core/_validation/_cast_array.py' = ['ANN']
'pyvista/core/_validation/validate.py' = ['ANN202']
'pyvista/core/_vtk_core.py' = ['ANN']
'pyvista/core/errors.py' = ['ANN']
'pyvista/core/filters**' = ['ANN']
'pyvista/core/objects.py' = ['ANN']
'pyvista/core/partitioned.py' = ['ANN']
'pyvista/core/pointset.py' = ['ANN']
'pyvista/core/utilities/cell.py' = ['ANN']
'pyvista/core/utilities/cells.py' = ['ANN']
'pyvista/core/utilities/docs.py' = ['ANN']
'pyvista/core/utilities/features.py' = ['ANN']
'pyvista/core/utilities/helpers.py' = ['ANN']
'pyvista/core/utilities/image_sources.py' = ['ANN']
'pyvista/core/utilities/observers.py' = ['ANN']
'pyvista/core/utilities/reader.py' = ['ANN']

# ANN ignores for `pyvista/plotting`
'pyvista/plotting*' = ['ANN']

# All other ANN ignores
'doc*' = ['ANN']
'examples*' = ['ANN']
'pyvista/__init__.py' = ['ANN']
'pyvista/_plot.py' = ['ANN']
'pyvista/conftest.py' = ['ANN']
'pyvista/demos*' = ['ANN']
'pyvista/errors.py' = ['ANN']
'pyvista/examples*' = ['ANN']
'pyvista/ext*' = ['ANN']
'pyvista/jupyter*' = ['ANN']
'pyvista/report.py' = ['ANN']
'pyvista/trame*' = ['ANN']
'pyvista/utilities/__init__.py' = ['ANN']
'tests*' = ['ANN']

[tool.ruff.lint.isort]
combine-as-imports = true # Combines 'as' imports on the same line
force-single-line = true # https://github.com/pyvista/pyvista/pull/5712
force-sort-within-sections = true # Sort by name, don't cluster 'from' vs 'import'
required-imports = [
  'from __future__ import annotations', # https://github.com/pyvista/pyvista/pull/5712
]

[tool.ruff.lint.pyupgrade]
keep-runtime-typing = true # Preserve types, even if a file imports `from __future__ import annotations`.<|MERGE_RESOLUTION|>--- conflicted
+++ resolved
@@ -204,21 +204,13 @@
 filterwarnings = [
   'error',
 
-<<<<<<< HEAD
   'ignore:.*Given trait value dtype "float64":UserWarning',                                                              # bogus numpy ABI warning (see numpy/#432)
   'ignore:.*The NumPy module was reloaded*:UserWarning',                                                                 # bogus numpy ABI warning (see numpy/#432)
   'ignore:.*numpy.dtype size changed.*:RuntimeWarning',                                                                  # bogus numpy ABI warning (see numpy/#432)
   'ignore:.*numpy.ufunc size changed.*:RuntimeWarning',                                                                  # bogus numpy ABI warning (see numpy/#432)
   'ignore:Passing .{1}N.{1} to ListedColormap is deprecated since:DeprecationWarning',                                   # https://github.com/matplotlib/cmocean/pull/114
   'ignore:The .*interactive_bk.* attribute was deprecated in Matplotlib 3\.9.*:matplotlib.MatplotlibDeprecationWarning', # https://github.com/microsoft/debugpy/issues/1623
-=======
-  'ignore:.*Given trait value dtype "float64":UserWarning',                                   # bogus numpy ABI warning (see numpy/#432)
-  'ignore:.*The NumPy module was reloaded*:UserWarning',                                      # bogus numpy ABI warning (see numpy/#432)
-  'ignore:.*numpy.dtype size changed.*:RuntimeWarning',                                       # bogus numpy ABI warning (see numpy/#432)
-  'ignore:.*numpy.ufunc size changed.*:RuntimeWarning',                                       # bogus numpy ABI warning (see numpy/#432)
-  'ignore:Passing .{1}N.{1} to ListedColormap is deprecated since:DeprecationWarning',        # https://github.com/matplotlib/cmocean/pull/114
-  'ignore:Unable to access.*Manually specify the PyVista examples cache.*:UserWarning',       # https://github.com/pyvista/pyvista/pull/7009#issuecomment-2599890364
->>>>>>> 339d0904
+  'ignore:Unable to access.*Manually specify the PyVista examples cache.*:UserWarning',                                  # https://github.com/pyvista/pyvista/pull/7009#issuecomment-2599890364
   'ignore:pyvista test generated image dir.* does not yet exist.  Creating dir.:UserWarning',
 
   'always:.*Exceeded image regression warning of .* with an image error of .*:UserWarning',
