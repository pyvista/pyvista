--- conflicted
+++ resolved
@@ -210,11 +210,8 @@
 disallow_any_generics = true
 pretty = true
 show_error_context = true
-<<<<<<< HEAD
 extra_checks = true
-=======
 warn_unused_configs = true
->>>>>>> 43b4b6a9
 warn_unused_ignores = true
 warn_redundant_casts = true
 plugins = ['npt_promote', 'numpy.typing.mypy_plugin']
