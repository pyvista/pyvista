[build-system]
requires = ['setuptools']
build-backend = 'setuptools.build_meta'

[project]
name = 'pyvista'
description = 'Easier Pythonic interface to VTK'
authors = [
    {name = 'PyVista Developers', email = 'info@pyvista.org'},
]
readme = 'README.rst'
requires-python = '>=3.8'
keywords = ['vtk', 'numpy', 'plotting', 'mesh']
license = {text = 'MIT'}
classifiers = [
    'Development Status :: 5 - Production/Stable',
    'Intended Audience :: Science/Research',
    'Topic :: Scientific/Engineering :: Information Analysis',
    'License :: OSI Approved :: MIT License',
    'Operating System :: Microsoft :: Windows',
    'Operating System :: POSIX',
    'Operating System :: MacOS',
    'Programming Language :: Python :: 3.8',
    'Programming Language :: Python :: 3.9',
    'Programming Language :: Python :: 3.10',
    'Programming Language :: Python :: 3.11',
    'Programming Language :: Python :: 3.12',
]
dependencies = [
    'matplotlib>=3.0.1',
    'numpy>=1.21.0',  # minimum typing support
    'pillow',
    'pooch',
    'scooby>=0.5.1',
    'vtk',  # keep without version constraints
]
dynamic = ['version']

[project.optional-dependencies]
all = ['pyvista[colormaps,io,jupyter]']
colormaps = [
    'cmocean',
    'colorcet',
]
io = [
    'imageio',
    'meshio>=5.2'
]
jupyter = [
    'ipywidgets',
    'jupyter-server-proxy',
    'nest_asyncio',
    'trame>=2.5.2',
    'trame-client>=2.12.7',
    'trame-server>=2.11.7',
    'trame-vtk>=2.5.8',
    'trame-vuetify>=2.3.1',
]

[project.urls]
Documentation = 'https://docs.pyvista.org/'
"Bug Tracker" = 'https://github.com/pyvista/pyvista/issues'
"Source Code" = 'https://github.com/pyvista/pyvista'

[tool.setuptools.dynamic]
version = {attr = 'pyvista._version.__version__'}

[tool.setuptools.packages.find]
include = [
    'pyvista',
    'pyvista.*',
]

[tool.setuptools.package-data]
pyvista = [
    'py.typed',
]
"pyvista.examples" = [
    '2k_earth_daymap.jpg',
    'airplane.ply',
    'ant.ply',
    'channels.vti',
    'globe.vtk',
    'hexbeam.vtk',
    'nut.ply',
    'pyvista_logo.png',
    'rectilinear.vtk',
    'sphere.ply',
    'uniform.vtk',
]

[tool.isort]
profile = 'black'
line_length = 100
# Sort by name, don't cluster "from" vs "import"
force_sort_within_sections = true
# Combines "as" imports on the same line
combine_as_imports = true

[tool.black]
line-length = 100
skip-string-normalization = true
target-version = ['py39']
exclude='\.eggs|\.git|\.mypy_cache|\.tox|\.venv|_build|buck-out|build|dist|node_modules'

[tool.blackdoc]
# From https://numpydoc.readthedocs.io/en/latest/format.html
# Extended discussion: https://github.com/pyvista/pyvista/pull/4129
# The length of docstring lines should be kept to 75 characters to facilitate
# reading the docstrings in text terminals.
line-length = 75

[tool.build_sphinx]
source-dir = 'doc'
build-dir  = './doc/_build'
all_files  = 1

[tool.upload_sphinx]
upload-dir = 'doc/_build/html'

[tool.pydocstyle]
match = '(?!coverage).*.py'
convention = "numpy"
add-ignore = ["D404"]

[tool.codespell]
skip = '*.pyc,*.txt,*.gif,*.png,*.jpg,*.ply,*.vtk,*.vti,*.vtu,*.js,*.html,*.doctree,*.ttf,*.woff,*.woff2,*.eot,*.mp4,*.inv,*.pickle,*.ipynb,flycheck*,./.git/*,./.hypothesis/*,*.yml,doc/_build/*,./doc/images/*,./dist/*,*~,.hypothesis*,./doc/examples/*,*.mypy_cache/*,*cover,./tests/tinypages/_build/*,*/_autosummary/*'
ignore-words = "doc/styles/Vocab/pyvista/accept.txt"
quiet-level = 3

[tool.coverage.run]
omit = [
    'pyvista/ext/coverage.py',
    'pyvista/conftest.py',
    # kept for backwards compatibility:
    'pyvista/plotting/theme.py',
]

[tool.pytest.ini_options]
junit_family='legacy'
filterwarnings = [
    'ignore::FutureWarning',
    'ignore::PendingDeprecationWarning',
    'ignore::DeprecationWarning',
    # bogus numpy ABI warning (see numpy/#432)
    'ignore:.*numpy.dtype size changed.*:RuntimeWarning',
    'ignore:.*numpy.ufunc size changed.*:RuntimeWarning',
    'ignore:.*Given trait value dtype "float64":UserWarning',
    'ignore:.*The NumPy module was reloaded*:UserWarning',
    'error::pyvista.PyVistaDeprecationWarning'
]
doctest_optionflags = 'NUMBER ELLIPSIS'
testpaths = 'tests'
markers = [
    'needs_vtk_version(version): skip test unless VTK version is at least as specified.',
    'needs_download: this test downloads data during execution',
]
image_cache_dir = "tests/plotting/image_cache"

[tool.mypy]
ignore_missing_imports = true
plugins = ['numpy.typing.mypy_plugin']

[tool.numpydoc_validation]
checks = [
    "all",  # all but the following:
    "GL01",  # Contradicts numpydoc examples
    "GL02",  # Permit a blank line after the end of our docstring
    "GL03",  # Considering enforcing
    "GL06",  # Found unknown section
    "GL07",  # "Sections are in the wrong order. Correct order is: {correct_sections}",
    "GL09",  # Deprecation warning should precede extended summary (check broken)
    "SA01",  # Not all docstrings need a see also
    "SA04",  # See also section does not need descriptions
    "SS05",  # Appears to be broken.
    "ES01",  # Not all docstrings need an extend summary.
    "EX01",  # Examples: Will eventually enforce
    "YD01",  # Yields: No plan to enforce
]

exclude = [  # don't report on objects that match any of these regex
    '\.BasePlotter$',  # Issue with class parameter documentation
    '\.Plotter$',  # Issue with class parameter documentation
    '\.WidgetHelper$',
    '\.PickingHelper$',
    '\.from_dict$',
    '\.to_dict$',
    '\.__init__$',
    '\.__new__$',
    '\.__getattr__$',
    '\.keys$',
    '\.values$',
    '\.items$',
    '\._.*$',  # Ignore anything that's private (e.g., starts with _)
    # parm of abstract classes
    '\._BaseMapper$',
    '\.CompositeFilters$',
    '\.DataObject$',
    '\.DataSet$',
    '\.DataSetFilters$',
    '\.ExplicitStructuredGrid$',
    '\.Grid$',
    '\.MultiBlock$',
    '\.PointGrid$',
    '\.PointSet$',
    '\.PolyDataFilters$',
    '\.RectilinearGrid$',
    '\.StructuredGrid$',
    '\.Table$',
    '\.Table\.save$',
    '\.ImageData$',
    '\.ImageDataFilters$',
    '\.UnstructuredGrid$',
    '\.UnstructuredGridFilters$',
    # classes inherit from BaseReader
    '\.*Reader(\.|$)',
    # internal
    '\.Renderer$',
    # deprecated
    '\.boolean_add$',
    '\.boolean_cut$',
    '\.add_field_array$',
    '\.DataSetAttributes\.append$',
    # will be removed or refactored
    '^pv_pythreejs\..*$',
    '^pv_ipygany\..*$',
    '^notebook\..*$',
    # Documentation extensions or utilities
    '^viewer_directive\..*$',
    '^plot_directive\..*$',
    '^coverage\..*$',
    '\.pv_html_page_context$',
    # Internal
    '^observers\..*$',
    # methods we probably should make private
    '\.store_click_position$',
    '\.store_mouse_position$',
    '\.fly_to_mouse_position$',
    '\.key_press_event$',
    '\.left_button_down$',
    # MISC
    '\.ActiveArrayInfo$',
    '\.CellType$',
    '\.DataObject\.copy_meta_from$',
    '\.FieldAssociation$',
    '\.InterpolationType$',
    '\.RepresentationType$',
    '\.ElementType$',
    '\.MultiBlock\.copy_meta_from$',
    # wraps
    '\.Plotter\.enable_depth_peeling$',
    '\.add_scalar_bar$',
    # called from inherited
    '\.Table\.copy_meta_from$',
    # Type alias
    '\.ColorLike$',
    '\.Chart$',
    # PointSet *args and **kwargs for wrapped parameters
    '\.PointSet(\.|$)',
    # Mixin methods from collections.abc
    '\.MultiBlock\.clear$',
    '\.MultiBlock\.count$',
    '\.MultiBlock\.index$',
    '\.MultiBlock\.remove$',
    # Enumerations
    '\.Plot3DFunctionEnum$',
    # VTK methods
    '\.override$',
    # trame
    '\.Viewer(\.|$)',
    '\.PyVistaRemoteView(\.|$)',
    '\.PyVistaLocalView(\.|$)',
    '\.PyVistaRemoteLocalView(\.|$)',
    '\.Texture(\.|$)',  # awaiting Texture refactor
]

[tool.ruff]
exclude = [
    '.git',
    'pycache__',
    'build',
    'dist',
    'doc/examples',
    'doc/_build',
]
line-length = 100
indent-width = 4
target-version = 'py39'

[tool.ruff.lint]
ignore = [
    # whitespace before ':'
    "E203",
    # line break before binary operator
    # "W503",
    # line length too long
    "E501",
    # do not assign a lambda expression, use a def
    "E731",
    # too many leading '#' for block comment
    "E266",
    # ambiguous variable name
    "E741",
    # module level import not at top of file
    "E402",
    # Quotes (temporary)
    "Q0",
    # bare excepts (temporary)
    # "B001", "E722",
    "E722",
    # we already check black
    # "BLK100",
    # 'from module import *' used; unable to detect undefined names
    "F403",
]
fixable = ["ALL"]
unfixable = []
extend-select = [
    "C4",
    "NPY",
    "PGH004",
<<<<<<< HEAD
    "RSE",
]
=======
]

[tool.ruff.lint.flake8-comprehensions]
allow-dict-calls-with-keyword-arguments = true
>>>>>>> 5bad42ec
<|MERGE_RESOLUTION|>--- conflicted
+++ resolved
@@ -319,12 +319,8 @@
     "C4",
     "NPY",
     "PGH004",
-<<<<<<< HEAD
     "RSE",
 ]
-=======
-]
 
 [tool.ruff.lint.flake8-comprehensions]
-allow-dict-calls-with-keyword-arguments = true
->>>>>>> 5bad42ec
+allow-dict-calls-with-keyword-arguments = true