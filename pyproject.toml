[build-system]
requires = ['setuptools']
build-backend = 'setuptools.build_meta'

[project]
name = 'pyvista'
description = 'Easier Pythonic interface to VTK'
authors = [
    {name = 'PyVista Developers', email = 'info@pyvista.org'},
]
readme = 'README.rst'
requires-python = '>=3.8'
keywords = ['vtk', 'numpy', 'plotting', 'mesh']
license = {text = 'MIT'}
classifiers = [
    'Development Status :: 5 - Production/Stable',
    'Intended Audience :: Science/Research',
    'Topic :: Scientific/Engineering :: Information Analysis',
    'License :: OSI Approved :: MIT License',
    'Operating System :: Microsoft :: Windows',
    'Operating System :: POSIX',
    'Operating System :: MacOS',
    'Programming Language :: Python :: 3.8',
    'Programming Language :: Python :: 3.9',
    'Programming Language :: Python :: 3.10',
    'Programming Language :: Python :: 3.11',
    'Programming Language :: Python :: 3.12',
]
dependencies = [
    'matplotlib>=3.0.1',
    'numpy>=1.21.0',  # minimum typing support
    'pillow',
    'pooch',
    'scooby>=0.5.1',
    'vtk',  # keep without version constraints
]
dynamic = ['version']

[project.optional-dependencies]
all = ['pyvista[colormaps,io,jupyter]']
colormaps = [
    'cmocean',
    'colorcet',
]
io = [
    'imageio',
    'meshio>=5.2'
]
jupyter = [
    'ipywidgets',
    'jupyter-server-proxy',
    'nest_asyncio',
    'trame>=2.5.2',
    'trame-client>=2.12.7',
    'trame-server>=2.11.7',
    'trame-vtk>=2.5.8',
    'trame-vuetify>=2.3.1',
]

[project.urls]
Documentation = 'https://docs.pyvista.org/'
"Bug Tracker" = 'https://github.com/pyvista/pyvista/issues'
"Source Code" = 'https://github.com/pyvista/pyvista'

[tool.setuptools.dynamic]
version = {attr = 'pyvista._version.__version__'}

[tool.setuptools.packages.find]
include = [
    'pyvista',
    'pyvista.*',
]

[tool.setuptools.package-data]
pyvista = [
    'py.typed',
]
"pyvista.examples" = [
    '2k_earth_daymap.jpg',
    'airplane.ply',
    'ant.ply',
    'channels.vti',
    'globe.vtk',
    'hexbeam.vtk',
    'nut.ply',
    'pyvista_logo.png',
    'rectilinear.vtk',
    'sphere.ply',
    'uniform.vtk',
]

[tool.isort]
profile = 'black'
line_length = 100
# Sort by name, don't cluster "from" vs "import"
force_sort_within_sections = true
# Combines "as" imports on the same line
combine_as_imports = true

[tool.black]
line-length = 100
skip-string-normalization = true
target-version = ['py39']
exclude='\.eggs|\.git|\.mypy_cache|\.tox|\.venv|_build|buck-out|build|dist|node_modules'

[tool.blackdoc]
# From https://numpydoc.readthedocs.io/en/latest/format.html
# Extended discussion: https://github.com/pyvista/pyvista/pull/4129
# The length of docstring lines should be kept to 75 characters to facilitate
# reading the docstrings in text terminals.
line-length = 75

[tool.build_sphinx]
source-dir = 'doc'
build-dir  = './doc/_build'
all_files  = 1

[tool.upload_sphinx]
upload-dir = 'doc/_build/html'

[tool.pydocstyle]
match = '(?!coverage).*.py'
convention = "numpy"
add-ignore = ["D404"]

[tool.codespell]
skip = '*.pyc,*.txt,*.gif,*.png,*.jpg,*.ply,*.vtk,*.vti,*.vtu,*.js,*.html,*.doctree,*.ttf,*.woff,*.woff2,*.eot,*.mp4,*.inv,*.pickle,*.ipynb,flycheck*,./.git/*,./.hypothesis/*,*.yml,doc/_build/*,./doc/images/*,./dist/*,*~,.hypothesis*,./doc/examples/*,*.mypy_cache/*,*cover,./tests/tinypages/_build/*,*/_autosummary/*'
ignore-words = "doc/styles/Vocab/pyvista/accept.txt"
quiet-level = 3

[tool.coverage.run]
omit = [
    'pyvista/ext/coverage.py',
    'pyvista/conftest.py',
    # kept for backwards compatibility:
    'pyvista/plotting/theme.py',
]

[tool.pytest.ini_options]
junit_family='legacy'
filterwarnings = [
    'ignore::FutureWarning',
    'ignore::PendingDeprecationWarning',
    'ignore::DeprecationWarning',
    # bogus numpy ABI warning (see numpy/#432)
    'ignore:.*numpy.dtype size changed.*:RuntimeWarning',
    'ignore:.*numpy.ufunc size changed.*:RuntimeWarning',
    'ignore:.*Given trait value dtype "float64":UserWarning',
    'ignore:.*The NumPy module was reloaded*:UserWarning',
    'error::pyvista.PyVistaDeprecationWarning'
]
doctest_optionflags = 'NUMBER ELLIPSIS'
testpaths = 'tests'
markers = [
    'needs_vtk_version(version): skip test unless VTK version is at least as specified.',
    'needs_download: this test downloads data during execution',
]
image_cache_dir = "tests/plotting/image_cache"

[tool.mypy]
ignore_missing_imports = true
disallow_any_generics = true
pretty = true
show_error_context = true
warn_unused_ignores = true
plugins = ['numpy.typing.mypy_plugin','npt_promote']
enable_error_code = [
    "ignore-without-code",
]


[tool.numpydoc_validation]
checks = [
    "all",  # all but the following:
    "GL01",  # Contradicts numpydoc examples
    "GL02",  # Permit a blank line after the end of our docstring
    "GL03",  # Considering enforcing
    "GL06",  # Found unknown section
    "GL07",  # "Sections are in the wrong order. Correct order is: {correct_sections}",
    "GL09",  # Deprecation warning should precede extended summary (check broken)
    "SA01",  # Not all docstrings need a see also
    "SA04",  # See also section does not need descriptions
    "SS05",  # Appears to be broken.
    "ES01",  # Not all docstrings need an extend summary.
    "EX01",  # Examples: Will eventually enforce
    "YD01",  # Yields: No plan to enforce
]

exclude = [  # don't report on objects that match any of these regex
    '\.BasePlotter$',  # Issue with class parameter documentation
    '\.Plotter$',  # Issue with class parameter documentation
    '\.WidgetHelper$',
    '\.PickingHelper$',
    '\.from_dict$',
    '\.to_dict$',
    '\.__init__$',
    '\.__new__$',
    '\.__getattr__$',
    '\.keys$',
    '\.values$',
    '\.items$',
    '\._.*$',  # Ignore anything that's private (e.g., starts with _)
    # parm of abstract classes
    '\._BaseMapper$',
    '\.CompositeFilters$',
    '\.DataObject$',
    '\.DataSet$',
    '\.DataSetFilters$',
    '\.ExplicitStructuredGrid$',
    '\.Grid$',
    '\.MultiBlock$',
    '\.PartitionedDataSet$',
    '\.PointGrid$',
    '\.PointSet$',
    '\.PolyDataFilters$',
    '\.RectilinearGrid$',
    '\.StructuredGrid$',
    '\.Table$',
    '\.Table\.save$',
    '\.ImageData$',
    '\.ImageDataFilters$',
    '\.UnstructuredGrid$',
    '\.UnstructuredGridFilters$',
    # classes inherit from BaseReader
    '\.*Reader(\.|$)',
    # internal
    '\.Renderer$',
    # deprecated
    '\.boolean_add$',
    '\.boolean_cut$',
    '\.add_field_array$',
    '\.DataSetAttributes\.append$',
    # will be removed or refactored
    '^pv_pythreejs\..*$',
    '^pv_ipygany\..*$',
    '^notebook\..*$',
    # Documentation extensions or utilities
    '^viewer_directive\..*$',
    '^plot_directive\..*$',
    '^coverage\..*$',
    '\.pv_html_page_context$',
    # Internal
    '^observers\..*$',
    # methods we probably should make private
    '\.store_click_position$',
    '\.store_mouse_position$',
    '\.fly_to_mouse_position$',
    '\.key_press_event$',
    '\.left_button_down$',
    # MISC
    '\.ActiveArrayInfo$',
    '\.CellType$',
    '\.DataObject\.copy_meta_from$',
    '\.FieldAssociation$',
    '\.InterpolationType$',
    '\.RepresentationType$',
    '\.ElementType$',
    '\.MultiBlock\.copy_meta_from$',
    # wraps
    '\.Plotter\.enable_depth_peeling$',
    '\.add_scalar_bar$',
    # called from inherited
    '\.Table\.copy_meta_from$',
    # Type alias
    '\.ColorLike$',
    '\.Chart$',
    '\.ArrayLike$',
    '\.MatrixLike$',
    '\.VectorLike$',
    '\.TransformLike$',
    '\.BoundsLike$',
    '\.CellsLike$',
    '\.CellsArrayLike$',
    # PointSet *args and **kwargs for wrapped parameters
    '\.PointSet(\.|$)',
    # Mixin methods from collections.abc
    '\.MultiBlock\.clear$',
    '\.MultiBlock\.count$',
    '\.MultiBlock\.index$',
    '\.MultiBlock\.remove$',
    # Enumerations
    '\.Plot3DFunctionEnum$',
    # VTK methods
    '\.override$',
    # trame
    '\.Viewer(\.|$)',
    '\.PyVistaRemoteView(\.|$)',
    '\.PyVistaLocalView(\.|$)',
    '\.PyVistaRemoteLocalView(\.|$)',
    '\.Texture(\.|$)',  # awaiting Texture refactor
]

[tool.ruff]
exclude = [
    '.git',
    'pycache__',
    'build',
    'dist',
    'doc/examples',
    'doc/_build',
]
line-length = 100
indent-width = 4
target-version = 'py39'

[tool.ruff.lint]
external = ["E131", "D102", "D105"]
ignore = [
    # whitespace before ':'
    "E203",
    # line break before binary operator
    # "W503",
    # line length too long
    "E501",
    # do not assign a lambda expression, use a def
    "E731",
    # too many leading '#' for block comment
    "E266",
    # ambiguous variable name
    "E741",
    # module level import not at top of file
    "E402",
    # Quotes (temporary)
    "Q0",
    # bare excepts (temporary)
    # "B001", "E722",
    "E722",
    # we already check black
    # "BLK100",
    # 'from module import *' used; unable to detect undefined names
    "F403",
    # https://github.com/pyvista/pyvista/pull/5877
    "SIM102",
    # https://github.com/pyvista/pyvista/pull/5888
    "SIM117",
    # https://github.com/pyvista/pyvista/pull/5837
    "SIM118",
]
fixable = ["ALL"]
unfixable = []
extend-select = [
    "B007",
    "B010",
    "C4",
    "F",
    "FLY",
    "ISC",
    "NPY",
    "PERF401",
    "PGH004",
    "PIE",
<<<<<<< HEAD
    "PLC",
=======
    "PLR0402",
>>>>>>> efa5de5c
    "PLR1711",
    "PLR1714",
    "PT",
    "PTH",
    "RET501",
    "RSE",
    "RUF002",
    "RUF003",
    "RUF005",
    "RUF010",
    "RUF013",
    "RUF015",
    "RUF100",
    "SIM",
    "TRY201",
]

[tool.ruff.lint.flake8-comprehensions]
allow-dict-calls-with-keyword-arguments = true<|MERGE_RESOLUTION|>--- conflicted
+++ resolved
@@ -349,11 +349,8 @@
     "PERF401",
     "PGH004",
     "PIE",
-<<<<<<< HEAD
     "PLC",
-=======
     "PLR0402",
->>>>>>> efa5de5c
     "PLR1711",
     "PLR1714",
     "PT",
