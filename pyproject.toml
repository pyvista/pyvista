--- conflicted
+++ resolved
@@ -137,13 +137,8 @@
   'sympy==1.13.3',
   'trame-vtk==2.8.15',
   'trame-vuetify==2.8.1',
-<<<<<<< HEAD
-  'trame==3.7.6',
+ 'trame==3.8.0',
   'trimesh==4.6.3',
-=======
-  'trame==3.8.0',
-  'trimesh==4.6.1',
->>>>>>> 0e02e3d7
 ]
 
 dev = ['pre-commit', 'pyvista[test,typing]']
