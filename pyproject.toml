[build-system]
requires = ['setuptools']
build-backend = 'setuptools.build_meta'

[project]
name = 'pyvista'
description = 'Easier Pythonic interface to VTK'
authors = [
    {name = 'PyVista Developers', email = 'info@pyvista.org'},
]
readme = 'README.rst'
requires-python = '>=3.8'
keywords = ['vtk', 'numpy', 'plotting', 'mesh']
license = {text = 'MIT'}
classifiers = [
    'Development Status :: 5 - Production/Stable',
    'Intended Audience :: Science/Research',
    'Topic :: Scientific/Engineering :: Information Analysis',
    'License :: OSI Approved :: MIT License',
    'Operating System :: Microsoft :: Windows',
    'Operating System :: POSIX',
    'Operating System :: MacOS',
    'Programming Language :: Python :: 3.8',
    'Programming Language :: Python :: 3.9',
    'Programming Language :: Python :: 3.10',
    'Programming Language :: Python :: 3.11',
    'Programming Language :: Python :: 3.12',
]
dependencies = [
    'matplotlib>=3.0.1',
    'numpy>=1.21.0',  # minimum typing support
    'pillow',
    'pooch',
    'scooby>=0.5.1',
    'vtk',  # keep without version constraints
]
dynamic = ['version']

[project.optional-dependencies]
all = ['pyvista[colormaps,io,jupyter]']
colormaps = [
    'cmocean',
    'colorcet',
]
io = [
    'imageio',
    'meshio>=5.2'
]
jupyter = [
    'ipywidgets',
    'jupyter-server-proxy',
    'nest_asyncio',
    'trame>=2.5.2',
    'trame-client>=2.12.7',
    'trame-server>=2.11.7',
    'trame-vtk>=2.5.8',
    'trame-vuetify>=2.3.1',
]

[project.urls]
Documentation = 'https://docs.pyvista.org/'
"Bug Tracker" = 'https://github.com/pyvista/pyvista/issues'
"Source Code" = 'https://github.com/pyvista/pyvista'

[tool.setuptools.dynamic]
version = {attr = 'pyvista._version.__version__'}

[tool.setuptools.packages.find]
include = [
    'pyvista',
    'pyvista.*',
]

[tool.setuptools.package-data]
pyvista = [
    'py.typed',
]
"pyvista.examples" = [
    '2k_earth_daymap.jpg',
    'airplane.ply',
    'ant.ply',
    'channels.vti',
    'globe.vtk',
    'hexbeam.vtk',
    'nut.ply',
    'pyvista_logo.png',
    'rectilinear.vtk',
    'sphere.ply',
    'uniform.vtk',
]

[tool.isort]
profile = 'black'
line_length = 100
# Sort by name, don't cluster "from" vs "import"
force_sort_within_sections = true
# Combines "as" imports on the same line
combine_as_imports = true

[tool.black]
line-length = 100
skip-string-normalization = true
target-version = ['py39']
exclude='\.eggs|\.git|\.mypy_cache|\.tox|\.venv|_build|buck-out|build|dist|node_modules'

[tool.blackdoc]
# From https://numpydoc.readthedocs.io/en/latest/format.html
# Extended discussion: https://github.com/pyvista/pyvista/pull/4129
# The length of docstring lines should be kept to 75 characters to facilitate
# reading the docstrings in text terminals.
line-length = 75

[tool.build_sphinx]
source-dir = 'doc'
build-dir  = './doc/_build'
all_files  = 1

[tool.upload_sphinx]
upload-dir = 'doc/_build/html'

[tool.pydocstyle]
match = '(?!coverage).*.py'
convention = "numpy"
add-ignore = ["D404"]

[tool.codespell]
skip = '*.pyc,*.txt,*.gif,*.png,*.jpg,*.ply,*.vtk,*.vti,*.vtu,*.js,*.html,*.doctree,*.ttf,*.woff,*.woff2,*.eot,*.mp4,*.inv,*.pickle,*.ipynb,flycheck*,./.git/*,./.hypothesis/*,*.yml,doc/_build/*,./doc/images/*,./dist/*,*~,.hypothesis*,./doc/examples/*,*.mypy_cache/*,*cover,./tests/tinypages/_build/*,*/_autosummary/*'
ignore-words = "doc/styles/Vocab/pyvista/accept.txt"
quiet-level = 3

[tool.coverage.run]
omit = [
    'pyvista/ext/coverage.py',
    'pyvista/conftest.py',
    # kept for backwards compatibility:
    'pyvista/plotting/theme.py',
]

[tool.pytest.ini_options]
junit_family='legacy'
filterwarnings = [
    'ignore::FutureWarning',
    'ignore::PendingDeprecationWarning',
    'ignore::DeprecationWarning',
    # bogus numpy ABI warning (see numpy/#432)
    'ignore:.*numpy.dtype size changed.*:RuntimeWarning',
    'ignore:.*numpy.ufunc size changed.*:RuntimeWarning',
    'ignore:.*Given trait value dtype "float64":UserWarning',
    'ignore:.*The NumPy module was reloaded*:UserWarning',
    'error::pyvista.PyVistaDeprecationWarning'
]
doctest_optionflags = 'NUMBER ELLIPSIS'
testpaths = 'tests'
markers = [
    'needs_vtk_version(version): skip test unless VTK version is at least as specified.',
    'needs_download: this test downloads data during execution',
]
image_cache_dir = "tests/plotting/image_cache"

[tool.mypy]
ignore_missing_imports = true
disallow_any_generics = true
pretty = true
show_error_context = true
warn_unused_ignores = true
plugins = ['numpy.typing.mypy_plugin','npt_promote']
enable_error_code = [
    "ignore-without-code",
]


[tool.numpydoc_validation]
checks = [
    "all",  # all but the following:
    "GL01",  # Contradicts numpydoc examples
    "GL02",  # Permit a blank line after the end of our docstring
    "GL03",  # Considering enforcing
    "GL06",  # Found unknown section
    "GL07",  # "Sections are in the wrong order. Correct order is: {correct_sections}",
    "GL09",  # Deprecation warning should precede extended summary (check broken)
    "SA01",  # Not all docstrings need a see also
    "SA04",  # See also section does not need descriptions
    "SS05",  # Appears to be broken.
    "ES01",  # Not all docstrings need an extend summary.
    "EX01",  # Examples: Will eventually enforce
    "YD01",  # Yields: No plan to enforce
]

exclude = [  # don't report on objects that match any of these regex
    '\.BasePlotter$',  # Issue with class parameter documentation
    '\.Plotter$',  # Issue with class parameter documentation
    '\.WidgetHelper$',
    '\.PickingHelper$',
    '\.from_dict$',
    '\.to_dict$',
    '\.__init__$',
    '\.__new__$',
    '\.__getattr__$',
    '\.keys$',
    '\.values$',
    '\.items$',
    '\._.*$',  # Ignore anything that's private (e.g., starts with _)
    # parm of abstract classes
    '\._BaseMapper$',
    '\.CompositeFilters$',
    '\.DataObject$',
    '\.DataSet$',
    '\.DataSetFilters$',
    '\.ExplicitStructuredGrid$',
    '\.Grid$',
    '\.MultiBlock$',
    '\.PointGrid$',
    '\.PointSet$',
    '\.PolyDataFilters$',
    '\.RectilinearGrid$',
    '\.StructuredGrid$',
    '\.Table$',
    '\.Table\.save$',
    '\.ImageData$',
    '\.ImageDataFilters$',
    '\.UnstructuredGrid$',
    '\.UnstructuredGridFilters$',
    # classes inherit from BaseReader
    '\.*Reader(\.|$)',
    # internal
    '\.Renderer$',
    # deprecated
    '\.boolean_add$',
    '\.boolean_cut$',
    '\.add_field_array$',
    '\.DataSetAttributes\.append$',
    # will be removed or refactored
    '^pv_pythreejs\..*$',
    '^pv_ipygany\..*$',
    '^notebook\..*$',
    # Documentation extensions or utilities
    '^viewer_directive\..*$',
    '^plot_directive\..*$',
    '^coverage\..*$',
    '\.pv_html_page_context$',
    # Internal
    '^observers\..*$',
    # methods we probably should make private
    '\.store_click_position$',
    '\.store_mouse_position$',
    '\.fly_to_mouse_position$',
    '\.key_press_event$',
    '\.left_button_down$',
    # MISC
    '\.ActiveArrayInfo$',
    '\.CellType$',
    '\.DataObject\.copy_meta_from$',
    '\.FieldAssociation$',
    '\.InterpolationType$',
    '\.RepresentationType$',
    '\.ElementType$',
    '\.MultiBlock\.copy_meta_from$',
    # wraps
    '\.Plotter\.enable_depth_peeling$',
    '\.add_scalar_bar$',
    # called from inherited
    '\.Table\.copy_meta_from$',
    # Type alias
    '\.ColorLike$',
    '\.Chart$',
    '\.ArrayLike$',
    '\.MatrixLike$',
    '\.VectorLike$',
    '\.TransformLike$',
    '\.BoundsLike$',
    '\.CellsLike$',
    '\.CellsArrayLike$',
    # PointSet *args and **kwargs for wrapped parameters
    '\.PointSet(\.|$)',
    # Mixin methods from collections.abc
    '\.MultiBlock\.clear$',
    '\.MultiBlock\.count$',
    '\.MultiBlock\.index$',
    '\.MultiBlock\.remove$',
    # Enumerations
    '\.Plot3DFunctionEnum$',
    # VTK methods
    '\.override$',
    # trame
    '\.Viewer(\.|$)',
    '\.PyVistaRemoteView(\.|$)',
    '\.PyVistaLocalView(\.|$)',
    '\.PyVistaRemoteLocalView(\.|$)',
    '\.Texture(\.|$)',  # awaiting Texture refactor
]

[tool.ruff]
exclude = [
    '.git',
    'pycache__',
    'build',
    'dist',
    'doc/examples',
    'doc/_build',
]
line-length = 100
indent-width = 4
target-version = 'py39'

[tool.ruff.lint]
external = ["E131", "D102", "D105"]
ignore = [
    # whitespace before ':'
    "E203",
    # line break before binary operator
    # "W503",
    # line length too long
    "E501",
    # do not assign a lambda expression, use a def
    "E731",
    # too many leading '#' for block comment
    "E266",
    # ambiguous variable name
    "E741",
    # module level import not at top of file
    "E402",
    # Quotes (temporary)
    "Q0",
    # bare excepts (temporary)
    # "B001", "E722",
    "E722",
    # we already check black
    # "BLK100",
    # 'from module import *' used; unable to detect undefined names
    "F403",
    # https://github.com/pyvista/pyvista/pull/5837
    "SIM118",
]
fixable = ["ALL"]
unfixable = []
extend-select = [
    "B007",
    "B010",
    "C4",
    "F",
    "FLY",
    "NPY",
    "PERF401",
    "PGH004",
    "PIE",
    "PT",
    "PTH",
    "RET501",
    "RSE",
    "RUF002",
    "RUF005",
    "RUF010",
    "RUF100",
<<<<<<< HEAD
    "SIM101",
=======
    "SIM103",
>>>>>>> b8d0fd14
    "SIM105",
    "SIM108",
    "SIM114",
    "SIM201",
    "SIM211",
    "SIM212",
    "SIM220",
    "SIM221",
    "SIM222",
    "SIM223",
    "SIM300",
    "SIM401",
    "SIM910",
    "SIM911",
    "TRY201",
]

[tool.ruff.lint.flake8-comprehensions]
allow-dict-calls-with-keyword-arguments = true<|MERGE_RESOLUTION|>--- conflicted
+++ resolved
@@ -351,11 +351,8 @@
     "RUF005",
     "RUF010",
     "RUF100",
-<<<<<<< HEAD
     "SIM101",
-=======
     "SIM103",
->>>>>>> b8d0fd14
     "SIM105",
     "SIM108",
     "SIM114",
