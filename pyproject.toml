--- conflicted
+++ resolved
@@ -401,11 +401,6 @@
   'PLR0913', # Too many arguments in function definition
   'PLR0915', # Too many statements
   'PLR2004', # Magic value used in comparison
-<<<<<<< HEAD
-  'PT028',
-=======
-  'PLW1641',
->>>>>>> c8079caf
   'PT030',
   'PT031',
   'Q0',      # Quotes (temporary)
