[build-system]
requires = ['setuptools']
build-backend = 'setuptools.build_meta'

[project]
name = 'pyvista'
description = 'Easier Pythonic interface to VTK'
authors = [
    {name = 'PyVista Developers', email = 'info@pyvista.org'},
]
readme = 'README.rst'
requires-python = '>=3.8'
keywords = ['vtk', 'numpy', 'plotting', 'mesh']
license = {text = 'MIT'}
classifiers = [
    'Development Status :: 5 - Production/Stable',
    'Intended Audience :: Science/Research',
    'Topic :: Scientific/Engineering :: Information Analysis',
    'License :: OSI Approved :: MIT License',
    'Operating System :: Microsoft :: Windows',
    'Operating System :: POSIX',
    'Operating System :: MacOS',
    'Programming Language :: Python :: 3.8',
    'Programming Language :: Python :: 3.9',
    'Programming Language :: Python :: 3.10',
    'Programming Language :: Python :: 3.11',
    'Programming Language :: Python :: 3.12',
]
dependencies = [
    'matplotlib>=3.0.1',
    'numpy>=1.21.0',  # minimum typing support
    'pillow',
    'pooch',
    'scooby>=0.5.1',
    'vtk',  # keep without version constraints
]
dynamic = ['version']

[project.optional-dependencies]
all = ['pyvista[colormaps,io,jupyter]']
colormaps = [
    'cmocean',
    'colorcet',
]
io = [
    'imageio',
    'meshio>=5.2'
]
jupyter = [
    'ipywidgets',
    'jupyter-server-proxy',
    'nest_asyncio',
    'trame>=2.5.2',
    'trame-client>=2.12.7',
    'trame-server>=2.11.7',
    'trame-vtk>=2.5.8',
    'trame-vuetify>=2.3.1',
]

[project.urls]
Documentation = 'https://docs.pyvista.org/'
"Bug Tracker" = 'https://github.com/pyvista/pyvista/issues'
"Source Code" = 'https://github.com/pyvista/pyvista'

[tool.setuptools.dynamic]
version = {attr = 'pyvista._version.__version__'}

[tool.setuptools.packages.find]
include = [
    'pyvista',
    'pyvista.*',
]

[tool.setuptools.package-data]
pyvista = [
    'py.typed',
]
"pyvista.examples" = [
    '2k_earth_daymap.jpg',
    'airplane.ply',
    'ant.ply',
    'channels.vti',
    'globe.vtk',
    'hexbeam.vtk',
    'nut.ply',
    'pyvista_logo.png',
    'rectilinear.vtk',
    'sphere.ply',
    'uniform.vtk',
]

[tool.isort]
profile = 'black'
line_length = 100
# Sort by name, don't cluster "from" vs "import"
force_sort_within_sections = true
# Combines "as" imports on the same line
combine_as_imports = true

[tool.black]
line-length = 100
skip-string-normalization = true
target-version = ['py39']
exclude='\.eggs|\.git|\.mypy_cache|\.tox|\.venv|_build|buck-out|build|dist|node_modules'

[tool.blackdoc]
# From https://numpydoc.readthedocs.io/en/latest/format.html
# Extended discussion: https://github.com/pyvista/pyvista/pull/4129
# The length of docstring lines should be kept to 75 characters to facilitate
# reading the docstrings in text terminals.
line-length = 75

[tool.build_sphinx]
source-dir = 'doc'
build-dir  = './doc/_build'
all_files  = 1

[tool.upload_sphinx]
upload-dir = 'doc/_build/html'

[tool.pydocstyle]
match = '(?!coverage).*.py'
convention = "numpy"
add-ignore = ["D404"]

[tool.codespell]
skip = '*.pyc,*.txt,*.gif,*.png,*.jpg,*.ply,*.vtk,*.vti,*.vtu,*.js,*.html,*.doctree,*.ttf,*.woff,*.woff2,*.eot,*.mp4,*.inv,*.pickle,*.ipynb,flycheck*,./.git/*,./.hypothesis/*,*.yml,doc/_build/*,./doc/images/*,./dist/*,*~,.hypothesis*,./doc/examples/*,*.mypy_cache/*,*cover,./tests/tinypages/_build/*,*/_autosummary/*'
ignore-words = "doc/styles/Vocab/pyvista/accept.txt"
quiet-level = 3

[tool.coverage.run]
omit = [
    'pyvista/ext/coverage.py',
    'pyvista/conftest.py',
    # kept for backwards compatibility:
    'pyvista/plotting/theme.py',
]

[tool.pytest.ini_options]
junit_family='legacy'
filterwarnings = [
    'ignore::FutureWarning',
    'ignore::PendingDeprecationWarning',
    'ignore::DeprecationWarning',
    # bogus numpy ABI warning (see numpy/#432)
    'ignore:.*numpy.dtype size changed.*:RuntimeWarning',
    'ignore:.*numpy.ufunc size changed.*:RuntimeWarning',
    'ignore:.*Given trait value dtype "float64":UserWarning',
    'ignore:.*The NumPy module was reloaded*:UserWarning',
    'error::pyvista.PyVistaDeprecationWarning'
]
doctest_optionflags = 'NUMBER ELLIPSIS'
testpaths = 'tests'
markers = [
    'needs_vtk_version(version): skip test unless VTK version is at least as specified.',
    'needs_download: this test downloads data during execution',
]
image_cache_dir = "tests/plotting/image_cache"

[tool.mypy]
ignore_missing_imports = true
disallow_any_generics = true
pretty = true
show_error_context = true
warn_unused_ignores = true
plugins = ['numpy.typing.mypy_plugin','npt_promote']
enable_error_code = [
    "ignore-without-code",
]


[tool.numpydoc_validation]
checks = [
    "all",  # all but the following:
    "GL01",  # Contradicts numpydoc examples
    "GL02",  # Permit a blank line after the end of our docstring
    "GL03",  # Considering enforcing
    "GL06",  # Found unknown section
    "GL07",  # "Sections are in the wrong order. Correct order is: {correct_sections}",
    "GL09",  # Deprecation warning should precede extended summary (check broken)
    "SA01",  # Not all docstrings need a see also
    "SA04",  # See also section does not need descriptions
    "SS05",  # Appears to be broken.
    "ES01",  # Not all docstrings need an extend summary.
    "EX01",  # Examples: Will eventually enforce
    "YD01",  # Yields: No plan to enforce
]

exclude = [  # don't report on objects that match any of these regex
    '\.BasePlotter$',  # Issue with class parameter documentation
    '\.Plotter$',  # Issue with class parameter documentation
    '\.WidgetHelper$',
    '\.PickingHelper$',
    '\.from_dict$',
    '\.to_dict$',
    '\.__init__$',
    '\.__new__$',
    '\.__getattr__$',
    '\.keys$',
    '\.values$',
    '\.items$',
    '\._.*$',  # Ignore anything that's private (e.g., starts with _)
    # parm of abstract classes
    '\._BaseMapper$',
    '\.CompositeFilters$',
    '\.DataObject$',
    '\.DataSet$',
    '\.DataSetFilters$',
    '\.ExplicitStructuredGrid$',
    '\.Grid$',
    '\.MultiBlock$',
    '\.PartitionedDataSet$',
    '\.PointGrid$',
    '\.PointSet$',
    '\.PolyDataFilters$',
    '\.RectilinearGrid$',
    '\.StructuredGrid$',
    '\.Table$',
    '\.Table\.save$',
    '\.ImageData$',
    '\.ImageDataFilters$',
    '\.UnstructuredGrid$',
    '\.UnstructuredGridFilters$',
    # classes inherit from BaseReader
    '\.*Reader(\.|$)',
    # internal
    '\.Renderer$',
    # deprecated
    '\.boolean_add$',
    '\.boolean_cut$',
    '\.add_field_array$',
    '\.DataSetAttributes\.append$',
    # will be removed or refactored
    '^pv_pythreejs\..*$',
    '^pv_ipygany\..*$',
    '^notebook\..*$',
    # Documentation extensions or utilities
    '^viewer_directive\..*$',
    '^plot_directive\..*$',
    '^coverage\..*$',
    '\.pv_html_page_context$',
    # Internal
    '^observers\..*$',
    # methods we probably should make private
    '\.store_click_position$',
    '\.store_mouse_position$',
    '\.fly_to_mouse_position$',
    '\.key_press_event$',
    '\.left_button_down$',
    # MISC
    '\.ActiveArrayInfo$',
    '\.CellType$',
    '\.DataObject\.copy_meta_from$',
    '\.FieldAssociation$',
    '\.InterpolationType$',
    '\.RepresentationType$',
    '\.ElementType$',
    '\.MultiBlock\.copy_meta_from$',
    # wraps
    '\.Plotter\.enable_depth_peeling$',
    '\.add_scalar_bar$',
    # called from inherited
    '\.Table\.copy_meta_from$',
    # Type alias
    '\.ColorLike$',
    '\.Chart$',
    '\.ArrayLike$',
    '\.MatrixLike$',
    '\.VectorLike$',
    '\.TransformLike$',
    '\.BoundsLike$',
    '\.CellsLike$',
    '\.CellsArrayLike$',
    # PointSet *args and **kwargs for wrapped parameters
    '\.PointSet(\.|$)',
    # Mixin methods from collections.abc
    '\.MultiBlock\.clear$',
    '\.MultiBlock\.count$',
    '\.MultiBlock\.index$',
    '\.MultiBlock\.remove$',
    # Enumerations
    '\.Plot3DFunctionEnum$',
    # VTK methods
    '\.override$',
    # trame
    '\.Viewer(\.|$)',
    '\.PyVistaRemoteView(\.|$)',
    '\.PyVistaLocalView(\.|$)',
    '\.PyVistaRemoteLocalView(\.|$)',
    '\.Texture(\.|$)',  # awaiting Texture refactor
]

[tool.ruff]
exclude = [
    '.git',
    'pycache__',
    'build',
    'dist',
    'doc/examples',
    'doc/_build',
]
line-length = 100
indent-width = 4
target-version = 'py39'

[tool.ruff.lint]
external = ["E131", "D102", "D105"]
ignore = [
    # whitespace before ':'
    "E203",
    # line break before binary operator
    # "W503",
    # line length too long
    "E501",
    # do not assign a lambda expression, use a def
    "E731",
    # too many leading '#' for block comment
    "E266",
    # ambiguous variable name
    "E741",
    # module level import not at top of file
    "E402",
    # Quotes (temporary)
    "Q0",
    # bare excepts (temporary)
    # "B001", "E722",
    "E722",
    # we already check black
    # "BLK100",
    # 'from module import *' used; unable to detect undefined names
    "F403",
    # https://github.com/pyvista/pyvista/pull/5837
    "SIM118",
]
fixable = ["ALL"]
unfixable = []
extend-select = [
    "B007",
    "B010",
    "C4",
    "F",
    "FLY",
    "ISC",
    "NPY",
    "PERF401",
    "PGH004",
    "PIE",
<<<<<<< HEAD
    "PLR5501",
=======
    "PLR1714",
>>>>>>> 473c2dbd
    "PT",
    "PTH",
    "RET501",
    "RSE",
    "RUF002",
    "RUF005",
    "RUF010",
    "RUF015",
    "RUF100",
    "SIM101",
    "SIM103",
    "SIM105",
    "SIM108",
    "SIM110",
    "SIM114",
    "SIM116",
    "SIM201",
    "SIM210",
    "SIM211",
    "SIM212",
    "SIM220",
    "SIM221",
    "SIM222",
    "SIM223",
    "SIM300",
    "SIM401",
    "SIM910",
    "SIM911",
    "TRY201",
]

[tool.ruff.lint.flake8-comprehensions]
allow-dict-calls-with-keyword-arguments = true<|MERGE_RESOLUTION|>--- conflicted
+++ resolved
@@ -345,11 +345,8 @@
     "PERF401",
     "PGH004",
     "PIE",
-<<<<<<< HEAD
+    "PLR1714",
     "PLR5501",
-=======
-    "PLR1714",
->>>>>>> 473c2dbd
     "PT",
     "PTH",
     "RET501",
