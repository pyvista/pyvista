--- conflicted
+++ resolved
@@ -231,13 +231,9 @@
   'ignore:.*numpy.ufunc size changed.*:RuntimeWarning',                                                                  # bogus numpy ABI warning (see numpy/#432)
   'ignore:Passing .{1}N.{1} to ListedColormap is deprecated since:DeprecationWarning',                                   # https://github.com/matplotlib/cmocean/pull/114
   'ignore:The .*interactive_bk.* attribute was deprecated in Matplotlib 3\.9.*:matplotlib.MatplotlibDeprecationWarning', # https://github.com/microsoft/debugpy/issues/1623
-<<<<<<< HEAD
   'ignore:invalid escape sequence.*:DeprecationWarning',                                                                 # trame-vuetify, VAlert class
   'ignore:invalid escape sequence.*:SyntaxWarning',                                                                      # trame-vuetify, VAlert class
-  'ignore:pyvista test generated image dir.* does not yet exist.  Creating dir.:UserWarning',
-=======
   'ignore:pyvista test \w+ image dir.* does not yet exist.  Creating dir.:UserWarning',
->>>>>>> 528bb49a
 
   'always:.*Exceeded image regression warning of .* with an image error of .*:UserWarning',
 ]
