from trame.app import get_server
<<<<<<< HEAD
from trame.ui.vuetify import SinglePageLayout
from trame.widgets import vuetify
=======
from trame.ui.vuetify3 import SinglePageLayout
from trame.widgets import vuetify3
from vtkmodules.vtkFiltersCore import vtkContourFilter
>>>>>>> d62dd2a9

import pyvista as pv
from pyvista import examples
from pyvista.trame.ui import plotter_ui

# -----------------------------------------------------------------------------
# Trame initialization
# -----------------------------------------------------------------------------


pv.OFF_SCREEN = True

server = get_server()
state, ctrl = server.state, server.controller

state.trame__title = "Contour"
ctrl.on_server_ready.add(ctrl.view_update)


# -----------------------------------------------------------------------------
# Pipeline
# -----------------------------------------------------------------------------


volume = examples.download_head_2()

contour = pv.ContourFilter()
contour.SetInputDataObject(volume)
# contour.SetComputeNormals(True)
# contour.SetComputeScalars(False)

# Extract data range => Update store/state
data_range = tuple(volume.get_data_range())
contour_value = 0.5 * (data_range[0] + data_range[1])
state.contour_value = contour_value
state.data_range = (float(data_range[0]), float(data_range[1]))

# Configure contour with valid values
contour.SetNumberOfContours(1)
contour.SetValue(0, contour_value)


# -----------------------------------------------------------------------------
# Plotting
# -----------------------------------------------------------------------------


pl = pv.Plotter()
actor = pl.add_mesh(contour, cmap="viridis", clim=data_range)


# -----------------------------------------------------------------------------
# Callbacks
# -----------------------------------------------------------------------------


@state.change("contour_value")
def update_contour(contour_value, **kwargs):
    contour.isosurfaces = [contour_value]
    ctrl.view_update_image()


# -----------------------------------------------------------------------------
# GUI
# -----------------------------------------------------------------------------


with SinglePageLayout(server) as layout:
    layout.title.set_text("Contour")

    with layout.toolbar:
        vuetify3.VSpacer()
        vuetify3.VSlider(
            v_model="contour_value",
            min=("data_range[0]",),
            max=("data_range[1]",),
            hide_details=True,
            density="compact",
            style="max-width: 300px",
            start="trigger('demoAnimateStart')",
            end="trigger('demoAnimateStop')",
            change=ctrl.view_update,
        )

        vuetify3.VProgressLinear(
            indeterminate=True,
            absolute=True,
            bottom=True,
            active=("trame__busy",),
        )

    with layout.content:
        with vuetify3.VContainer(
            fluid=True,
            classes="pa-0 fill-height",
        ):
            # Use PyVista UI template for Plotters
            view = plotter_ui(pl, namespace='demo')
            ctrl.view_update = view.update
            ctrl.view_update_image = view.update_image

server.start()<|MERGE_RESOLUTION|>--- conflicted
+++ resolved
@@ -1,12 +1,6 @@
 from trame.app import get_server
-<<<<<<< HEAD
-from trame.ui.vuetify import SinglePageLayout
-from trame.widgets import vuetify
-=======
 from trame.ui.vuetify3 import SinglePageLayout
 from trame.widgets import vuetify3
-from vtkmodules.vtkFiltersCore import vtkContourFilter
->>>>>>> d62dd2a9
 
 import pyvista as pv
 from pyvista import examples
