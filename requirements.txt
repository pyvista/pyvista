--- conflicted
+++ resolved
@@ -4,11 +4,7 @@
 #  This is to prevent installing `vtk` from PyPI
 #  when using a custom variant like `vtk_osmesa`
 #  which we do in some of our CI jobs.
-<<<<<<< HEAD
-matplotlib<3.9.3 --only-binary "matplotlib"  # https://github.com/pyvista/pyvista/pull/6458
-=======
-matplotlib<3.9.2
->>>>>>> 4f8b006b
+matplotlib<3.9.3
 numpy<2.1.0
 pillow<10.5.0
 pooch<1.9.0
