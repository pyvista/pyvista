--- conflicted
+++ resolved
@@ -5,11 +5,7 @@
 #  when using a custom variant like `vtk_osmesa`
 #  which we do in some of our CI jobs.
 matplotlib<3.7.3
-<<<<<<< HEAD
-numpy>=1.21.3,<1.26.0
-=======
-numpy<1.27.0
->>>>>>> 46a2d120
+numpy>=1.21.3,<1.27.0
 pillow<10.1.0
 pooch<1.8.0
 scooby>=0.5.1,<0.8.0