--- conflicted
+++ resolved
@@ -376,11 +376,8 @@
         _OPEN_PLOTTERS[str(hex(id(self)))] = self
 
     def update_style(self):
-<<<<<<< HEAD
-=======
         if not hasattr(self, '_style'):
             self._style = vtk.vtkInteractorStyleTrackballCamera()
->>>>>>> 80bf2fdd
         if hasattr(self, 'iren'):
             return self.iren.SetInteractorStyle(self._style)
 
