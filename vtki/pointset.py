--- conflicted
+++ resolved
@@ -1351,11 +1351,8 @@
 
         return self._obbTree
 
-<<<<<<< HEAD
+
     def geodesic(self, start_vertex, end_vertex, inplace=False):
-=======
-    def geodesic(self, start_vertex, end_vertex):
->>>>>>> 36a29f52
         """
         Calculates the geodesic path betweeen two vertices using Dijkstra's
         algorithm.
@@ -1385,14 +1382,12 @@
         dijkstra.Update()
 
         output = _get_output(dijkstra)
-<<<<<<< HEAD
+
         if inplace:
             self.overwrite(output)
         else:
             return output
-=======
-        return output
->>>>>>> 36a29f52
+
 
     def geodesic_distance(self, start_vertex, end_vertex):
         """
