Typing
======

Type alias and type variable definitions used by PyVista.


<<<<<<< HEAD
Numeric Array-like Types
=======
Numeric Array-Like Types
>>>>>>> e17c3bef
------------------------

.. autotypevar:: pyvista.core._typing_core.NumberType

.. autoclass:: pyvista.core._typing_core.Array

.. autoclass:: pyvista.core._typing_core.Vector

.. autoclass:: pyvista.core._typing_core.Matrix


<<<<<<< HEAD
VTK-related Types
=======
VTK Related Types
>>>>>>> e17c3bef
-----------------

.. autoclass:: pyvista.core._typing_core.BoundsLike

.. autoclass:: pyvista.core._typing_core.CellsLike

.. autoclass:: pyvista.core._typing_core.CellArrayLike

.. autoclass:: pyvista.core._typing_core.TransformLike<|MERGE_RESOLUTION|>--- conflicted
+++ resolved
@@ -4,11 +4,7 @@
 Type alias and type variable definitions used by PyVista.
 
 
-<<<<<<< HEAD
-Numeric Array-like Types
-=======
 Numeric Array-Like Types
->>>>>>> e17c3bef
 ------------------------
 
 .. autotypevar:: pyvista.core._typing_core.NumberType
@@ -20,11 +16,7 @@
 .. autoclass:: pyvista.core._typing_core.Matrix
 
 
-<<<<<<< HEAD
-VTK-related Types
-=======
 VTK Related Types
->>>>>>> e17c3bef
 -----------------
 
 .. autoclass:: pyvista.core._typing_core.BoundsLike
