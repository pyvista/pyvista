Extras
******
This section contains resources to expand the usage of PyVista beyond
just running it from a Python console or IDE.  For example, you can
package PyVista in a docker image and build VTK with EGL to enable
rich headless plotting on remote servers.  You can also package
PyVista using ``pyinstaller`` to be used within a standalone
application.  You could even make a basic web application using
``flask``.

See the :ref:`ref_developer_notes` section for details on contributing
and how you can help develop PyVista.

.. toctree::

   building_vtk
   docker
   pyinstaller
   flask
   developer_notes
   plot_directive
<<<<<<< HEAD
   extending_pyvista
=======
   vtk_data
>>>>>>> 5b295502
<|MERGE_RESOLUTION|>--- conflicted
+++ resolved
@@ -19,8 +19,5 @@
    flask
    developer_notes
    plot_directive
-<<<<<<< HEAD
-   extending_pyvista
-=======
    vtk_data
->>>>>>> 5b295502
+   extending_pyvista