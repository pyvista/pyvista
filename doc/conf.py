import datetime
import locale
import os
import sys

# Otherwise VTK reader issues on some systems, causing sphinx to crash. See also #226.
locale.setlocale(locale.LC_ALL, "en_US.UTF-8")

if sys.version_info >= (3, 0):
    import faulthandler

    faulthandler.enable()

sys.path.insert(0, os.path.abspath("."))
import make_chart_style_tables
import make_external_gallery

make_external_gallery.make_example_gallery()
make_chart_style_tables.make_all()

# -- pyvista configuration ---------------------------------------------------
import pyvista

# Manage errors
pyvista.set_error_output_file("errors.txt")
# Ensure that offscreen rendering is used for docs generation
pyvista.OFF_SCREEN = True  # Not necessary - simply an insurance policy
# Preferred plotting style for documentation
pyvista.set_plot_theme("document")
pyvista.global_theme.window_size = [1024, 768]
pyvista.global_theme.font.size = 22
pyvista.global_theme.font.label_size = 22
pyvista.global_theme.font.title_size = 22
pyvista.global_theme.return_cpos = False
pyvista.set_jupyter_backend(None)
# Save figures in specified directory
pyvista.FIGURE_PATH = os.path.join(os.path.abspath("./images/"), "auto-generated/")
if not os.path.exists(pyvista.FIGURE_PATH):
    os.makedirs(pyvista.FIGURE_PATH)

# necessary when building the sphinx gallery
pyvista.BUILDING_GALLERY = True

# SG warnings
import warnings

warnings.filterwarnings(
    "ignore",
    category=UserWarning,
    message="Matplotlib is currently using agg, which is a non-GUI backend, so cannot show the figure.",
)

# -- General configuration ------------------------------------------------
numfig = False
html_logo = "./_static/pyvista_logo_sm.png"

sys.path.append(os.path.abspath("./_ext"))

# Add any Sphinx extension module names here, as strings. They can be
# extensions coming with Sphinx (named 'sphinx.ext.*') or your custom
# ones.
extensions = [
    "sphinx.ext.intersphinx",
    "sphinx.ext.autodoc",
    "sphinx.ext.doctest",
    "sphinx.ext.autosummary",
    "notfound.extension",
    "sphinx_copybutton",
    "sphinx_gallery.gen_gallery",
    "sphinx.ext.extlinks",
    "jupyter_sphinx",
    "sphinx_panels",
    "pyvista.ext.plot_directive",
    "pyvista.ext.coverage",
    "numpydoc",
<<<<<<< HEAD
    "sphinx.ext.viewcode",
=======
>>>>>>> 28914fc2
]

# Configuration of pyvista.ext.coverage
coverage_additional_modules = [
    'pyvista',
    'pyvista.themes',
    'pyvista.plotting.axes',
    'pyvista.plotting.camera',
    'pyvista.plotting.charts',
    'pyvista.plotting.helpers',
    'pyvista.plotting.lights',
    'pyvista.plotting.picking',
    'pyvista.plotting.plotting',
    'pyvista.plotting.renderer',
    'pyvista.plotting.renderers',
    'pyvista.plotting.scalar_bars',
    'pyvista.plotting.theme',
    'pyvista.plotting.tools',
    'pyvista.plotting.widgets',
    'pyvista.core.common_data',
    'pyvista.core.common_data',
    'pyvista.core.composite',
    'pyvista.core.dataobject',
    'pyvista.core.datasetattributes',
    'pyvista.core.dataset',
    'pyvista.core.errors',
    'pyvista.core.grid',
    'pyvista.core.imaging',
    'pyvista.core.objects',
    'pyvista.core.pointset',
    'pyvista.core.pyvista_ndarray',
    'pyvista.core.filters.composite',
    'pyvista.core.filters.data_set',
    'pyvista.core.filters.poly_data',
    'pyvista.core.filters.structured_grid',
    'pyvista.core.filters.uniform_grid',
    'pyvista.core.filters.unstructured_grid',
    'pyvista.demos',
    'pyvista.examples.examples',
    'pyvista.utilities.features',
    'pyvista.utilities.fileio',
    'pyvista.utilities.geometric_objects',
    'pyvista.utilities.parametric_objects',
    'pyvista.utilities.reader',
    'pyvista.utilities.xvfb',
    'pyvista.utilities.transformations',
    'pyvista.utilities.regression',
]
coverage_ignore_modules = [
    r'\.plot_directive$',  # Issue with class parameter documentation
]


# See https://numpydoc.readthedocs.io/en/latest/install.html
numpydoc_use_plots = True
numpydoc_show_class_members = False
numpydoc_xref_param_type = True

# see https://github.com/pyvista/pyvista/pull/1612
numpydoc_validate = True
numpydoc_validation_checks = {
    "all",  # all but the following:
    "GL01",  # Contradicts numpydoc examples
    "GL02",  # Permit a blank line after the end of our docstring
    "GL03",  # Considering enforcing
    "SA01",  # Not all docstrings need a see also
    "SA04",  # See also section does not need descriptions
    "SS05",  # Appears to be broken.
    "ES01",  # Not all docstrings need an extend summary.
    "EX01",  # Examples: Will eventually enforce
    "YD01",  # Yields: No plan to enforce
}
numpydoc_validation_exclude = {  # set of regex
    r'\.Plotter$',  # Issue with class parameter documentation
    r'\.from_dict$',
    r'\.__init__$',
    # parm of abstract classes
    r'\.CompositeFilters$',
    r'\.PolyDataFilters$',
    r'\.CompositeFilters$',
    r'\.PolyDataFilters$',
    r'\.UniformGridFilters$',
    r'\.DataSetFilters$',
    r'\.UnstructuredGridFilters$',
    r'\.MultiBlock$',
    r'\.DataSet$',
    r'\.DataSetFilters$',
    r'\.PolyDataFilters$',
    r'\.UnstructuredGridFilters$',
    r'\.UniformGridFilters$',
    r'\.CompositeFilters$',
    r'\.Grid$',
    r'\.RectilinearGrid$',
    r'\.UniformGrid$',
    r'\.DataObject$',
    r'\.Table.save$',
    r'\.Table$',
    r'\.Table.save$',
    r'\.UnstructuredGrid$',
    r'\.ExplicitStructuredGrid$',
    r'\.StructuredGrid$',
    r'\.PointGrid$',
    # classes inherit from BaseReader
    r'\.*Reader$',
    r'\.*Reader\.*',
    # internal
    r'\.Renderer$',
    # deprecated
    r'\.*boolean_add$',
    r'\.*boolean_cut$',
    r'\.*add_field_array$',
    r'\.*add_field_array$',
    r'DataSetAttributes.append$',
    # methods we probably should make private
    r'\.store_click_position$',
    r'\.store_mouse_position$',
    r'\.*fly_to_mouse_position$',
    r'\.*key_press_event$',
    r'\.*left_button_down$',
    # MISC
    r'\.*PlotterITK$',
    r'\.*MultiBlock.copy_meta_from$',
    r'\.DataObject.copy_meta_from$',
    # wraps
    r'\.*Plotter.enable_depth_peeling$',
    r'\.*add_scalar_bar$',
    # pending refactor
    r'\.*MultiBlock.next$',
    # called from inherited
    r'\.*Table.copy_meta_from$',
}


add_module_names = False

# Intersphinx mapping
# NOTE: if these are changed, then doc/intersphinx/update.sh
# must be changed accordingly to keep auto-updated mappings working
intersphinx_mapping = {
    'python': ('https://docs.python.org/dev', (None, 'intersphinx/python-objects.inv')),
    'scipy': (
        'https://docs.scipy.org/doc/scipy/reference',
        (None, 'intersphinx/scipy-objects.inv'),
    ),
    'numpy': ('https://numpy.org/doc/stable', (None, 'intersphinx/numpy-objects.inv')),
    'matplotlib': ('https://matplotlib.org/stable', (None, 'intersphinx/matplotlib-objects.inv')),
    'imageio': (
        'https://imageio.readthedocs.io/en/stable',
        (None, 'intersphinx/imageio-objects.inv'),
    ),
    'pandas': (
        'https://pandas.pydata.org/pandas-docs/stable',
        (None, 'intersphinx/pandas-objects.inv'),
    ),
    'pytest': ('https://docs.pytest.org/en/stable', (None, 'intersphinx/pytest-objects.inv')),
    'pyvistaqt': ('https://qtdocs.pyvista.org/', (None, 'intersphinx/pyvistaqt-objects.inv')),
}

linkcheck_retries = 3
linkcheck_timeout = 500

# Add any paths that contain templates here, relative to this directory.
templates_path = ["_templates"]

# The suffix(es) of source filenames.
source_suffix = ".rst"

# The main toctree document.
master_doc = "index"


# General information about the project.
project = "PyVista"
year = datetime.date.today().year
copyright = f"2017-{year}, The PyVista Developers"
author = "Alex Kaszynski and Bane Sullivan"

# The version info for the project you're documenting, acts as replacement for
# |version| and |release|, also used in various other places throughout the
# built documents.
#
# The short X.Y version.
version = pyvista.__version__

# The full version, including alpha/beta/rc tags.
release = pyvista.__version__

# The language for content autogenerated by Sphinx. Refer to documentation
# for a list of supported languages.
#
# This is also used if you do content translation via gettext catalogs.
# Usually you set "language" from the command line for these cases.
language = None

# List of patterns, relative to source directory, that match files and
# directories to ignore when looking for source files.
# This patterns also effect to html_static_path and html_extra_path
exclude_patterns = ["_build", "Thumbs.db", ".DS_Store", "**.ipynb_checkpoints"]

# The name of the Pygments (syntax highlighting) style to use.
pygments_style = "friendly"

# If true, `todo` and `todoList` produce output, else they produce nothing.
todo_include_todos = False

# -- Sphinx Gallery Options
from sphinx_gallery.sorting import FileNameSortKey


class ResetPyvista:
    """Reset pyvista module to default settings."""

    def __call__(self, gallery_conf, fname):
        """Reset pyvista module to default settings

        If default documentation settings are modified in any example, reset here.
        """
        import pyvista

        pyvista._wrappers['vtkPolyData'] = pyvista.PolyData
        pyvista.set_plot_theme('document')

    def __repr__(self):
        return 'ResetPyvista'


reset_pyvista = ResetPyvista()


# skip building the osmnx example if osmnx is not installed
has_osmnx = False
try:
    import osmnx, fiona  # noqa: F401,E401 isort: skip

    has_osmnx = True
except:  # noqa: E722
    pass


sphinx_gallery_conf = {
    # convert rst to md for ipynb
    "pypandoc": True,
    # path to your examples scripts
    "examples_dirs": ["../examples/"],
    # path where to save gallery generated examples
    "gallery_dirs": ["examples"],
    # Patter to search for example files
    "filename_pattern": r"\.py" if has_osmnx else r"(?!osmnx-example)\.py",
    # Remove the "Download all examples" button from the top level gallery
    "download_all_examples": False,
    # Remove sphinx configuration comments from code blocks
    "remove_config_comments": True,
    # Sort gallery example by file name instead of number of lines (default)
    "within_subsection_order": FileNameSortKey,
    # directory where function granular galleries are stored
    "backreferences_dir": None,
    # Modules for which function level galleries are created.  In
    "doc_module": "pyvista",
    "image_scrapers": ("pyvista", "matplotlib"),
    "first_notebook_cell": (
        "%matplotlib inline\n" "from pyvista import set_plot_theme\n" "set_plot_theme('document')\n"
    ),
    "reset_modules": (reset_pyvista,),
    "reset_modules_order": "both",
}

import re

# -- .. pyvista-plot:: directive ----------------------------------------------
from numpydoc.docscrape_sphinx import SphinxDocString

IMPORT_PYVISTA_RE = r'\b(import +pyvista|from +pyvista +import)\b'
IMPORT_MATPLOTLIB_RE = r'\b(import +matplotlib|from +matplotlib +import)\b'


def _str_examples(self):
    examples_str = "\n".join(self['Examples'])

    if (
        self.use_plots
        and re.search(IMPORT_MATPLOTLIB_RE, examples_str)
        and 'plot::' not in examples_str
    ):
        out = []
        out += self._str_header('Examples')
        out += ['.. plot::', '']
        out += self._str_indent(self['Examples'])
        out += ['']
        return out
    elif re.search(IMPORT_PYVISTA_RE, examples_str) and 'plot-pyvista::' not in examples_str:
        out = []
        out += self._str_header('Examples')
        out += ['.. pyvista-plot::', '']
        out += self._str_indent(self['Examples'])
        out += ['']
        return out
    else:
        return self._str_section('Examples')


SphinxDocString._str_examples = _str_examples


# -- Options for HTML output ----------------------------------------------

# The theme to use for HTML and HTML Help pages.  See the documentation for
# a list of builtin themes.
import pydata_sphinx_theme  # noqa

html_theme = "pydata_sphinx_theme"
# html_theme_path = [pydata_sphinx_theme.get_html_theme_path()]
html_context = {
    "github_user": "pyvista",
    "github_repo": "pyvista",
    "github_version": "main",
    "doc_path": "doc",
}

# Theme options are theme-specific and customize the look and feel of a theme
# further.  For a list of options available for each theme, see the
# documentation.
#
html_theme_options = {
    "google_analytics_id": "UA-140243896-1",
    "show_prev_next": False,
    "github_url": "https://github.com/pyvista/pyvista",
    "icon_links": [
        {
            "name": "Slack Community",
            "url": "http://slack.pyvista.org",
            "icon": "fab fa-slack",
        },
        {
            "name": "Support",
            "url": "https://github.com/pyvista/pyvista/discussions",
            "icon": "fa fa-comment fa-fw",
        },
        {
            "name": "Contributing",
            "url": "https://github.com/pyvista/pyvista/blob/main/CONTRIBUTING.rst",
            "icon": "fa fa-gavel fa-fw",
        },
        {
            "name": "The Paper",
            "url": "https://doi.org/10.21105/joss.01450",
            "icon": "fa fa-file-text fa-fw",
        },
    ],
}

# sphinx-panels shouldn't add bootstrap css since the pydata-sphinx-theme
# already loads it
panels_add_bootstrap_css = False

# Add any paths that contain custom static files (such as style sheets) here,
# relative to this directory. They are copied after the builtin static files,
# so a file named "default.css" will overwrite the builtin "default.css".
html_static_path = ["_static"]


# -- Options for HTMLHelp output ------------------------------------------

# Output file base name for HTML help builder.
htmlhelp_basename = "pyvistadoc"


# -- Options for LaTeX output ---------------------------------------------

latex_elements = {
    # The paper size ('letterpaper' or 'a4paper').
    #
    # 'papersize': 'letterpaper',
    # The font size ('10pt', '11pt' or '12pt').
    #
    # 'point_size': '10pt',
    # Additional stuff for the LaTeX preamble.
    #
    # 'preamble': '',
    # Latex figure (float) alignment
    #
    # 'figure_align': 'htbp',
}

# Grouping the document tree into LaTeX files. List of tuples
# (source start file, target name, title,
#  author, documentclass [howto, manual, or own class]).
latex_documents = [
    (master_doc, "pyvista.tex", "pyvista Documentation", author, "manual"),
]

# -- Options for gettext output -------------------------------------------

# To specify names to enable gettext extracting and translation applying for i18n additionally. You can specify below names:
gettext_additional_targets = ["raw"]

# -- Options for manual page output ---------------------------------------

# One entry per manual page. List of tuples
# (source start file, name, description, authors, manual section).
man_pages = [(master_doc, "pyvista", "pyvista Documentation", [author], 1)]


# -- Options for Texinfo output -------------------------------------------

# Grouping the document tree into Texinfo files. List of tuples
# (source start file, target name, title, author,
#  dir menu entry, description, category)
texinfo_documents = [
    (
        master_doc,
        "pyvista",
        "pyvista Documentation",
        author,
        "pyvista",
        "A Streamlined Python Interface for the Visualization Toolkit",
        "Miscellaneous",
    ),
]

# -- Custom 404 page

notfound_context = {
    "body": '<h1>Page not found.</h1>\n\nPerhaps try the <a href="http://docs.pyvista.org/examples/index.html">examples page</a>.',
}
notfound_no_urls_prefix = True


# Copy button customization ---------------------------------------------------
# exclude traditional Python prompts from the copied code
copybutton_prompt_text = r'>>> ?|\.\.\. '
copybutton_prompt_is_regexp = True


from docutils.parsers.rst import directives

# -- Autosummary options
from sphinx.ext.autosummary import Autosummary, get_documenter
from sphinx.util.inspect import safe_getattr


class AutoAutoSummary(Autosummary):

    option_spec = {
        "methods": directives.unchanged,
        "attributes": directives.unchanged,
    }

    required_arguments = 1
    app = None

    @staticmethod
    def get_members(obj, typ, include_public=None):
        if not include_public:
            include_public = []
        items = []
        for name in sorted(obj.__dict__.keys()):  # dir(obj):
            try:
                documenter = get_documenter(AutoAutoSummary.app, safe_getattr(obj, name), obj)
            except AttributeError:
                continue
            if documenter.objtype in typ:
                items.append(name)
        public = [x for x in items if x in include_public or not x.startswith("_")]
        return public, items

    def run(self):
        clazz = str(self.arguments[0])
        try:
            (module_name, class_name) = clazz.rsplit(".", 1)
            m = __import__(module_name, globals(), locals(), [class_name])
            c = getattr(m, class_name)
            if "methods" in self.options:
                _, methods = self.get_members(c, ["method"], ["__init__"])
                self.content = [
                    f"~{clazz}.{method}" for method in methods if not method.startswith("_")
                ]
            if "attributes" in self.options:
                _, attribs = self.get_members(c, ["attribute", "property"])
                self.content = [
                    f"~{clazz}.{attrib}" for attrib in attribs if not attrib.startswith("_")
                ]
        except:  # noqa: E722
            print(f"Something went wrong when autodocumenting {clazz}")
        finally:
            # TODO: address B012
            return super().run()  # noqa: B012


def setup(app):
    AutoAutoSummary.app = app
    app.add_directive("autoautosummary", AutoAutoSummary)
    app.add_css_file("copybutton.css")
    app.add_css_file("no_search_highlight.css")<|MERGE_RESOLUTION|>--- conflicted
+++ resolved
@@ -73,10 +73,7 @@
     "pyvista.ext.plot_directive",
     "pyvista.ext.coverage",
     "numpydoc",
-<<<<<<< HEAD
     "sphinx.ext.viewcode",
-=======
->>>>>>> 28914fc2
 ]
 
 # Configuration of pyvista.ext.coverage
