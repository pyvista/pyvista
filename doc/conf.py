--- conflicted
+++ resolved
@@ -210,13 +210,8 @@
     r'\.*MultiBlock.next$',
     # called from inherited
     r'\.*Table.copy_meta_from$',
-<<<<<<< HEAD
-
     # Type alias
     r'\.color_like$',
-
-=======
->>>>>>> 135fedcd
 }
 
 
