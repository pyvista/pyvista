"""
.. _polyhedron_example:

Combining a polyhedron with other cells
~~~~~~~~~~~~~~~~~~~~~~~~~~~~~~~~~~~~~~~

This example shows how to build a simple :class:`pyvista.UnstructuredGrid`
using polyhedra. We will be using VTK types to determine which type of cells we
are building.

First, we import the required libraries.
"""

import numpy as np

import pyvista as pv

###############################################################################
# Node arrays of the cells
# ~~~~~~~~~~~~~~~~~~~~~~~~
# We will mix several cells in one grid for this example. We set the points that
# will define each cell.


quad_points = [
    [0.0, 0.0, 0.0],  # 0
    [0.0, 0.01, 0.0],  # 1
    [0.01, 0.01, 0.0],  # 2
    [0.01, 0.0, 0.0],  # 3
]
polygon_points = [
    [0.02, 0.0, 0.0],  # 4
    [0.02, 0.01, 0.0],  # 5
    [0.03, 0.01, 0.0],  # 6
    [0.035, 0.005, 0.0],  # 7
    [0.03, 0.0, 0.0],  # 8
]
hexa_points = [
    [0.0, 0.0, 0.02],  # 9
    [0.0, 0.01, 0.02],  # 10
    [0.01, 0.01, 0.02],  # 11
    [0.01, 0.0, 0.02],  # 12
    [0.0, 0.0, 0.03],  # 13
    [0.0, 0.01, 0.03],  # 14
    [0.01, 0.01, 0.03],  # 15
    [0.01, 0.0, 0.03],  # 16
]
polyhedron_points = [
    [0.02, 0.0, 0.02],  # 17
    [0.02, 0.01, 0.02],  # 18
    [0.03, 0.01, 0.02],  # 19
    [0.035, 0.005, 0.02],  # 20
    [0.03, 0.0, 0.02],  # 21
    [0.02, 0.0, 0.03],  # 22
    [0.02, 0.01, 0.03],  # 23
    [0.03, 0.01, 0.03],  # 24
    [0.035, 0.005, 0.03],  # 25
    [0.03, 0.0, 0.03],  # 26
]
points = quad_points + polygon_points + hexa_points + polyhedron_points


###############################################################################
<<<<<<< HEAD
# Cell connectivity
# ~~~~~~~~~~~~~~~~~
# Connectivity describes the indices of the points to compose each cell. The
# first item in each cell's connectivity is the number of item the cell will
# have. For example, a quad cell is composed of point ``[0, 1, 2, 3]`` and
# totaling 4 points, therefore ``[4, 0, 1, 2, 3]`` describes its connectivity.
#
# .. note::
#    This example uses lists for simplicity, but internally PyVista converts
#    these lists to a :class:`numpy.ndarray` with ``dtype=pyvista.ID_TYPE`` and
#    passes it to VTK.
#
# The same approach can be applied to all the other cell types.
=======
# Connectivity arrays
# ~~~~~~~~~~~~~~~~~~~~~~~~~~~~~~~~~~~~
# We set the points needed by each cell. The first element in each array
# is the number of elements the cell will have. E.g., quad array is composed of
# points 0, 1, 2 and 3, so it has 4 elements. This is needed because the connectivity
# array that will contain all cells needs to have only one dimension, so to be able to
# know which points belong to which cell, we set that the following N positions in the array
# belong to a single cell, the next N positions belong to another cell, etc.
>>>>>>> 5abd6c85

quad = [4, 0, 1, 2, 3]
polygon = [5, 4, 5, 6, 7, 8]
hexa = [8, 9, 10, 11, 12, 13, 14, 15, 16]

###############################################################################
<<<<<<< HEAD
# Polyhedron connectivity
# ~~~~~~~~~~~~~~~~~~~~~~~
# Polyhedron cell connectivity is defined differently from the rest of the
# cell types.
#
# For polyhedrons, we need to set the faces with the following format:
=======
# Polyhedron connectivity array
# ~~~~~~~~~~~~~~~~~~~~~~~~~~~~~~~~~~~~
# The connectivity array of polyhedra is defined differently from the rest of the cell
# types. For polyhedra, we need to set the faces with the following format:
>>>>>>> 5abd6c85
#
# ``[NItems, NFaces, Face0NPoints, Face0Point0, Face0Point1..., Face0PointN, Face1NPoints, ...]``
#
<<<<<<< HEAD
# Where:
=======
# - `NElements` refers to the total number of elements in the array needed to describe the polyhedron.
# - `NFaces` is the number of faces the polyhedron will have.
# - `Face1Npoints` is the number of points the first face will have
# - `Face1Point1...Face1PointN`` are each of the points that describe face1
>>>>>>> 5abd6c85
#
# - ``NItems`` refers to the total number of items in the list needed to
#   describe the polyhedron.
# - ``NFaces`` is the number of faces the polyhedron will have.
# - ``Face1Npoints`` is the number of points the first face will have
# - ``Face1Point1..Face1PointN`` are each of the points that describe ``face0``
#
# In ``polyhedron_connectivity``, the first item is ``NFaces``. ``NItems`` is
# added to ``polyhedron``.

polyhedron_connectivity = [
    # NItems will go here
    7,  # number of faces
    5,  # number of points in face0
    17,  # point index 0
    18,  # point index 1
    19,  # point index 2
    20,  # point index 3
    21,  # point index 4
    4,  # number of points in face1
    17,  # point index ...
    18,
    23,
    22,
    4,
    17,
    21,
    26,
    22,
    4,
    21,
    26,
    25,
    20,
    4,
    20,
    25,
    24,
    19,
    4,
    19,
    24,
    23,
    18,
    5,
    22,
    23,
    24,
    25,
    26,
]

# note how we retroactively add NItems
polyhedron = [len(polyhedron_connectivity)] + polyhedron_connectivity


###############################################################################
# Cells array
# ~~~~~~~~~~~~~~~~~~~~~~~~~~~~~~~~~~~~
# Now we build the input cells array for the
# :class:`pyvista.UnstructuredGrid`. Here, we join all cells in a one dimensional
# array. Internally, the ``NElements`` previously described is used to determine
# which nodes belong to which cells.

cells = np.hstack((quad, polygon, hexa, polyhedron))


###############################################################################
# Cell types
# ~~~~~~~~~~
# We need to specity the cell types for each of the cells we define in the
# cells array.
#
# The number of items in this list must match the number of cells in the
# connectivity array.

celltypes = [pv.CellType.QUAD, pv.CellType.POLYGON, pv.CellType.HEXAHEDRON, pv.CellType.POLYHEDRON]


###############################################################################
# Create the grid
# ~~~~~~~~~~~~~~~
# To create the grid, we use the cells array we built, the cell types, and
# the points that describe the faces.

grid = pv.UnstructuredGrid(cells, celltypes, points)

###############################################################################
# Plot the mesh
# ~~~~~~~~~~~~~
# Finally, we can plot the grid we've created. Label each cell at its cell
# center for clarity.

pl = pv.Plotter()
pl.show_axes()
pl.add_mesh(grid, show_edges=True, line_width=5)
pl.add_point_labels(
    grid.cell_centers().points,
    ['QUAD', 'POLYGON', 'HEXAHEDRON', 'POLYHEDRON'],
    always_visible=True,
    font_size=20,
)
pl.show()<|MERGE_RESOLUTION|>--- conflicted
+++ resolved
@@ -60,8 +60,6 @@
 points = quad_points + polygon_points + hexa_points + polyhedron_points
 
 
-###############################################################################
-<<<<<<< HEAD
 # Cell connectivity
 # ~~~~~~~~~~~~~~~~~
 # Connectivity describes the indices of the points to compose each cell. The
@@ -75,52 +73,26 @@
 #    passes it to VTK.
 #
 # The same approach can be applied to all the other cell types.
-=======
-# Connectivity arrays
-# ~~~~~~~~~~~~~~~~~~~~~~~~~~~~~~~~~~~~
-# We set the points needed by each cell. The first element in each array
-# is the number of elements the cell will have. E.g., quad array is composed of
-# points 0, 1, 2 and 3, so it has 4 elements. This is needed because the connectivity
-# array that will contain all cells needs to have only one dimension, so to be able to
-# know which points belong to which cell, we set that the following N positions in the array
-# belong to a single cell, the next N positions belong to another cell, etc.
->>>>>>> 5abd6c85
 
 quad = [4, 0, 1, 2, 3]
 polygon = [5, 4, 5, 6, 7, 8]
 hexa = [8, 9, 10, 11, 12, 13, 14, 15, 16]
 
 ###############################################################################
-<<<<<<< HEAD
-# Polyhedron connectivity
-# ~~~~~~~~~~~~~~~~~~~~~~~
-# Polyhedron cell connectivity is defined differently from the rest of the
-# cell types.
-#
-# For polyhedrons, we need to set the faces with the following format:
-=======
 # Polyhedron connectivity array
 # ~~~~~~~~~~~~~~~~~~~~~~~~~~~~~~~~~~~~
 # The connectivity array of polyhedra is defined differently from the rest of the cell
 # types. For polyhedra, we need to set the faces with the following format:
->>>>>>> 5abd6c85
 #
 # ``[NItems, NFaces, Face0NPoints, Face0Point0, Face0Point1..., Face0PointN, Face1NPoints, ...]``
 #
-<<<<<<< HEAD
 # Where:
-=======
-# - `NElements` refers to the total number of elements in the array needed to describe the polyhedron.
-# - `NFaces` is the number of faces the polyhedron will have.
-# - `Face1Npoints` is the number of points the first face will have
-# - `Face1Point1...Face1PointN`` are each of the points that describe face1
->>>>>>> 5abd6c85
 #
 # - ``NItems`` refers to the total number of items in the list needed to
 #   describe the polyhedron.
 # - ``NFaces`` is the number of faces the polyhedron will have.
 # - ``Face1Npoints`` is the number of points the first face will have
-# - ``Face1Point1..Face1PointN`` are each of the points that describe ``face0``
+# - ``Face1Point1...Face1PointN`` are each of the points that describe ``face0``
 #
 # In ``polyhedron_connectivity``, the first item is ``NFaces``. ``NItems`` is
 # added to ``polyhedron``.
